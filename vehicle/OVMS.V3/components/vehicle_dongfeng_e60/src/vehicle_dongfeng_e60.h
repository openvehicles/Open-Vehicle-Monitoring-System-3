--- conflicted
+++ resolved
@@ -52,15 +52,9 @@
     int lockingCounter;
 
     void IncomingFrameCan1(CAN_frame_t *p_frame) override;
-<<<<<<< HEAD
     void Ticker1(uint32_t ticker) override;
     void Ticker10(uint32_t ticker) override;
     void Ticker300(uint32_t ticker) override;
-=======
-    void Ticker1(uint32_t ticker);
-    void Ticker10(uint32_t ticker);
-    void Ticker300(uint32_t ticker);
->>>>>>> 36f38363
     void EventListener(std::string event, void* data);
     void SendTesterPresent(uint16_t id, uint8_t length);
     bool SetSessionMode(uint16_t id, uint8_t mode);
