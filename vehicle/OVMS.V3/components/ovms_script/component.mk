--- conflicted
+++ resolved
@@ -7,16 +7,10 @@
 # please read the ESP-IDF documents if you need to do this.
 #
 
-<<<<<<< HEAD
-=======
-COMPONENT_SRCDIRS := src
-COMPONENT_ADD_INCLUDEDIRS := src umm
-COMPONENT_ADD_LDFLAGS = -Wl,--whole-archive -l$(COMPONENT_NAME) -Wl,--no-whole-archive
->>>>>>> 1bcc8dd8
 
 ifdef CONFIG_OVMS_SC_JAVASCRIPT_DUKTAPE
 COMPONENT_SRCDIRS := src srcduk
-COMPONENT_ADD_INCLUDEDIRS := src srcduk
+COMPONENT_ADD_INCLUDEDIRS := src srcduk umm
 # To get line numbers of internal modules in stack traces, embed the uncompressed sources:
 #COMPONENT_EMBED_FILES := jsmodsrc/pubsub.js jsmodsrc/json.js
 COMPONENT_EMBED_FILES := jsmodembed/pubsub.js jsmodembed/json.js
