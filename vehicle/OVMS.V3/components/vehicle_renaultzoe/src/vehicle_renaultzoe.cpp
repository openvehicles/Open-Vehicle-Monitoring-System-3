/*
;    Project:       Open Vehicle Monitor System
;    Date:          11th Sep 2019
;
;    Changes:
;    1.0  Initial release
;
;    (C) 2011       Michael Stegen / Stegen Electronics
;    (C) 2011-2017  Mark Webb-Johnson
;    (C) 2011       Sonny Chen @ EPRO/DX
;    (C) 2018       Marcos Mezo
;    (C) 2019       Thomas Heuer @Dimitrie78
;
; Permission is hereby granted, free of charge, to any person obtaining a copy
; of this software and associated documentation files (the "Software"), to deal
; in the Software without restriction, including without limitation the rights
; to use, copy, modify, merge, publish, distribute, sublicense, and/or sell
; copies of the Software, and to permit persons to whom the Software is
; furnished to do so, subject to the following conditions:
;
; The above copyright notice and this permission notice shall be included in
; all copies or substantial portions of the Software.
;
; THE SOFTWARE IS PROVIDED "AS IS", WITHOUT WARRANTY OF ANY KIND, EXPRESS OR
; IMPLIED, INCLUDING BUT NOT LIMITED TO THE WARRANTIES OF MERCHANTABILITY,
; FITNESS FOR A PARTICULAR PURPOSE AND NONINFRINGEMENT. IN NO EVENT SHALL THE
; AUTHORS OR COPYRIGHT HOLDERS BE LIABLE FOR ANY CLAIM, DAMAGES OR OTHER
; LIABILITY, WHETHER IN AN ACTION OF CONTRACT, TORT OR OTHERWISE, ARISING FROM,
; OUT OF OR IN CONNECTION WITH THE SOFTWARE OR THE USE OR OTHER DEALINGS IN
; THE SOFTWARE.
*/

#include "ovms_log.h"
static const char *TAG = "v-zoe";

#include <stdio.h>
#include <string>
#include <iomanip>
#include "pcp.h"
#include "ovms_metrics.h"
#include "ovms_events.h"
#include "ovms_config.h"
#include "ovms_command.h"
#include "metrics_standard.h"
#include "ovms_notify.h"
#include "ovms_peripherals.h"
#include "ovms_netmanager.h"

#include "vehicle_renaultzoe.h"

// Pollstate 0 - POLLSTATE_OFF      - car is off
// Pollstate 1 - POLLSTATE_ON       - car is on
// Pollstate 2 - POLLSTATE_RUNNING  - car is driving
// Pollstate 3 - POLLSTATE_CHARGING - car is charging
static const OvmsPoller::poll_pid_t renault_zoe_polls[] = {
  //{ 0x7e4, 0x7ec, VEHICLE_POLL_TYPE_OBDIIEXTENDED, 0x2002, { 0, 10, 10, 10 } },  // SOC
  //{ 0x7e4, 0x7ec, VEHICLE_POLL_TYPE_OBDIIEXTENDED, 0x2006, { 0, 10, 10, 10 } },  // Odometer
  //{ 0x7e4, 0x7ec, VEHICLE_POLL_TYPE_OBDIIEXTENDED, 0x3203, { 0, 10, 10, 10 } },  // Battery Voltage
  { 0x7e4, 0x7ec, VEHICLE_POLL_TYPE_OBDIIEXTENDED, 0x3204, { 0, 30, 1, 2 }, 0, ISOTP_STD },  // Battery Current
  //{ 0x7e4, 0x7ec, VEHICLE_POLL_TYPE_OBDIIEXTENDED, 0x3028, { 0, 10, 10, 10 } },  // 12Battery Current
  //7ec,24,39,.005,0,0,kwh,22320C,62320C,ff,Available discharge Energy
  //{ 0x7e4, 0x7ec, VEHICLE_POLL_TYPE_OBDIIEXTENDED, 0x320C, { 0, 10, 10, 10 } },  // Available discharge Energy
  //7ec,30,31,1,0,0,,223332,623332,ff,Electrical Machine functionning Authorization,0:Not used;1:Inverter Off;2:Inverter On\n" //
  //{ 0x7e4, 0x7ec, VEHICLE_POLL_TYPE_OBDIIEXTENDED, 0x3332, { 0, 10, 10, 10 } },  //  Inverter Off: 1; Inverter On: 2
  //{ 0x7e4, 0x7ec, VEHICLE_POLL_TYPE_OBDIIEXTENDED, 0x2005, { 0, 10, 10, 10 } },  // 12Battery Voltage
  //{ 0x7e4, 0x7ec, VEHICLE_POLL_TYPE_OBDIIEXTENDED, 0x3206, { 0, 10, 10, 10 } },  // Battery SOH
  //{ 0x7e4, 0x7ec, VEHICLE_POLL_TYPE_OBDIIEXTENDED, 0x33dc, { 0, 10, 10, 10 } },  // Consumed Domnestic Engergy
  //{ 0x75a, 0x77e, VEHICLE_POLL_TYPE_OBDIIEXTENDED, 0x3018, { 0, 10, 10, 10 } },  // DCDC Temp
  //{ 0x792, 0x793, VEHICLE_POLL_TYPE_OBDIIEXTENDED, 0x504A, { 0, 10, 10, 10 } },  // Mains active Power consumed
  //{ 0x792, 0x793, VEHICLE_POLL_TYPE_OBDIIEXTENDED, 0x5063, { 0, 10, 10, 10 } },  // Charging State
  //{ 0x792, 0x793, VEHICLE_POLL_TYPE_OBDIIEXTENDED, 0x5062, { 0, 10, 10, 10 } },  // Ground Resistance
  { 0x79b, 0x7bb, VEHICLE_POLL_TYPE_OBDIIGROUP, 0x04, { 0, 60, 600, 60 }, 0, ISOTP_STD },  // Temp Bat Module 1
  { 0x79b, 0x7bb, VEHICLE_POLL_TYPE_OBDIIGROUP, 0x41, { 0, 60, 600, 60 }, 0, ISOTP_STD },  // Cell Bat Module 1-62
  { 0x79b, 0x7bb, VEHICLE_POLL_TYPE_OBDIIGROUP, 0x42, { 0, 60, 600, 60 }, 0, ISOTP_STD },  // Cell Bat Module 63-96
  //+"7bc,28,39,1,4094,0,N·m,224B7C,624B7C,ff,Electric brake wheels torque request\n" //
  //+ "Uncoupled Braking Pedal,2197,V,7bc,79c,UBP,-,5902ff\n"
  //{ 0x79c, 0x7bc, VEHICLE_POLL_TYPE_OBDIIGROUP, 0x04, { 0, 120, 1, 120 } }, // Braking Pedal
  //{ 0x742, 0x762, VEHICLE_POLL_TYPE_OBDIIEXTENDED, 0x012D, { 0, 0, 10, 10 } }, // Motor temperature (nope)
  // -END-
  POLL_LIST_END
};

static const OvmsPoller::poll_pid_t renault_kangoo_polls[] = {
  // { 0x7e4, 0x7ec, VEHICLE_POLL_TYPE_OBDIIEXTENDED, 0x2006, { 0, 60, 0, 0 }, 0, ISOTP_STD },  // Odometer
  { 0x7e4, 0x7ec, VEHICLE_POLL_TYPE_OBDIIEXTENDED, 0x3203, { 0, 10, 1, 2 }, 0, ISOTP_STD },  // Battery Voltage
  { 0x7e4, 0x7ec, VEHICLE_POLL_TYPE_OBDIIEXTENDED, 0x3204, { 0, 10, 1, 2 }, 0, ISOTP_STD },  // Battery Current
  { 0x7e4, 0x7ec, VEHICLE_POLL_TYPE_OBDIIEXTENDED, 0x33F6, { 0, 60, 600, 60 }, 0, ISOTP_STD }, // Inverter Temp
  { 0x79b, 0x7bb, VEHICLE_POLL_TYPE_OBDIIGROUP, 0x04, { 0, 60, 600, 60 }, 0, ISOTP_STD },  // Temp Bat Module 1
  { 0x79b, 0x7bb, VEHICLE_POLL_TYPE_OBDIIGROUP, 0x41, { 0, 60, 600, 60 }, 0, ISOTP_STD },  // Cell Bat Module 1-62
  { 0x79b, 0x7bb, VEHICLE_POLL_TYPE_OBDIIGROUP, 0x42, { 0, 60, 600, 60 }, 0, ISOTP_STD },  // Cell Bat Module 63-96
  // { 0x792, 0x793, VEHICLE_POLL_TYPE_OBDIIEXTENDED, 0x504A, { 0, 0, 0, 10 }, 0, ISOTP_STD },  // Mains active Power consumed
  POLL_LIST_END
};

OvmsVehicleRenaultZoe* OvmsVehicleRenaultZoe::GetInstance(OvmsWriter* writer /*=NULL*/)
{
  OvmsVehicleRenaultZoe* zoe = (OvmsVehicleRenaultZoe*) MyVehicleFactory.ActiveVehicle();
  string type = StdMetrics.ms_v_type->AsString();
  if (!zoe || type != "RZ") {
    if (writer)
      writer->puts("Error: Renault Zoe/Kangoo vehicle module not selected");
    return NULL;
  }
  return zoe;
}

OvmsVehicleRenaultZoe::OvmsVehicleRenaultZoe() {
  ESP_LOGI(TAG, "Start Renault Zoe/Kangoo vehicle module");

  m_last_pid = 0;
  StandardMetrics.ms_v_type->SetValue("RZ");
  StandardMetrics.ms_v_charge_inprogress->SetValue(false);
  
  MyConfig.RegisterParam("xrz", "Renault Zoe/Kangoo", true, true);
  ConfigChanged(NULL);
  
  // Zoe CAN bus runs at 500 kbps
  RegisterCanBus(1, CAN_MODE_ACTIVE, CAN_SPEED_500KBPS);

	// Poll Specific PIDs
  POLLSTATE_OFF;
  if (IsZoe()) PollSetPidList(m_can1, renault_zoe_polls);
  if (IsKangoo()) PollSetPidList(m_can1, renault_kangoo_polls);
  PollSetThrottling(5);
  PollSetResponseSeparationTime(20);
  
  // init metrics:
  mt_pos_odometer_start   = MyMetrics.InitFloat("xrz.v.pos.odometer.start", SM_STALE_MID, 0, Kilometers);
  mt_bus_awake            = MyMetrics.InitBool("xrz.v.bus.awake", SM_STALE_MIN, false);
  mt_available_energy     = MyMetrics.InitFloat("xrz.v.avail.energy", SM_STALE_MID, 0, kWh);
  mt_heatwater_temp       = MyMetrics.InitFloat("xrz.v.heatwater.temp", SM_STALE_MID, 0, Celcius);
  mt_main_power_consumed  = MyMetrics.InitFloat("xrz.c.main.power.consumed", SM_STALE_MID, 0, kWh);
	
	// init commands:
  cmd_zoe = MyCommandApp.RegisterCommand("zoe", "Renault Zoe/Kangoo");
	cmd_zoe->RegisterCommand("trip", "Show vehicle trip", zoe_trip);
  
  // BMS configuration:
  BmsSetCellArrangementVoltage(96, 8);
  if (IsZoe()) BmsSetCellArrangementTemperature(12, 1);
  if (IsKangoo()) BmsSetCellArrangementTemperature(4, 1);
  BmsSetCellLimitsVoltage(2.0, 5.0);
  BmsSetCellLimitsTemperature(-39, 200);
  BmsSetCellDefaultThresholdsVoltage(0.030, 0.050);
  BmsSetCellDefaultThresholdsTemperature(4.0, 5.0);
  
#ifdef CONFIG_OVMS_COMP_WEBSERVER
  WebInit();
#endif
}

OvmsVehicleRenaultZoe::~OvmsVehicleRenaultZoe() {
  ESP_LOGI(TAG, "Stop Renault Zoe/Kangoo vehicle module");
  
#ifdef CONFIG_OVMS_COMP_WEBSERVER
  WebDeInit();
#endif
}

/**
 * Handles incoming CAN-frames on bus 1
 */
void OvmsVehicleRenaultZoe::IncomingFrameCan1(CAN_frame_t* p_frame) {
	uint8_t *data = p_frame->data.u8;
	//ESP_LOGI(TAG, "PID:%x DATA: %02x %02x %02x %02x %02x %02x %02x %02x", p_frame->MsgID, data[0], data[1], data[2], data[3], data[4], data[5], data[6], data[7]);
  
  if (m_candata_poll != 1 && m_ready) {
    ESP_LOGI(TAG,"Car has woken (CAN bus activity)");
    mt_bus_awake->SetValue(true);
    //StandardMetrics.ms_v_env_awake->SetValue(true);
    m_candata_poll = 1;
    if (m_enable_write) POLLSTATE_ON;
  }
  
  m_candata_timer = RZ_CANDATA_TIMEOUT;
  
  static bool isCharging = false;
  static bool lastCharging = false;
  
  // # SID (defaults to ID.startBit.[responseId]), ID (hex), startBit, endBit, resolution, offset (aplied BEFORE resolution multiplication)
  // , decimals, unit, requestID (hex string), responseID (hex string), options (hex, see MainActivity for definitions), optional name, optional list
  switch (p_frame->MsgID) {
    case 0x023:
      // 023,0,15,1,0,0,,,,ff,AIRBAGCrash
      break;
    case 0x0c6:
      // 0c6,0,15,1,32768,1,°,,,ff,Steering Position
      // 0c6,16,31,1,32768,1,°/s,,,ff,Steering Acceleration
      // 0c6,32,47,1,32768,1,°,,,ff,SteeringWheelAngle_Offset
      // 0c6,48,50,1,0,0,,,,ff,SwaSensorInternalStatus
      // 0c6,51,54,1,0,0,,,,ff,SwaClock
      // 0c6,56,63,1,0,0,,,,ff,SwaChecksum
      break;
    case 0x12e:
      // 12e,0,7,1,198,0,,,,ff,LongitudinalAccelerationProc
      // 12e,8,23,1,32768,0,,,,ff,TransversalAcceleration
      // 12e,24,35,0.1,2047,1,deg/s,,,ff,Yaw rate
      break;
    case 0x130:
      // 130,8,10,1,0,0,,,,ff,UBP_Clock
      // 130,11,12,1,0,0,,,,ff,HBB_Malfunction
      // 130,16,17,1,0,0,,,,ff,EB_Malfunction
      // 130,18,19,1,0,0,,,,ff,EB_inProgress
      // 130,20,31,1,4094,0,Nm,,,ff,ElecBrakeWheelsTorqueRequest
      // 130,32,38,1,0,0,%,,,ff,BrakePedalDriverWill
      // 130,40,41,1,0,0,,,,ff,HBA_ActivationRequest
      // 130,42,43,1,0,0,,,,ff,PressureBuildUp
      // 130,44,55,-3,4094,0,Nm,,,ff,DriverBrakeWheelTq_Req 
      // 130,56,63,1,0,0,,,,ff,CheckSum_UBP
      break;
    case 0x17a:
      // 17a,24,27,1,0,0,,,,ff,Transmission Range
      // 17a,48,63,0.5,12800,1,Nm,,,ff,Estimated Wheel Torque
      break;
    case 0x17e:
      // 17e,40,41,1,0,0,,,,ff,CrankingAuthorisation_AT
      // 17e,48,51,1,0,0,,,,ff,GearLeverPosition
      break;
    case 0x186:
      // 186,0,15,0.125,0,2,rpm,,,ff,Engine RPM
      // 186,16,27,0.5,800,1,Nm,,,ff,MeanEffectiveTorque
      // 186,28,39,0.5,800,0,Nm,,,ff,RequestedTorqueAfterProc
      // 186,40,49,0.125,0,1,%,,,ff,Throttle
      // 186,50,50,1,0,0,,,,ff,ASR_MSRAcknowledgement
      // 186,51,52,1,0,0,,,,ff,ECM_TorqueRequestStatus
      break;
    case 0x18a:
      // 18a,16,25,0.125,0,2,%,,,ff,Throttle
      // 18a,27,38,0.5,800,1,Nm,,,ff,Coasting Torque
      break;
    case 0x1f6:
      // 1f6,0,1,1,0,0,,,,ff,Engine Fan Speed
      // 1f6,3,7,100,0,0,W,,,ff,Max Electrical Power Allowed
      // 1f6,8,9,1,0,0,,,,ff,ElectricalPowerCutFreeze
      // 1f6,10,11,1,0,0,,,,ff,EngineStatus_R
      // 1f6,12,15,1,0,0,,,,ff,EngineStopRequestOrigine
      // 1f6,16,17,1,0,0,,,,ff,CrankingAuthorization_ECM
      // 1f6,19,20,1,0,1,,,,ff,Brake Pedal
      // 1f6,23,31,0.1,0,1,bar,,,ff,AC High Pressure Sensor
      break;
    case 0x1f8:
      // 1f8,0,7,1,0,0,,,,ff,Checksum EVC
      // 1f8,12,13,1,0,0,,,,ff,EVCReadyAsActuator
      // 1f8,16,27,1,4096,0,Nm,,,ff,TotalPotentialResistiveWheelsTorque
      // 1f8,28,39,-1,4096,0,Nm,,,ff,ElecBrakeWheelsTorqueApplied
      // 1f8,40,50,10,0,0,Rpm,,,ff,ElecEngineRPM
      // 1f8,52,54,1,0,0,,,,ff,EVC_Clock
      // 1f8,56,58,1,0,0,,,,ff,GearRangeEngagedCurrent
      // 1f8,62,63,1,0,0,,,,ff,DeclutchInProgress
      break;
    case 0x1fd:
      // 1fd,0,7,0.390625,0,1,%,,,ff,14V Battery Current?
      StandardMetrics.ms_v_bat_12v_current->SetValue((float) (CAN_BYTE(0) != 0xff) ? CAN_BYTE(0) * 0.390625 : 0);
      // 1fd,8,9,1,0,0,,,,ff,SCH Refuse to Sleep
      // 1fd,17,18,1,0,0,,,,ff,Stop Preheating Counter
      // 1fd,19,20,1,0,0,,,,ff,Start Preheating Counter
      // 1fd,21,31,1,0,0,min,,,ff,Time left before vehicle wakeup
      // 1fd,32,32,1,0,0,,,,ff,Pre heating activation
      // 1fd,33,39,1,0,0,min,,,ff,LeftTimeToScheduledTime
      // 1fd,40,47,25,0,0,W,,,ff,Climate Available Power
      // 1fd,48,55,1,80,0,kW,,,ff,Consumption
      break;
    case 0x212:
      // 212,8,9,1,0,0,,,,ff,Starter Status
      // 212,10,11,1,0,0,,,,ff,Rear Gear Engaged
      break;
    case 0x242:
      // 242,0,0,1,0,0,,,,ff,ABS in Regulation
      // 242,1,1,1,0,0,,,,ff,ABS Malfunction
      // 242,2,2,1,0,0,,,,ff,ASR in Regulation
      // 242,3,3,1,0,0,,,,ff,ASR Malfunction
      // 242,5,5,1,0,0,,,,ff,AYC in Regulation
      // 242,6,6,1,0,0,,,,ff,AYC Malfunction
      // 242,7,7,1,0,0,,,,ff,MSR in Regulation
      // 242,8,8,1,0,0,,,,ff,MSR Malfunction
      // 242,9,12,1,0,0,,,,ff,ESP Clock
      // 242,13,15,1,0,0,,,,ff,ESP Torque Control Type
      // 242,16,27,0.5,800,1,Nm,,,ff,ASR Dynamic Torque Request
      // 242,28,39,0.5,800,1,Nm,,,ff,ASR Static Torque Request
      // 242,40,51,0.5,800,1,Nm,,,ff,MSR Torque Request
      break;
    case 0x29a:
      // 29a,0,15,0.0416666666666667,0,2,rpm,,,ff,Rpm Front Right
      // 29a,16,31,0.0416666666666667,0,2,rpm,,,ff,Rpm Front Left
      // 29a,32,47,0.01,0,2,km/h,,,ff,Vehicle Speed
      // 29a,52,55,1,0,0,,,,ff,Vehicle Speed Clock
      // 29a,56,63,1,0,0,,,,ff,Vehicle Speed Checksum
      break;
    case 0x29c:
      // 29c,0,15,0.0416666666666667,0,2,rpm,,,ff,Rpm Rear Right
      // 29c,16,31,0.0416666666666667,0,2,rpm,,,ff,Rpm Rear Left
      // 29c,48,63,0.01,0,2,km/h,,,ff,Vehicle Speed
      break;
    case 0x2b7:
      // 2b7,32,33,1,0,0,,,,ff,EBD Active
      // 2b7,34,35,1,0,0,,,,ff,HBA Active
      // 2b7,36,37,1,0,0,,,,ff,ESC HBB Malfunction
      break;
    case 0x352:
      // 352,0,1,1,0,0,,,,ff,ABS Warning Request
      // 352,2,3,1,0,0,,,,ff,ESP Stop Lamp Request
      // 352,24,31,1,0,0,,,,ff,Brake pressure
      break;
    case 0x354:
      // 354,0,15,0.01,0,2,km/h,,,ff,Speed
      StandardMetrics.ms_v_pos_speed->SetValue((float) CAN_UINT(0) / 100);
      break;
    case 0x35c:
      // 35c,0,1,1,0,0,,,,ff,BCM Wake Up Sleep Command
      // 35c,4,4,1,0,0,,,,ff,Wake Up Type
      // 35c,5,7,1,0,0,,,,ff,Vehicle State
      // 35c,8,8,1,0,0,,,,ff,Diag Mux On BCM
      // 35c,9,10,1,0,0,,,,ff,Starting Mode BCM R
      // 35c,11,11,1,0,0,,,,ff,Engine Stop Driver Requested
      // 35c,12,12,1,0,0,,,,ff,Switch Off SES Disturbers
      // 35c,15,15,1,0,0,,,,ff,Delivery Mode Information
      // 35c,16,39,1,0,0,min,,,ff,Absolute Time Since 1rst Ignition
      // 35c,40,42,1,0,0,,,,ff,Brake Info Status
      // 35c,47,47,1,0,0,,,,ff,ProbableCustomer Feed Back Need
      // 35c,48,51,1,0,0,,,,ff,Emergency Engine Stop
      // 35c,52,52,1,0,0,,,,ff,Welcome Phase State
      // 35c,53,54,1,0,0,,,,ff,Supposed Customer Departure
      // 35c,55,55,1,0,0,,,,ff,VehicleOutside Locked State
      // 35c,58,59,1,0,0,,,,ff,Generic Applicative Diag Enable
      // 35c,60,61,1,0,0,,,,ff,Parking Brake Status
      break;
    case 0x35d: // Kangoo ignition?
      car_on((CAN_BYTE(0) == 0x90));
      break;
    case 0x391:
      // 391,15,15,1,0,0,,,,e2,Climate Cooling Select
      // 391,16,16,1,0,0,,,,e2,Blower State
      // 391,22,22,1,0,0,,,,e2,ACVbat Tempo Maintain
      // 391,28,28,1,0,0,,,,e2,Rear Defrost Request
      // 391,32,33,1,0,0,,,,e2,Clim Customer Action
      // 391,36,39,1,0,0,,,,e2,PTC Number Thermal Request
      break;
    case 0x3b7:
      // 3b7,17,25,1,0,0,day,,,ff,Time Before Draining
      // 3b7,32,38,1,0,0,,,,ff,Global Eco Score
      break;
    case 0x3f7:
      // 3f7,0,4,1,0,0,,,,e2,Range
      // 3f7,10,10,1,0,0,,,,e2,AT Open Door Warning
      // 3f7,11,11,1,0,0,,,,e2,AT Press Brake Pedal Request
      // 3f7,12,12,1,0,0,,,,e2,AT Gear Shift Refused
      break;
    case 0x427:
      // 427,0,1,1,0,0,,,,ff,HV Connection Status 0x07!
      // 427,2,3,1,0,0,,,,ff,Charging Alert
      // 427,4,5,1,0,0,,,,ff,HV Battery Locked
      // 427,26,28,1,0,0,,,,ff,Pre Heating Progress
      // 427,40,47,0.3,0,0,kW,,,e2,Available Charging Power
      // 427,49,57,0.1,0,1,kWh,,,e2,Available Energy
      if (CAN_BYTE(6) != 0x7f) mt_available_energy->SetValue((float) (((CAN_UINT(6))>>6) & 0x3ff) * 0.1);
      // 427,58,58,1,0,0,,,,e2,Charge Available
      break;
    case 0x42a:
      // 42a,0,0,1,0,0,,,,e2,PreHeating Request
      // 42a,6,15,0.1,40,1,°C,,,e2,Evaporator Temp Set Point
      // 42a,24,29,1,0,0,%,,,e2,Clim Air Flow
      // 42a,30,39,0.1,40,1,°C,,,ff,Evaporator Temp Measure
      // 42a,48,50,1,0,0,,,,e2,Clim Loop Mode
      // 42a,51,52,1,0,0,,,,e2,PTC Activation Request
      // 42a,56,60,5,0,0,%,,,e2,Engine Fan Speed Request PWM
      break;
    case 0x42e:
      // 42e,0,12,0.02,0,2,%,,,e3,State of Charge
      // 42e,18,19,1,0,0,,,,ff,HV Bat Level2 Failure
      // 42e,20,24,5,0,0,%,,,e2,Engine Fan Speed
      // 42e,25,34,0.5,0,0,V,,,ff,HV Network Voltage
      if (IsZoe()) {
        StandardMetrics.ms_v_bat_voltage->SetValue((float) (((CAN_UINT(3))>>5) & 0x3ff) * 0.5); // HV Voltage
        StandardMetrics.ms_v_charge_voltage->SetValue((float) (((CAN_UINT(3))>>5) & 0x3ff) * 0.5);
      }
      // 42e,38,43,1,0,1,A,,,e3,Charging Pilot Current
      StandardMetrics.ms_v_charge_climit->SetValue((((CAN_UINT(4))>>4) & 0x3Fu));
      // StandardMetrics.ms_v_charge_current->SetValue((((CAN_UINT(4))>>4) & 0x3Fu)); // Todo change to charger current
      // 42e,44,50,1,40,0,°C,,,e3,HV Battery Temp
      StandardMetrics.ms_v_bat_temp->SetValue((float) (((CAN_UINT(5))>>5) & 0x7fu) - 40);
      // 42e,56,63,0.3,0,1,kW,,,ff,Charging Power
      break;
    case 0x430:
      // 430,0,9,10,0,0,rpm,,,e2,Clim Compressor Speed RPM Request 
      // 430,16,22,1,0,0,%,,,e2,High Voltage PTC Request PWM
      // 430,24,33,0.5,30,1,°C,,,e2,Comp Temperature Discharge
      // 430,34,35,1,0,0,,,,e2,DeIcing Request
      // 430,36,37,1,0,0,,,,e2,Clim Panel PC Activation Request
      // 430,38,39,1,0,0,,,,e2,HV Battery Cooling State
      // 430,40,49,0.1,40,1,°C,,,e2,HV Battery Evaporator Temp
      // 430,50,59,0.1,40,1,°C,,,e2,HV Battery Evaporator Setpoint
      break;
    case 0x432:
      // 432,0,1,1,0,0,,,,e2,Bat VE Shut Down Alert
      // 432,2,3,1,0,0,,,,e2,Immediate Preheating Authorization Status
      // 432,4,5,1,0,0,,,,e2,HV Battery Level Alert
      // 432,6,9,1,0,0,,,,e2,HVBatCondPriorityLevel
      // 432,10,19,10,0,0,rpm,,,e2,Clim Comp RPM Status
      // 432,20,22,1,0,0,,,,e2,Clim Comp Default Status
      // 432,26,28,1,0,0,,,,e2,PTC Default Status
      // 432,29,35,1,40,0,°C,,,e2,HV Batt Cond Temp Average
      // 432,36,37,1,0,0,,,,e2,HV Bat Conditionning Mode
      // 432,40,41,1,0,0,,,,e2,Eco Mode Request
      // 432,42,48,100,0,0,Wh,,,e2,Climate Available Energy
      // 432,56,57,1,0,0,,,,e2,Low Voltage Unballast Request
      // 432,59,60,1,0,0,,,,e2,DeIcing Authorisation
      break;
    case 0x433:
      // 433,0,2,1,0,0,,,,e2,AQM Frag Select Request
      // 433,7,8,1,0,0,,,,e2,AQM Ioniser Mode Selection Req
      // 433,9,12,1,0,0,,,,e2,AQM Frag Intensity Request
      // 433,15,16,1,0,0,,,,e2,Clim AQS Activation Request
      // 433,28,29,1,0,0,,,,e2,Ioniser Auto Launch Request
      break;
    case 0x4f8:
      // 4f8,0,1,-1,-2,0,,,,ff,Start
      // 4f8,4,5,-1,-2,0,,,,ff,Parking Brake
      // 4f8,8,9,1,0,0,,,,ff,AIRBAG Malfunction Lamp State
      // 4f8,12,12,1,0,0,,,,ff,Cluster Driven Lamps Auto Check
      // 4f8,13,13,1,0,0,,,,ff,Displayed Speed Unit
      // 4f8,24,39,0.01,0,2,,,,ff,Speed on Display
      break;
    case 0x534:
      // 534,32,40,1,40,0,°C,,,5,Temp out
      //StandardMetrics.ms_v_env_temp->SetValue((float) CAN_BYTE(4)-40);
      break;
    case 0x5c5: // Kangoo odo, doors?
      StandardMetrics.ms_v_pos_odometer->SetValue((float) CAN_UINT24(1));
      // StandardMetrics.ms_v_door_fl->SetValue((CAN_BYTE(5) == 0xa2));
      break;
    case 0x5d7:
      // 5d7,0,15,0.01,0,2,km/h,,,ff,Speed
      StandardMetrics.ms_v_pos_speed->SetValue((float) CAN_UINT(0) / 100);
      // 5d7,16,43,0.01,0,2,km,,,ff,Odometer
      StandardMetrics.ms_v_pos_odometer->SetValue((float) (CAN_UINT32(2)>>4) / 100);
      // 5d7,50,54,0.04,0,2,cm,,,ff,Fine distance
      break;
    case 0x5da:
      // 5da,0,7,1,40,0,ºC,,,5,Water temperature
      break;
    case 0x5de:
      // 5de,1,1,1,0,0,,,,ff,Right Indicator
      // 5de,2,2,1,0,0,,,,ff,Left Indicator
      // 5de,3,3,1,0,0,,,,ff,Rear Fog Light
      // 5de,5,5,1,0,0,,,,ff,Park Light
      // 5de,6,6,1,0,0,,,,ff,Head Light
      // 5de,7,7,1,0,0,,,,ff,Beam Light
      // 5de,8,9,1,0,0,,,,ff,Position Lights Omission Warning
      // 5de,10,10,1,0,0,,,,ff,ALS malfunction
      // 5de,11,12,1,0,0,,,,ff,Door Front Left
      // 5de,13,14,1,0,0,,,,ff,Door Front Right
      // 5de,16,17,1,0,0,,,,ff,Door Rear Left
      // 5de,18,19,1,0,0,,,,ff,Door Rear Right
      // 5de,21,22,1,0,0,,,,ff,Steering Lock Failure
      // 5de,23,23,1,0,0,,,,ff,Unlocking Steering Column Warning
      // 5de,24,24,1,0,0,,,,ff,Automatic Lock Up Activation State
      // 5de,25,25,1,0,0,,,,ff,Badge Battery Low
      // 5de,28,29,1,0,0,,,,ff,Trip Display Scrolling Request
      // 5de,32,35,1,0,0,,,,ff,Smart Keyless Information Display
      // 5de,36,36,1,0,0,,,,ff,Keyless Info Reemission Request
      // 5de,37,37,1,0,0,,,,ff,Keyless Card Reader Failure Display
      // 5de,47,47,1,0,0,,,,ff,Brake Switch Fault Display
      // 5de,49,49,1,0,0,,,,ff,Stop Lamp Failure Display
      // 5de,56,57,1,0,0,,,,ff,Rear Wiper Status
      // 5de,58,59,1,0,0,,,,ff,Boot Open Warning
      StandardMetrics.ms_v_env_headlights->SetValue((CAN_BYTE(0) & 0x04) > 0);
      StandardMetrics.ms_v_door_fl->SetValue((CAN_BYTE(1) & 0x08) > 0);
      StandardMetrics.ms_v_door_fr->SetValue((CAN_BYTE(1) & 0x02) > 0);
      StandardMetrics.ms_v_door_rl->SetValue((CAN_BYTE(2) & 0x40) > 0);
      StandardMetrics.ms_v_door_rr->SetValue((CAN_BYTE(2) & 0x10) > 0);
      StandardMetrics.ms_v_door_trunk->SetValue((CAN_BYTE(7) & 0x10) > 0);
      
      break;
    case 0x5e9:
      // 5e9,0,0,1,0,0,,,,ff,UPAFailureDisplayRequest
      // 5e9,9,11,1,0,0,,,,ff,FrontParkAssistVolState
      // 5e9,12,12,1,0,0,,,,ff,RearParkAssistState
      // 5e9,28,31,1,0,0,,,,ff,RearLeftObstacleZone
      // 5e9,32,35,1,0,0,,,,ff,RearCenterObstacleZone
      // 5e9,36,39,1,0,0,,,,ff,RearRightObstacleZone
      // 5e9,40,42,1,0,0,,,,ff,UPAMode
      // 5e9,48,48,1,0,0,,,,ff,UPA_SoundRecurrenceType
      // 5e9,49,55,10,0,1,Hz,,,ff,UPA_SoundRecurrencePeriod
      // 5e9,56,58,1,0,0,,,,ff,UPA_SoundObstacleZone
      // 5e9,59,59,1,0,0,,,,ff,UPA_SoundActivationBeep
      // 5e9,60,60,1,0,0,,,,ff,UPA_SoundErrorBeep
      // 5e9,61,62,1,0,0,,,,ff,UPA_SoundUseContext
      break;
    case 0x5ee:
      // 5ee,0,0,1,0,0,,,,ff,Parking Light
      // 5ee,1,1,1,0,0,,,,ff,Head Light
      // 5ee,2,2,1,0,0,,,,ff,Beam Light
      // 5ee,8,10,1,0,0,,,,ff,Front Wiping Request
      // 5ee,11,15,100,0,0,W,,,ff,Electrical Power Drived
      // 5ee,16,16,1,0,0,,,,ff,Climate Cooling Request
      // 5ee,19,19,1,0,0,,,,ff,PTC Thermal Regulator Freeze
      // 5ee,21,23,1,0,0,,,,ff,User Identification
      // 5ee,24,24,1,0,0,,,,ff,Day Night Status For Backlights
      // 5ee,27,27,1,0,0,,,,ff,Driver Door State
      // 5ee,28,28,1,0,0,,,,ff,Passenger Door State
      // 5ee,29,31,1,0,0,,,,ff,Start Button Pushed
      // 5ee,32,39,0.4,0,0,%,,,ff,Night Rheostated Light Max Percent
      // 5ee,40,40,1,0,0,,,,ff,Light Sensor Status
      // 5ee,43,47,50,0,0,W,,,ff,Right Solar Level Info
      // 5ee,48,52,50,0,0,W,,,ff,Left Solar Level Info
      // 5ee,59,59,1,0,0,,,,ff,Day Running Light Request
      // 5ee,60,63,50,0,0,W/m2,,,ff,Visible Solar Level Info
      break;
    case 0x60D: // Kangoo
      StandardMetrics.ms_v_env_temp->SetValue((float) CAN_BYTE(4)-40);
      StandardMetrics.ms_v_door_fl->SetValue((CAN_BYTE(0) & 0x08) > 0);
      StandardMetrics.ms_v_door_fr->SetValue((CAN_BYTE(0) & 0x10) > 0);
      StandardMetrics.ms_v_door_rl->SetValue((CAN_BYTE(0) & 0x20) > 0);
      StandardMetrics.ms_v_door_rr->SetValue((CAN_BYTE(0) & 0x40) > 0);
      StandardMetrics.ms_v_door_trunk->SetValue((CAN_BYTE(0) & 0x80) > 0);
      //StandardMetrics.ms_v_env_locked->SetValue((CAN_BYTE(2) == 0x18));
      mt_heatwater_temp->SetValue((float) CAN_BYTE(5)-40);
      StandardMetrics.ms_v_inv_temp->SetValue((float) CAN_BYTE(5)-40); // diplay heatwater as PEM in app
      break;
    case 0x62c:
      // 62c,0,1,1,0,0,,,,ff,EPS Warning
      break;
    case 0x62d:
      // 62d,0,9,0.1,0,0,kWh/100km,,,ff,Worst Average Consumption
      // 62d,10,19,0.1,0,0,kWh/100km,,,ff,Best Average Consumption
      // 62d,20,28,100,0,0,W,,,ff,BCB Power Mains
      break;
    case 0x634:
      // 634,0,1,1,0,0,,,,ff,TCU Refuse to Sleep
      // 634,2,3,1,0,0,,,,ff,Ecall Function Failure Display
      // 634,4,7,1,0,0,,,,ff,ECALL State Display
      // 634,8,14,15,0,0,min,,,ff,Charging Timer Value Status
      // 634,15,15,1,0,0,,,,ff,Remote Pre AC Activation
      // 634,16,17,1,0,0,,,,ff,Charging Timer Status
      // 634,18,19,1,0,0,,,,ff,Charge Prohibited
      // 634,20,21,1,0,0,,,,ff,Charge Authorization
      // 634,22,23,1,0,0,,,,ff,External Charging Manager
      break;
    case 0x637:
      // 637,0,9,10,0,0,kWh,,,ff,Consumption Since Mission Start
      // 637,10,19,10,0,0,kWh,,,ff,Recovery Since Mission Start
      // 637,20,29,10,0,0,kWh,,,ff,Aux Consumption Since Mission Start
      // 637,32,38,1,0,0,%,,,ff,Speed Score Indicator Display
      // 637,40,51,1,0,0,kWh,,,ff,Total Recovery
      // 637,52,52,1,0,0,,,,ff,Open Charge Flap Warning Display
      break;
    case 0x638:
      // 638,0,7,1,80,0,kW,,,ff,Traction Instant Consumption
      // 638,8,17,1,0,0,km,,,ff,Vehicle Autonomy Min
      // 638,18,27,1,0,0,km,,,ff,Vehicle Autonomy Max
      // 638,32,36,1,0,0,kW,,,ff,AuxInstant Consumption
      // 638,37,39,1,0,0,,,,ff,Battery 14v To Be Changed Display
      break;
    case 0x646:
      // 646,1,3,1,0,0,,,,ff,Trip Unit Consumption
      // 646,4,5,1,0,0,,,,ff,Trip Unit Distance
      // 646,6,15,0.1,0,1,kWh/100km,,,ff,Average trip B consumpion
      // 646,16,32,0.1,0,1,km,,,ff,Trip B distance
      // 646,33,47,0.1,0,1,kWh,,,ff,trip B consumption
      // 646,48,59,0.1,0,1,km/h,,,ff,Average trip B speed
      break;
    case 0x650:
      // 650,1,2,1,0,0,,,,ff,Energy Flow For Energy Recovering Display
      // 650,6,7,1,0,0,,,,ff,Energy Flow For Traction Display
      // 650,8,9,1,0,0,,,,ff,Short Range Display
      // 650,10,11,1,0,0,,,,ff,Quick Drop Iteration Exceeded Display
      // 650,12,13,1,0,0,,,,ff,Quick Drop Lock Failure Display
      // 650,14,15,1,0,0,,,,ff,Quick Drop Unlocked Display
      // 650,16,22,1,0,0,%,,,ff,Advisor Econometer
      // 650,30,31,1,0,0,,,,ff,Cranking Plugged Display
      // 650,40,41,1,0,0,,,,ff,Clim Programmed PC Display
      // 650,42,44,1,0,0,,,,ff,Pre Heating State Display
      break;
    case 0x653:
      // 653,0,0,1,0,0,,,,ff,Crash Detected
      // 653,1,1,1,0,0,,,,ff,Crash DetectionOutOfOrder
      // 653,8,9,1,0,0,,,,ff,Driver Safety Belt Reminder
      // 653,10,11,1,0,0,,,,ff,Front Passenger Safety Belt Reminder
      // 653,12,12,1,0,0,,,,ff,Passenger AIRBAG Inhibition
      // 653,13,13,1,0,0,,,,ff,AIRBAG Malfunction
      // 653,14,15,1,0,0,,,,ff,Second Row Center Safety Belt State
      // 653,16,17,1,0,0,,,,ff,Second Row Left Safety Belt State
      // 653,18,19,1,0,0,,,,ff,Second Row Right Safety Belt State
      // 653,20,20,1,0,0,,,,ff,Valid AIRBAG Information
      break;
    case 0x654: {
      // 654,2,2,1,0,0,,,,ff,Charging Plug Connected
      StandardMetrics.ms_v_door_chargeport->SetValue((CAN_BYTE(0) & 0x20));
      // 654,3,3,1,0,0,,,,ff,Driver Walk Away Engine ON
      // 654,4,4,1,0,0,,,,ff,HVBatteryUnballastAlert
      // 654,25,31,1,0,0,,,,ff,State of Charge
      StandardMetrics.ms_v_bat_soc->SetValue(CAN_BYTE(3));
      // 654,32,41,1,0,0,min,,,ff,Time to Full
      //StandardMetrics.ms_v_charge_duration_full->SetValue((UINT(d[4] << 2) | d[5] >> 6) & 1023);
      StandardMetrics.ms_v_charge_duration_full->SetValue((((CAN_UINT(4) >> 6) & 0x3ffu) < 0x3ff) ? (CAN_UINT(4) >> 6) & 0x3ffu : 0);
      // 654,42,51,1,0,0,km,,,ff,Available Distance
      //StandardMetrics.ms_v_bat_range_est->SetValue((UINT(d[5] << 2) | d[6] >> 4) & 1023);
      float zoe_range_est = (((CAN_UINT(5) >> 4) & 0x3ffu) < 0x3ff) ? (CAN_UINT(5) >> 4) & 0x3ffu : StandardMetrics.ms_v_bat_range_est->AsFloat(0);
      StandardMetrics.ms_v_bat_range_est->SetValue(zoe_range_est, Kilometers);
      // 654,52,61,0.1,0,1,kWh/100km,,,ff,Average Consumption
      // 654,62,62,1,0,0,,,,ff,HV Battery Low
      float soc = StandardMetrics.ms_v_bat_soc->AsFloat();
      if(soc > 0) {
        float zoe_range_ideal = (m_range_ideal * soc) / 100.0;
        StandardMetrics.ms_v_bat_range_ideal->SetValue(zoe_range_ideal, Kilometers); // ToDo
        StandardMetrics.ms_v_bat_range_full->SetValue((zoe_range_est / soc) * 100.0, Kilometers); // ToDo
      }
      break;
    }
    case 0x656:
      // 656,3,3,1,0,0,,,,ff,Trip Data Reset
      // 656,21,31,1,0,0,min,,,ff,Cluster Scheduled Time
      // 656,32,42,1,0,0,min,,,ff,Cluster Scheduled Time 2
      // 656,48,55,1,40,0,°C,,,e2,External Temp
      if (IsZoe()) StandardMetrics.ms_v_env_temp->SetValue((float) CAN_BYTE(6)-40);
      // 656,56,57,1,0,0,,,,e2,Clim PC Customer Activation
      break;
    case 0x657:
      // 657,0,1,1,0,0,,,,ff,PreHeatingActivationRequest
      // 657,8,9,1,0,0,,,,ff,PreHeatingActivationRequestedByKey
      // 657,10,11,1,0,0,,,,ff,TechnicalWakeUpType
      // 657,12,13,1,0,0,,,,ff,UnlockChargingPlugRequestedByKey
      break;
    case 0x658:
      // 658,0,31,1,0,0,,,,ff,Battery Serial N°
      // 658,33,39,1,0,0,%,,,ff,Battery Health
      StandardMetrics.ms_v_bat_soh->SetValue(CAN_BYTE(4) & 0x7Fu);
      // 658,42,42,1,0,0,,,,ff,Charging
      isCharging = (CAN_BYTE(5) & 0x20); // ChargeInProgress
      
      if (isCharging != lastCharging) { // EVENT charge state changed
        if (isCharging) { // EVENT started charging
          POLLSTATE_CHARGING;
          // Handle 12Vcharging
          StandardMetrics.ms_v_env_charging12v->SetValue(true);
          // Reset charge kWh
          StandardMetrics.ms_v_charge_kwh->SetValue(0);
          // Reset trip values
          if (m_reset_trip) {
            StandardMetrics.ms_v_bat_energy_recd->SetValue(0);
            StandardMetrics.ms_v_bat_energy_used->SetValue(0);
            mt_pos_odometer_start->SetValue(StandardMetrics.ms_v_pos_odometer->AsFloat());
            StandardMetrics.ms_v_pos_trip->SetValue(0);
          }
          // Start charging
          StandardMetrics.ms_v_charge_pilot->SetValue(true);
          StandardMetrics.ms_v_charge_inprogress->SetValue(isCharging);
          StandardMetrics.ms_v_charge_mode->SetValue("standard");
          StandardMetrics.ms_v_charge_type->SetValue("type2");
          StandardMetrics.ms_v_charge_state->SetValue("charging");
          StandardMetrics.ms_v_charge_substate->SetValue("onrequest");
        } else { // EVENT stopped charging
          POLLSTATE_OFF;
          // Handle 12Vcharging
          StandardMetrics.ms_v_env_charging12v->SetValue(false);
          StandardMetrics.ms_v_charge_pilot->SetValue(false);
          StandardMetrics.ms_v_charge_inprogress->SetValue(isCharging);
          StandardMetrics.ms_v_charge_mode->SetValue("standard");
          StandardMetrics.ms_v_charge_type->SetValue("type2");
          if (StandardMetrics.ms_v_bat_soc->AsInt() < 95) {
            // Assume the charge was interrupted
            ESP_LOGI(TAG,"Car charge session was interrupted");
            StandardMetrics.ms_v_charge_state->SetValue("stopped");
            StandardMetrics.ms_v_charge_substate->SetValue("interrupted");
          } else {
            // Assume the charge completed normally
            ESP_LOGI(TAG,"Car charge session completed");
            StandardMetrics.ms_v_charge_state->SetValue("done");
            StandardMetrics.ms_v_charge_substate->SetValue("onrequest");
          }
        }
      }
      lastCharging = isCharging;
      break;
    case 0x65b:
      // 65b,0,10,1,0,0,min,,,ff,Schedule timer 1 min
      // 65b,12,22,1,0,0,min,,,ff,Schedule timer 2 min
      // 65b,24,30,1,0,0,%,,,ff,Fluent driver
      // 65b,33,34,1,0,0,,,,ff,Economy Mode displayed
      // 65b,39,40,1,0,0,,,,ff,Consider eco mode
      // 65b,41,43,1,0,0,,,,ff,Charging Status Display
      // 65b,44,45,1,0,0,,,,ff,Set park for charging
      break;
    case 0x665:
      // 665,0,1,1,0,0,,,,ff,Auto Lock Up Activation Request
      // 665,13,15,1,0,0,,,,ff,Front Park Assist Volume Req
      // 665,16,17,1,0,0,,,,ff,Rear Park Assist Activation Req
      // 665,28,29,1,0,0,,,,ff,Auto Rear Wiper Activation Request
      // 665,40,41,1,0,0,,,,ff,Charging Timer Request
      // 665,42,48,15,0,0,min,,,ff,Charging Timer Value Request
      break;
    case 0x666:
      // 666,0,0,1,0,0,,,,ff,ESP In Regulation Display Request
      // 666,1,1,1,0,0,,,,ff,ESP In Default Display Request
      // 666,3,3,1,0,0,,,,ff,ASR Activation State For Display
      // 666,4,4,1,0,0,,,,ff,ABS In Default Display Request
      // 666,6,6,1,0,0,,,,ff,EBV In Default Display Request
      // 666,7,7,1,0,0,,,,ff,Emergency Braking Failure
      // 666,8,8,1,0,0,,,,ff,ABS-ESP Lamps Auto Check
      // 666,14,14,1,0,0,,,,ff,ABS or ESP In Calibrating Diag
      // 666,15,15,1,0,0,,,,ff,ABS or ESP To Be Calibrated
      // 666,23,23,1,0,0,,,,ff,HSA Failure Display Request
      // 668,0,1,1,0,0,,,,ff,Clim AQS Activation State
      // 668,4,7,1,0,0,,,,ff,AQM Frag Intensity State
      // 668,8,10,1,0,0,,,,ff,AQM Frag Select State
      // 668,11,13,1,0,0,,,,ff,AQM Ioniser Mode State
      // 668,14,15,1,0,0,,,,ff,Ioniser Auto Launch State
      // 66a,5,7,1,0,0,,,,ff,Cruise Control Mode
      // 66a,8,15,1,0,0,km/h,,,ff,Cruise Control Speed
      // 66a,16,16,1,0,0,,,,ff,Cruise Control OverSpeed
      // 66d,0,1,1,0,0,,,,ff,Braking System Defective Display
      // 66d,2,3,1,0,0,,,,ff,Braking System To Be Checked Display
      // 66d,4,5,1,0,0,,,,ff,UBP To Be Calibrated
      // 66d,6,7,1,0,0,,,,ff,UBP In Calibrating Diag
      // 66d,8,9,1,0,0,,,,ff,UBP Lamp Auto Check
      break;
    case 0x673:
      // 673,0,0,1,0,0,,,,ff,Speed pressure misadaptation
      // 673,2,4,1,0,0,,,,ff,Rear right wheel state
      // 673,5,7,1,0,0,,,,ff,Rear left wheel state
      // 673,8,10,1,0,0,,,,ff,Front right wheel state
      // 673,11,13,1,0,0,,,,ff,Front left wheel state
      // 673,16,23,13.725,0,0,mbar,,,ff,Rear right wheel pressure
      if (CAN_BYTE(2) != 0xff)
        StandardMetrics.ms_v_tpms_pressure->SetElemValue(MS_V_TPMS_IDX_RR, (float) (CAN_BYTE(2)*13.725)/10);
      // 673,24,31,13.725,0,0,mbar,,,ff,Rear left wheel pressure
      if (CAN_BYTE(3) != 0xff)
        StandardMetrics.ms_v_tpms_pressure->SetElemValue(MS_V_TPMS_IDX_RL, (float) (CAN_BYTE(3)*13.725)/10);
      // 673,32,39,13.725,0,0,mbar,,,ff,Front right wheel pressure
      if (CAN_BYTE(4) != 0xff)
        StandardMetrics.ms_v_tpms_pressure->SetElemValue(MS_V_TPMS_IDX_FR, (float) (CAN_BYTE(4)*13.725)/10);
      // 673,40,47,13.725,0,0,mbar,,,ff,Front left wheel pressure
      if (CAN_BYTE(5) != 0xff)
        StandardMetrics.ms_v_tpms_pressure->SetElemValue(MS_V_TPMS_IDX_FL, (float) (CAN_BYTE(5)*13.725)/10);
      break;
    case 0x68b:
      // 68b,0,3,1,0,0,,,,ff,MM action counter
      break;
    case 0x68c:
      // 68c,21,31,1,0,0,min,,,ff,Local Time
      break;
    case 0x699:
      // 699,0,1,1,0,0,,,,e2,Clima off Request display
      // 699,2,3,1,0,0,,,,e2,Clima read defrost Request display
      // 699,4,6,1,1,0,,,,e2,Cima mode
      // 699,8,15,0.5,0,0,°C,,,e2,Temperature
      // 699,16,19,1,0,0,,,,e2,Clima Flow
      // 699,20,21,1,0,0,,,,e2,Forced recycling
      // 699,22,23,1,0,0,,,,e2,
      // 699,24,27,1,0,0,,,,e2,
      // 699,28,31,1,0,0,,,,e2,Clim Last Func Modified By Customer
      // 699,32,33,1,0,0,,,,e2,Clim MMI Activation Request
      // 699,34,39,2,0,0,%,,,e2,Clim AQS Indicator
      // 699,40,45,1,0,0,min,,,e2,Clim AQM Ioniser Max Timer Display
      // 699,46,51,1,0,0,min,,,e2,Clim AQM Ioniser Timer Display
      // 699,52,53,1,0,0,,,,e2,Clim Auto Display
      // 699,54,55,1,0,0,,,,e2,Clim AC Off Display
      // 699,56,57,1,0,0,,,,e2,Clim Clearness Display
      // 699,58,59,1,0,0,,,,e2,Clim Display Menu PC
      // 699,60,61,1,0,0,,,,e2,Energy Flow For Thermal Comfort Display
      // 699,63,63,1,0,0,,,,e2,Clim Eco Low Soc Display
      break;
    case 0x69f:
      // 69f,0,31,1,0,0,,,,ff,Car Serial N°
      if (!zoe_vin[0]) // we only need to process this once
      {
        zoe_vin[0] = '0' + CAN_NIB(6);
        zoe_vin[1] = '0' + CAN_NIB(5);
        zoe_vin[2] = '0' + CAN_NIB(4);
        zoe_vin[3] = '0' + CAN_NIB(3);
        zoe_vin[4] = '0' + CAN_NIB(2);
        zoe_vin[5] = '0' + CAN_NIB(1);
        zoe_vin[6] = '0' + CAN_NIB(0);
        zoe_vin[7] = 0;
        StandardMetrics.ms_v_vin->SetValue((string) zoe_vin);
      }
      break;
    case 0x6f8:
      // 6f8,0,1,1,0,0,,,,ff,USM Refuse to Sleep
      // 6f8,4,4,1,0,0,,,,ff,Ignition Supply Confirmation
      // 6f8,5,5,1,0,0,,,,ff,Front Wiper Stop Position
      // 6f8,6,7,1,0,0,,,,ff,Front Wiper Status
      // 6f8,11,11,1,0,0,,,,ff,Ignition Control State
      car_on((CAN_BYTE(1) & 0x10) > 0);
      // 6f8,16,23,0.0625,0,2,V,,,ff,14V Battery Voltage
      StandardMetrics.ms_v_bat_12v_voltage->SetValue((float) CAN_BYTE(2) * 0.0625);
      break;
    case 0x6fb:
      // 6fb,8,9,1,0,0,,,,ff,Global Vehicle Warning State
      // 6fb,32,39,250,0,0,km,,,ff,Fixed Maintenance Range
      break;
    case 0x715: // Kangoo...
      // StandardMetrics.ms_v_pos_odometer->SetValue((float) CAN_UINT24(0));
      break;
  }
}

/**
 * Handles incoming poll results
 */
<<<<<<< HEAD
void OvmsVehicleRenaultZoe::IncomingPollReply(canbus* bus, const OvmsPoller::poll_state_t& state, uint8_t* data, uint8_t length, const OvmsPoller::poll_pid_t &pollentry){
	string& rxbuf = zoe_obd_rxbuf;
  static uint16_t last_pid = -1;
  
  if (state.pid != last_pid) {
    // Ignore if it's no tthe same one.
    if (state.mlframe != 0)
      return;
    //ESP_LOGD(TAG, "pid: %04x length: %d m_poll_ml_remain: %d mlframe: %d", state.pid, length, state.mlremain, state.mlframe);
    last_pid = state.pid;
=======
void OvmsVehicleRenaultZoe::IncomingPollReply(canbus* bus, uint16_t type, uint16_t pid, uint8_t* data, uint8_t length, uint16_t remain) {
  string& rxbuf = zoe_obd_rxbuf;

  if (pid != m_last_pid) {
    // Ignore if it's no tthe same one.
    if (m_poll_ml_frame != 0)
      return;
    //ESP_LOGD(TAG, "pid: %04x length: %d m_poll_ml_remain: %d mlframe: %d", pid, length, m_poll_ml_remain, m_poll_ml_frame);
    m_last_pid = pid;
>>>>>>> ceceac6e
  }
  
  // init / fill rx buffer:
  if (state.mlframe == 0) {
    rxbuf.clear();
    rxbuf.reserve(length + state.mlremain);
  }
  rxbuf.append((char*)data, length);
  
  if (state.mlremain)
    return;
  
	switch (m_poll_moduleid_low) {
		// ****** EPS *****
		case 0x762:
			IncomingEPS(state.type, state.pid, rxbuf.data(), rxbuf.size());
			break;
    // ****** EVC *****
		case 0x7ec:
			IncomingEVC(state.type, state.pid, rxbuf.data(), rxbuf.size());
			break;
    // ****** BCB *****
    case 0x793:
      IncomingBCB(state.type, state.pid, rxbuf.data(), rxbuf.size());
      break;
    // ****** LBC *****
    case 0x7bb:
      IncomingLBC(state.type, state.pid, rxbuf.data(), rxbuf.size());
      break;
    // ****** UBP *****
    case 0x7bc:
      IncomingUBP(state.type, state.pid, rxbuf.data(), rxbuf.size());
      break;
    // ****** PEB *****
    case 0x77e:
      IncomingPEB(state.type, state.pid, rxbuf.data(), rxbuf.size());
      break;
	}
}

/**
 * Handle incoming polls from the EPS Computer
 */
void OvmsVehicleRenaultZoe::IncomingEPS(uint16_t type, uint16_t pid, const char* data, uint16_t len) {
  switch (pid) {
    case 0x012D: {			// Motor temperature
      //762,24,31,2,0,0,°C,22012D,62012D,ff,DID - Motor temperature
      StandardMetrics.ms_v_mot_temp->SetValue(CAN_BYTE(0), Celcius);
      break;
    }
  }
}
/**
 * Handle incoming polls from the EVC Computer
 */
void OvmsVehicleRenaultZoe::IncomingEVC(uint16_t type, uint16_t pid, const char* data, uint16_t len) {
	switch (pid) {
    case 0x2001: {			// Bat. rack Temperature
      //StandardMetrics.ms_v_bat_temp->SetValue((float) CAN_BYTE(0)-40, Celcius);
      break;
    }
    case 0x2002: {			// SoC
      //StandardMetrics.ms_v_bat_soc->SetValue((float) CAN_UINT(0)*2/100, Percentage);
      break;
    }
    case 0x2006: {			// Odometer (Total Vehicle Distance)
      StandardMetrics.ms_v_pos_odometer->SetValue((float) CAN_UINT24(0), Kilometers);
      break;
    }
    case 0x200e: {			// Key On/Off (0 off / 1 on)
      if (CAN_BYTE(0) && 0x01 == 0x01) {
        car_on(true);
      } else {
        car_on(false);
      }
      break;
    }
    case 0x3203: {
      // 7ec,24,39,0.5,0,2,V,223203,623203,ff\n" // HV Battery voltage
      StandardMetrics.ms_v_bat_voltage->SetValue((float) (CAN_UINT(0) * 0.5));
      StandardMetrics.ms_v_charge_voltage->SetValue((float) (CAN_UINT(0) * 0.5));
      break;
    }
    case 0x3204: {
      // 7ec,24,39,0.25,32768,2,A,223204,623204,ff\n" // HV Battery current
      //rz_bat_current = (float(CAN_UINT(0))-32768) * 25/100;
      StandardMetrics.ms_v_bat_current->SetValue((float(CAN_UINT(0))-32768) * 0.25);
      StandardMetrics.ms_v_charge_current->SetValue((float(CAN_UINT(0))-32768) * 0.25); // ToDo change to main current
      break;
    }
    case 0x320C: {
      // 7ec,24,39,.005,0,0,kwh,22320C,62320C,ff,Available discharge Energy
      //m_b_bat_avail_energy->SetValue(float(CAN_UINT(0))*0.005);
      break;
    }
    case 0x33F6: {
      // ,7ec,24,31,1,40,0,°C,2233F6,6233F6,ff,Temperature of the inverter given by PEB (CAN ETS)
      ESP_LOGD(TAG, "7ec inv temp: %d", CAN_BYTE(0) - 40);
      if (IsKangoo()) {
        int temp = CAN_BYTE(0);
        if (temp != 0)
          StandardMetrics.ms_v_charge_temp->SetValue(temp - 40);
      }
      break;
    }
    case 0x33dc: {
      // 7ec,24,47,0.001,1,0,kWh,2233dc,6233dc,ff\n" // Consumed domestic energy
      //StdMetrics.ms_v_charge_kwh->SetValue(CAN_UINT24(0)*0.001);
      break;
    }
	}
}

/**
 * Handle incoming polls from the BCB Computer
 */
void OvmsVehicleRenaultZoe::IncomingBCB(uint16_t type, uint16_t pid, const char* data, uint16_t len) {
	switch (pid) {
    case 0x504A: {
      // 793,24,39,1,20000,0,W,22504A,62504A,ff\n" // Mains active power consumed
      if (IsKangoo()) mt_main_power_consumed->SetValue((float(CAN_UINT(0)-20000)/1000));
      break;
    }        
    case 0x5063: {
      // 793,24,31,1,0,0,,225063,625063,ff\n"
      // Supervisor state,0:Init;1:Wait;2:ClosingS2;3:InitType;4:InitLkg;5:InitChg;6:Charge;7:ZeroAmpMode;8:EndOfChg;9:OpeningS2;10:ReadyToSleep;11:EmergencyStop;12:InitChargeDF;13:OCPStop;14:WaitS2
      /* rz_charge_state_local=CAN_BYTE(0);
      m_b_temp1->SetValue((INT)rz_charge_state_local);
      if (rz_charge_state_local==0) {          // Init,Wait,ClosingS2,InitType,InitLkg,InitChg
          SET_CHARGE_STATE("prepare");
      } else if (rz_charge_state_local==1) {  // Charge
          SET_CHARGE_STATE("stopped");
      } else if (rz_charge_state_local==2) {  // Charge
          SET_CHARGE_STATE("prepare");
      } else if (rz_charge_state_local==3) {  // Charge
          SET_CHARGE_STATE("prepare");
      } else if (rz_charge_state_local==4) {  // Charge
          SET_CHARGE_STATE("prepare");
      } else if (rz_charge_state_local==5) {  // Charge
          SET_CHARGE_STATE("prepare");
      } else if (rz_charge_state_local==6) {  // Charge
          SET_CHARGE_STATE("charging");
      } else if (rz_charge_state_local==7) {  // ZeroAmpMode
          SET_CHARGE_STATE("topoff");
      } else if (rz_charge_state_local==8) {  // EndOfChg
          SET_CHARGE_STATE("done");
      } else if (rz_charge_state_local==9) {  // OpeningS2
          SET_CHARGE_STATE("prepare");
      } else if (rz_charge_state_local==10) { // ReadyToSleep
          SET_CHARGE_STATE("stopped");
      } else if (rz_charge_state_local==11) { //EmergencyStopp
          SET_CHARGE_STATE("stopped");
      } else if (rz_charge_state_local==12) { //InitChargeDF
          SET_CHARGE_STATE("prepare");
      } else if (rz_charge_state_local==13) { //OCPStop
          SET_CHARGE_STATE("stopped");
      } else if (rz_charge_state_local==14) { //WaitS2
          SET_CHARGE_STATE("prepare");
      } */
      break;
    }
	}
}

/**
 * Handle incoming polls from the LBC Computer
 */
void OvmsVehicleRenaultZoe::IncomingLBC(uint16_t type, uint16_t pid, const char* data, uint16_t len) {
	switch (pid) {
    case 0x01: {
      // Todo
      // 7bb,336,351,0.01,0,2,kW,2101,6101,e2\n" // Maximum battery input power
      break;
    }
    case 0x03: {
      // Todo
      // 7bb,56,71,10,0,0,°C,2103,6103,5\n" // Mean battery compartment temp
      // 7bb,96,111,.01,0,0,V,2103,6103,ff,21_03_#13_Maximum_Cell_voltage\n" //
      // 7bb,112,127,.01,0,0,V,2103,6103,ff,21_03_#15_Minimum_Cell_voltage\n" //
      // 7bb,192,207,0.01,0,2,%,2103,6103,e2\n" // Real State of Charge
      // if (type == VEHICLE_POLL_TYPE_OBDIIGROUP)
      // {
      // if (mlframe == 1)
      // {
      // m_b_cell_volt_max->SetValue(float( CAN_BYTE(6)*0.01 ),Volts);
      // }
      // else if (mlframe == 2)
      // {
      // m_b_cell_volt_min->SetValue(float( CAN_BYTE(1)*0.01 ),Volts);
      // }
      // }
      break;
    }
    case 0x04: {
      if (IsZoe()) {
        for(int i=2; i<36; i+=3){
          BmsSetCellTemperature( (i-2)/3, (int32_t)CAN_BYTE(i)-40 );
          //ESP_LOGD(TAG, "temp %d - %" PRId32, (i-2)/3, (int32_t)CAN_BYTE(i)-40);
        }
      }
      if (IsKangoo()) {
        int x=0;
        for(int i=2; i<12; i+=3){
          BmsSetCellTemperature( x, (int32_t)CAN_BYTE(i) );
          ESP_LOGD(TAG, "temp %d - %" PRId32, x, (int32_t)CAN_BYTE(i));
          x++;
        }
      }
      break;
    }
    case 0x41: {
      for(int i=0; i<124; i+=2){
        float cell = (float)CAN_UINT(i)/1000;
        BmsSetCellVoltage(i/2, cell);
      }
      break;
    }
    case 0x42: {
      for(int i=0; i<68; i+=2){
        float cell = (float)CAN_UINT(i)/1000;
        BmsSetCellVoltage((i/2)+62, cell);
      }
      break;
    }
    default: {
      char *buf = NULL;
      size_t rlen = len, offset = 0;
      do {
        rlen = FormatHexDump(&buf, data + offset, rlen, 16);
        offset += 16;
        ESP_LOGW(TAG, "OBD2: unhandled reply [%02x %02x]: %s", type, pid, buf ? buf : "-");
      } while (rlen);
      if (buf)
        free(buf);
      break;
    }
	}
}

/**
 * Handle incoming polls from the UBP Computer
 */
void OvmsVehicleRenaultZoe::IncomingUBP(uint16_t type, uint16_t pid, const char* data, uint16_t len) {
	switch (pid) {
    case 0x4B7C: {
      // Todo
      // //+"7bc,28,39,1,4094,0,N·m,224B7C,624B7C,ff,Electric brake wheels torque request\n"  // Brake Torque
      break;
    }
    case 0x4B7D: {
      //"7bc,28,39,1,4094,0,N·m,224B7D,624B7D,ff,Total Hydraulic brake wheels torque request\n"
      //m_v_hydraulic_brake_power->SetValue(float(CAN_12NIBL(28) -4094)*StdMetrics.ms_v_pos_speed->AsFloat()/3.6/1.28*2*3.141 );
      break;
    }
	}
}

/**
 * Handle incoming polls from the PEB Computer
 */
void OvmsVehicleRenaultZoe::IncomingPEB(uint16_t type, uint16_t pid, const char* data, uint16_t len) {
	switch (pid) {
    case 0x3018: {
      // 77e,24,39,0.015625,0,2,ºC,223018,623018,ff\n" // DCDC converter temperature
      // zoe_dcdc_temp=CAN_UINT(4);
      break;
    }
    case 0x302b: {
      // 77e,24,31,0.015625,0,2,°C,22302b,62302b,ff\n" // inverter temperature
      // 77e,24,39,1,0,0,°C,22302B,62302B,ff,InverterTempOrder
      ESP_LOGI(TAG, "77e inv temp: %f", CAN_BYTE(0) * 0.015625);
      ESP_LOGI(TAG, "77e inv temp: %d", CAN_UINT(0));
      break;
    }
	}
}


/**
 * Takes care of setting all the state appropriate when the car is on
 * or off. Centralized so we can more easily make on and off mirror
 * images.
 */
void OvmsVehicleRenaultZoe::car_on(bool isOn) {
  if (isOn && !StandardMetrics.ms_v_env_on->AsBool()) {
		// Car is beeing turned ON
    ESP_LOGI(TAG,"CAR IS ON");
		StandardMetrics.ms_v_env_on->SetValue(isOn);
		StandardMetrics.ms_v_env_awake->SetValue(isOn);
    // Handle 12Vcharging
    StandardMetrics.ms_v_env_charging12v->SetValue(true);
    if (m_enable_write) POLLSTATE_RUNNING;
    // Reset trip values
    if (!m_reset_trip) {
      StandardMetrics.ms_v_bat_energy_recd->SetValue(0);
      StandardMetrics.ms_v_bat_energy_used->SetValue(0);
      mt_pos_odometer_start->SetValue(StandardMetrics.ms_v_pos_odometer->AsFloat());
      StandardMetrics.ms_v_pos_trip->SetValue(0);
    }
  }
  else if(!isOn && StandardMetrics.ms_v_env_on->AsBool()) {
    // Car is being turned OFF
    ESP_LOGI(TAG,"CAR IS OFF");
    if (!StandardMetrics.ms_v_charge_inprogress->AsBool()) {
      StandardMetrics.ms_v_env_charging12v->SetValue(false);
      if (m_enable_write) POLLSTATE_ON;
    } else {
      if (m_enable_write) POLLSTATE_CHARGING;
    }
		StandardMetrics.ms_v_env_on->SetValue( isOn );
		StandardMetrics.ms_v_env_awake->SetValue( isOn );
		StandardMetrics.ms_v_pos_speed->SetValue( 0 );
		if (StandardMetrics.ms_v_pos_trip->AsFloat(0) > 0.1)
			NotifyTrip();
  }
}

void OvmsVehicleRenaultZoe::Ticker1(uint32_t ticker) {
  if (m_candata_timer > 0) {
    if (--m_candata_timer == 0) {
      // Car has gone to sleep
      ESP_LOGI(TAG,"Car has gone to sleep (CAN bus timeout)");
      mt_bus_awake->SetValue(false);
      //StandardMetrics.ms_v_env_awake->SetValue(false);
      StandardMetrics.ms_v_bat_12v_current->SetValue(0);
      m_candata_poll = 0;
      POLLSTATE_OFF;
    }
  }
  
  HandleEnergy();
  
  // Handle Tripcounter
  if (mt_pos_odometer_start->AsFloat(0) == 0 && StandardMetrics.ms_v_pos_odometer->AsFloat(0) > 0.0) {
    mt_pos_odometer_start->SetValue(StandardMetrics.ms_v_pos_odometer->AsFloat());
  }
  if (StandardMetrics.ms_v_env_on->AsBool() && StandardMetrics.ms_v_pos_odometer->AsFloat(0) > 0.0 && mt_pos_odometer_start->AsFloat(0) > 0.0) {
    StandardMetrics.ms_v_pos_trip->SetValue(StandardMetrics.ms_v_pos_odometer->AsFloat(0) - mt_pos_odometer_start->AsFloat(0));
  }
  
  // Handle v2Server connection
  if (StandardMetrics.ms_s_v2_connected->AsBool()) {
    m_reboot_ticker = 5 * 60; // set reboot ticker
  }
  else if (m_reboot_ticker > 0 && --m_reboot_ticker == 0) {
    MyNetManager.RestartNetwork();
    m_reboot_ticker = 5 * 60;
    //MyBoot.Restart(); // restart Module
  }
}

void OvmsVehicleRenaultZoe::Ticker10(uint32_t ticker) {
  HandleCharging();
}

/**
 * Update derived energy metrics while driving
 * Called once per second
 */
void OvmsVehicleRenaultZoe::HandleEnergy() {
  float voltage  = StandardMetrics.ms_v_bat_voltage->AsFloat(0, Volts);
  float current  = StandardMetrics.ms_v_bat_current->AsFloat(0, Amps);

  // Power (in kw) resulting from voltage and current
  float power = voltage * current / 1000.0;
  
  StandardMetrics.ms_v_bat_power->SetValue(power * -1.0f);

  // Are we driving?
  if (power != 0.0 && StandardMetrics.ms_v_env_on->AsBool()) {
    // Update energy used and recovered
    float energy = power / 3600.0;    // 1 second worth of energy in kwh's
    if (energy < 0.0f)
      StandardMetrics.ms_v_bat_energy_used->SetValue( StandardMetrics.ms_v_bat_energy_used->AsFloat() - energy);
    else // (energy > 0.0f)
      StandardMetrics.ms_v_bat_energy_recd->SetValue( StandardMetrics.ms_v_bat_energy_recd->AsFloat() + energy);
  }
}

/**
 * Update derived metrics when charging
 * Called once per 10 seconds from Ticker10
 */
void OvmsVehicleRenaultZoe::HandleCharging() {
  float limit_soc       = StandardMetrics.ms_v_charge_limit_soc->AsFloat(0);
  float limit_range     = StandardMetrics.ms_v_charge_limit_range->AsFloat(0, Kilometers);
  float max_range       = StandardMetrics.ms_v_bat_range_full->AsFloat(0, Kilometers);
  float charge_current  = StandardMetrics.ms_v_bat_current->AsFloat(0, Amps);
  float charge_voltage  = StandardMetrics.ms_v_bat_voltage->AsFloat(0, Volts);
  
  // Are we charging?
  if (!StandardMetrics.ms_v_charge_pilot->AsBool()      ||
      !StandardMetrics.ms_v_charge_inprogress->AsBool() ||
      (charge_current <= 0.0) ) {
    return;
  }
  
  // Check if we have what is needed to calculate energy and remaining minutes
  if (charge_voltage > 0 && charge_current > 0) {
    // Update energy taken
    // Value is reset to 0 when a new charging session starts...
    float power  = charge_voltage * charge_current / 1000.0;     // power in kw
    float energy = power / 3600.0 * 10.0;                        // 10 second worth of energy in kwh's
    StandardMetrics.ms_v_charge_kwh->SetValue( StandardMetrics.ms_v_charge_kwh->AsFloat() + energy);

    if (limit_soc > 0) {
      // if limit_soc is set, then calculate remaining time to limit_soc
      int minsremaining_soc = calcMinutesRemaining(limit_soc, charge_voltage, charge_current);

      StandardMetrics.ms_v_charge_duration_soc->SetValue(minsremaining_soc, Minutes);
      ESP_LOGV(TAG, "Time remaining: %d mins to %0.0f%% soc", minsremaining_soc, limit_soc);
    }
    if (limit_range > 0 && max_range > 0.0) {
      // if range limit is set, then compute required soc and then calculate remaining time to that soc
      float range_soc           = limit_range / max_range * 100.0;
      int   minsremaining_range = calcMinutesRemaining(range_soc, charge_voltage, charge_current);

      StandardMetrics.ms_v_charge_duration_range->SetValue(minsremaining_range, Minutes);
      ESP_LOGV(TAG, "Time remaining: %d mins for %0.0f km (%0.0f%% soc)", minsremaining_range, limit_range, range_soc);
    }
  }
}

/**
 * Calculates minutes remaining before target is reached. Based on current charge speed.
 * TODO: Should be calculated based on actual charge curve. Maybe in a later version?
 */
int OvmsVehicleRenaultZoe::calcMinutesRemaining(float target_soc, float charge_voltage, float charge_current) {
  float bat_soc = StandardMetrics.ms_v_bat_soc->AsFloat(100);
  if (bat_soc > target_soc) {
    return 0;   // Done!
  }
  float remaining_wh    = m_battery_capacity * (target_soc - bat_soc) / 100.0;
  float remaining_hours = remaining_wh / (charge_current * charge_voltage);
  float remaining_mins  = remaining_hours * 60.0;

  return MIN( 1440, (int)remaining_mins );
}

/**
 * ConfigChanged: reload single/all configuration variables
 */
void OvmsVehicleRenaultZoe::ConfigChanged(OvmsConfigParam* param) {
  if (param && param->GetName() != "xrz")
    return;

  ESP_LOGI(TAG, "Renault Zoe/Kangoo reload configuration");
  
  m_enable_write      = MyConfig.GetParamValueBool("xrz", "canwrite", false);
  m_range_ideal       = MyConfig.GetParamValueInt("xrz", "rangeideal", 160);
  m_battery_capacity  = MyConfig.GetParamValueInt("xrz", "battcapacity", 27000);
  m_enable_egpio      = MyConfig.GetParamValueBool("xrz", "enable_egpio", false);
  
  m_reset_trip        = MyConfig.GetParamValueBool("xrz", "reset.trip.charge", false);
  m_vehicle_type      = MyConfig.GetParamValueInt("xrz", "vehicle.type", 0);
  
  StandardMetrics.ms_v_charge_limit_soc->SetValue((float) MyConfig.GetParamValueInt("xrz", "suffsoc", 0), Percentage );
  StandardMetrics.ms_v_charge_limit_range->SetValue((float) MyConfig.GetParamValueInt("xrz", "suffrange", 0), Kilometers );
}

/**
 * SetFeature: V2 compatibility config wrapper
 *  Note: V2 only supported integer values, V3 values may be text
 */
bool OvmsVehicleRenaultZoe::SetFeature(int key, const char *value) {
  switch (key) {
    case 10:
      MyConfig.SetParamValue("xrz", "suffsoc", value);
      return true;
    case 11:
      MyConfig.SetParamValue("xrz", "suffrange", value);
      return true;
    case 15:
    {
      int bits = atoi(value);
      MyConfig.SetParamValueBool("xrz", "canwrite",  (bits& 1)!=0);
      return true;
    }
    default:
      return OvmsVehicle::SetFeature(key, value);
  }
}

/**
 * GetFeature: V2 compatibility config wrapper
 *  Note: V2 only supported integer values, V3 values may be text
 */
const std::string OvmsVehicleRenaultZoe::GetFeature(int key) {
  switch (key) {
    case 10:
      return MyConfig.GetParamValue("xrz", "suffsoc", STR(0));
    case 11:
      return MyConfig.GetParamValue("xrz", "suffrange", STR(0));
    case 15:
    {
      int bits = ( MyConfig.GetParamValueBool("xrz", "canwrite",  false) ?  1 : 0);
      char buf[4];
      sprintf(buf, "%d", bits);
      return std::string(buf);
    }
    default:
      return OvmsVehicle::GetFeature(key);
  }
}


//-----------------------------------------------------------------------------
//
// RenaultZoeInit
//

class OvmsVehicleRenaultZoeInit {
  public: OvmsVehicleRenaultZoeInit();
} MyOvmsVehicleRenaultZoeInit  __attribute__ ((init_priority (9000)));

OvmsVehicleRenaultZoeInit::OvmsVehicleRenaultZoeInit() {
  ESP_LOGI(TAG, "Registering Vehicle: Renault Zoe/Kangoo (9000)");

  MyVehicleFactory.RegisterVehicle<OvmsVehicleRenaultZoe>("RZ","Renault Zoe/Kangoo");
}<|MERGE_RESOLUTION|>--- conflicted
+++ resolved
@@ -798,28 +798,15 @@
 /**
  * Handles incoming poll results
  */
-<<<<<<< HEAD
 void OvmsVehicleRenaultZoe::IncomingPollReply(canbus* bus, const OvmsPoller::poll_state_t& state, uint8_t* data, uint8_t length, const OvmsPoller::poll_pid_t &pollentry){
-	string& rxbuf = zoe_obd_rxbuf;
-  static uint16_t last_pid = -1;
-  
-  if (state.pid != last_pid) {
+  string& rxbuf = zoe_obd_rxbuf;
+
+  if (state.pid != m_last_pid) {
     // Ignore if it's no tthe same one.
     if (state.mlframe != 0)
       return;
-    //ESP_LOGD(TAG, "pid: %04x length: %d m_poll_ml_remain: %d mlframe: %d", state.pid, length, state.mlremain, state.mlframe);
-    last_pid = state.pid;
-=======
-void OvmsVehicleRenaultZoe::IncomingPollReply(canbus* bus, uint16_t type, uint16_t pid, uint8_t* data, uint8_t length, uint16_t remain) {
-  string& rxbuf = zoe_obd_rxbuf;
-
-  if (pid != m_last_pid) {
-    // Ignore if it's no tthe same one.
-    if (m_poll_ml_frame != 0)
-      return;
     //ESP_LOGD(TAG, "pid: %04x length: %d m_poll_ml_remain: %d mlframe: %d", pid, length, m_poll_ml_remain, m_poll_ml_frame);
-    m_last_pid = pid;
->>>>>>> ceceac6e
+    m_last_pid = state.pid;
   }
   
   // init / fill rx buffer:
