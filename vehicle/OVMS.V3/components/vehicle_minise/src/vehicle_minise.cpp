--- conflicted
+++ resolved
@@ -218,13 +218,8 @@
   OvmsPoller::poll_pid_t selectCellVoltage =
     { I3_ECU_SME_TX, I3_ECU_SME_RX, VEHICLE_POLL_TYPE_ROUTINECONTROL,
       { .args = { 0x01, 3, { 0xAD, 0x6E, 0x00 }}},
-<<<<<<< HEAD
       { 0, 30, 10, 30 }, 0, ISOTP_EXTADR };
-  poll_pid_t probeCellVoltage =
-=======
-      { 0, 30, 10, 10 }, 0, ISOTP_EXTADR };
   OvmsPoller::poll_pid_t probeCellVoltage =
->>>>>>> 889abb28
     { I3_ECU_SME_TX, I3_ECU_SME_RX, VEHICLE_POLL_TYPE_ROUTINECONTROL,
       { .args = { 0x03, 3, { 0xAD, 0x6E, 0x00 }}},
       { 0, 30, 10, 30 }, 0, ISOTP_EXTADR };
@@ -239,13 +234,8 @@
   OvmsPoller::poll_pid_t selectModuleTemperature =
     { I3_ECU_SME_TX, I3_ECU_SME_RX, VEHICLE_POLL_TYPE_ROUTINECONTROL,
       { .args = { 0x01, 3, { 0xAD, 0x6D, 0x00 }}},
-<<<<<<< HEAD
-      { 0, 30, 30, 30 }, 0, ISOTP_EXTADR };
-  poll_pid_t probeModuleTemperature =
-=======
-      { 0, 30, 10, 10 }, 0, ISOTP_EXTADR };
+      { 0, 30, 10, 30 }, 0, ISOTP_EXTADR };
   OvmsPoller::poll_pid_t probeModuleTemperature =
->>>>>>> 889abb28
     { I3_ECU_SME_TX, I3_ECU_SME_RX, VEHICLE_POLL_TYPE_ROUTINECONTROL,
       { .args = { 0x03, 3, { 0xAD, 0x6D, 0x00 }}},
       { 0, 30, 30, 30 }, 0, ISOTP_EXTADR };
