--- conflicted
+++ resolved
@@ -44,13 +44,6 @@
     ~OvmsVehicleMaple60S();
 
   public:
-<<<<<<< HEAD
-=======
-    bool configured;
-    bool fully_configured;
-    bool reset_by_config;
-
->>>>>>> 36f38363
     void IncomingFrameCan1(CAN_frame_t *p_frame) override;
     void Ticker1(uint32_t ticker) override;
     void Ticker10(uint32_t ticker) override;
