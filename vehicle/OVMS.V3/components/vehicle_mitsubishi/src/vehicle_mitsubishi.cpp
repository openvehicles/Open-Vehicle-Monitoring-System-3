--- conflicted
+++ resolved
@@ -125,19 +125,10 @@
 // Pollstate 2 - car is charging
 static const OvmsVehicle::poll_pid_t vehicle_mitsubishi_polls[] =
   {
-<<<<<<< HEAD
     { 0x761, 0x762, VEHICLE_POLL_TYPE_OBDIIGROUP,  0x01, 		{       0,   5,    5 }, 0, ISOTP_STD }, 	// Calculated Amp Capacity
     { 0x765, 0x766, VEHICLE_POLL_TYPE_OBDIIGROUP,  0x01, 		{       0,   5,    5 }, 0, ISOTP_STD },   // On Board Charger
     { 0x771, 0x772, VEHICLE_POLL_TYPE_OBDIIGROUP,  0x13, 		{       0,   5,    5 }, 0, ISOTP_STD },   // External/Internal temp
     { 0x782, 0x783, VEHICLE_POLL_TYPE_OBDIIGROUP,  0xCE, 		{       0,   5,    0 }, 0, ISOTP_STD },   // Trip A/B
-=======
-    { 0x761, 0x762, VEHICLE_POLL_TYPE_OBDIIGROUP,  0x01, 		{       0,  10,   10 }, 0, ISOTP_STD }, 	// cac
-    { 0x761, 0x762, VEHICLE_POLL_TYPE_OBDIIGROUP,  0x02, 		{       0,   1,    1 }, 0, ISOTP_STD }, 	// cell voltage
-    { 0x761, 0x762, VEHICLE_POLL_TYPE_OBDIIGROUP,  0x03, 		{       0,   1,    1 }, 0, ISOTP_STD }, 	// cell temp
-    { 0x765, 0x766, VEHICLE_POLL_TYPE_OBDIIGROUP,  0x01, 		{       0,   1,    0 }, 0, ISOTP_STD },   // OBC
-    { 0x771, 0x772, VEHICLE_POLL_TYPE_OBDIIGROUP,  0x13, 		{       0,   1,    1 }, 0, ISOTP_STD },   //external/internal temp
-    { 0x782, 0x783, VEHICLE_POLL_TYPE_OBDIIGROUP,  0xCE, 		{       0,   5,    0 }, 0, ISOTP_STD },   //Trip A/B
->>>>>>> 9ddbb018
     POLL_LIST_END
   };
 
