--- conflicted
+++ resolved
@@ -78,12 +78,9 @@
     std::string m_user;
     std::string m_password;
     std::string m_port;
-<<<<<<< HEAD
     std::string m_topic_prefix;
-=======
     std::string m_will_topic;
     std::string m_conn_topic;
->>>>>>> 7b373764
     struct mg_connection *m_mgconn;
     OvmsMutex m_mgconn_mutex;
     int m_connretry;
