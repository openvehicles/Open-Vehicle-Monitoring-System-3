--- conflicted
+++ resolved
@@ -36,7 +36,6 @@
 #include "ovms_metrics.h"
 #include "metrics_standard.h"
 
-<<<<<<< HEAD
 #define VERSION "0.1.0"
 
 static const OvmsVehicle::poll_pid_t vehicle_kiasoulev_polls[] =
@@ -54,38 +53,10 @@
     { 0, 0, 0, 0, { 0, 0, 0 } }
   };
 
-=======
-typedef enum
-  {
-  CHARGER_STATUS_IDLE,
-  CHARGER_STATUS_PLUGGED_IN_TIMER_WAIT,
-  CHARGER_STATUS_CHARGING,
-  CHARGER_STATUS_QUICK_CHARGING,
-  CHARGER_STATUS_FINISHED
-  } ChargerStatus;
-
-  static const OvmsVehicleKiaSoulEv::poll_pid_t vehicle_kiasoul_polls[] =
-  {
-    { 0x7e2, 0, VEHICLE_POLL_TYPE_OBDIIVEHICLE,   0x02, { 0, 120, 120}}, // VIN
-    { 0x7e4, 0x7ec, VEHICLE_POLL_TYPE_OBDIIGROUP, 0x01, { 30, 10, 10}}, // Diag page 01
-    { 0x7e4, 0x7ec, VEHICLE_POLL_TYPE_OBDIIGROUP, 0x02, { 0, 30, 10}}, // Diag page 02
-    { 0x7e4, 0x7ec, VEHICLE_POLL_TYPE_OBDIIGROUP, 0x03, { 0, 30, 10}}, // Diag page 03
-    { 0x7e4, 0x7ec, VEHICLE_POLL_TYPE_OBDIIGROUP, 0x04, { 0, 30, 10}}, // Diag page 04
-    { 0x7e4, 0x7ec, VEHICLE_POLL_TYPE_OBDIIGROUP, 0x05, { 120, 10, 10}}, // Diag page 05
-    { 0x794, 0x79c, VEHICLE_POLL_TYPE_OBDIIGROUP, 0x02, { 0, 0, 10}}, // On board charger
-    { 0x7e2, 0x7ea, VEHICLE_POLL_TYPE_OBDIIGROUP, 0x00, { 30, 10, 10}}, // VMCU  Shift-stick
-    { 0x7e2, 0x7ea, VEHICLE_POLL_TYPE_OBDIIGROUP, 0x02, { 30, 10, 0}}, // Motor temp++
-    { 0x7df, 0x7de, VEHICLE_POLL_TYPE_OBDIIGROUP, 0x06, { 30, 10, 0}}, // TMPS
-    { 0, 0, 0x00, 0x00,{ 0, 0, 0}}
-  };
-
-
->>>>>>> 7f64af0f
 OvmsVehicleKiaSoulEv::OvmsVehicleKiaSoulEv()
   {
   ESP_LOGI(TAG, "Kia Soul EV v3.0 vehicle module");
 
-<<<<<<< HEAD
   memset( m_vin, 0, sizeof(m_vin));
   memset( ks_battery_cell_voltage ,0, sizeof(ks_battery_cell_voltage));
   memset( ks_battery_module_temp, 0, sizeof(ks_battery_module_temp));
@@ -114,21 +85,11 @@
 
   m_b_cell_det_max->SetValue(0);
   m_b_cell_det_min->SetValue(0);
-=======
-  RegisterCanBus(1,CAN_MODE_ACTIVE,CAN_SPEED_500KBPS);
-  RegisterCanBus(2,CAN_MODE_ACTIVE,CAN_SPEED_100KBPS);
-
-  memset(m_vin,0,sizeof(m_vin));
->>>>>>> 7f64af0f
 
   using std::placeholders::_1;
   using std::placeholders::_2;
   MyEvents.RegisterEvent(TAG, "ticker.1", std::bind(&OvmsVehicleKiaSoulEv::Ticker1, this, _1, _2));
-<<<<<<< HEAD
   PollSetPidList(m_can1,vehicle_kiasoulev_polls);
-=======
-  PollSetPidList(m_can1,vehicle_kiasoul_polls);
->>>>>>> 7f64af0f
   PollSetState(0);
   }
 
@@ -137,7 +98,6 @@
   ESP_LOGI(TAG, "Shutdown Kia Soul EV vehicle module");
   }
 
-<<<<<<< HEAD
 /**
  * ConfigChanged: reload single/all configuration variables
  */
@@ -170,14 +130,11 @@
   *StdMetrics.ms_v_charge_limit_range = (float) MyConfig.GetParamValueInt("x.ks", "suffrange");
 }
 
-=======
->>>>>>> 7f64af0f
 ////////////////////////////////////////////////////////////////////////
 // vehicle_kiasoulev_car_on()
 // Takes care of setting all the state appropriate when the car is on
 // or off. Centralized so we can more easily make on and off mirror
 // images.
-<<<<<<< HEAD
 void OvmsVehicleKiaSoulEv::vehicle_kiasoulev_car_on(bool isOn)
   {
 
@@ -213,105 +170,6 @@
 void OvmsVehicleKiaSoulEv::IncomingFrameCan1(CAN_frame_t* p_frame)
   {
   //ESP_LOGI(TAG, "Kia Soul EV IncomingFrameCan1");
-
-=======
-//
-
-void vehicle_kiasoulev_car_on(bool isOn)
-  {
-  StandardMetrics.ms_v_env_on->SetValue(isOn);
-  StandardMetrics.ms_v_env_awake->SetValue(isOn);
-  // We don't know if handbrake is on or off, but it's usually off when the car is on.
-  //StandardMetrics.ms_v_env_handbrake->SetValue(isOn);
-  if (isOn)
-    {
-    //StandardMetrics.ms_v_door_chargeport->SetValue(false);
-    //StandardMetrics.ms_v_charge_pilot->SetValue(false);
-    //StandardMetrics.ms_v_charge_inprogress->SetValue(false);
-    // TODO
-    // car_chargestate = 0;
-    // car_chargesubstate = 0;
-    }
-  }
-
-////////////////////////////////////////////////////////////////////////
-// vehicle_kiasoul_charger_status()
-// Takes care of setting all the charger state bit when the charger
-// switches on or off. Separate from vehicle_nissanleaf_poll1() to make
-// it clearer what is going on.
-//
-
-void vehicle_kiasoul_charger_status(ChargerStatus status)
-  {
-  switch (status)
-    {
-    case CHARGER_STATUS_IDLE:
-      StandardMetrics.ms_v_charge_inprogress->SetValue(false);
-      // TODO
-      // car_chargestate = 0;
-      // car_chargesubstate = 0;
-      break;
-    case CHARGER_STATUS_PLUGGED_IN_TIMER_WAIT:
-      StandardMetrics.ms_v_charge_inprogress->SetValue(false);
-      // TODO
-      // car_chargestate = 0;
-      // car_chargesubstate = 0;
-      break;
-    case CHARGER_STATUS_QUICK_CHARGING:
-    case CHARGER_STATUS_CHARGING:
-      if (!StandardMetrics.ms_v_charge_inprogress->AsBool())
-        {
-        StandardMetrics.ms_v_charge_kwh->SetValue(0); // Reset charge kWh
-        }
-      StandardMetrics.ms_v_charge_inprogress->SetValue(true);
-      // TODO
-      // car_chargestate = 1;
-      // car_chargesubstate = 3; // Charging by request
-
-      // TODO only use battery current for Quick Charging, for regular charging
-      // we should return AC line current and voltage, not battery
-      // TODO does the leaf know the AC line current and voltage?
-      // TODO v3 supports negative values here, what happens if we send a negative charge current to a v2 client?
-      if (StandardMetrics.ms_v_bat_current->AsFloat() < 0)
-        {
-        // battery current can go negative when climate control draws more than
-        // is available from the charger. We're abusing the line current which
-        // is unsigned, so don't underflow it
-        //
-        // TODO quick charging can draw current from the vehicle
-        StandardMetrics.ms_v_charge_current->SetValue(0);
-        }
-      else
-        {
-        StandardMetrics.ms_v_charge_current->SetValue(StandardMetrics.ms_v_bat_current->AsFloat());
-        }
-      StandardMetrics.ms_v_charge_voltage->SetValue(StandardMetrics.ms_v_bat_voltage->AsFloat());
-      break;
-    case CHARGER_STATUS_FINISHED:
-      // Charging finished
-      StandardMetrics.ms_v_charge_current->SetValue(0);
-      // TODO set this in ovms v2
-      // TODO the charger probably knows the line voltage, when we find where it's
-      // coded, don't zero it out when we're plugged in but not charging
-      StandardMetrics.ms_v_charge_voltage->SetValue(0);
-      StandardMetrics.ms_v_charge_inprogress->SetValue(false);
-      // TODO
-      // car_chargestate = 4; // Charge DONE
-      // car_chargesubstate = 3; // Charging by request
-      break;
-    }
-  if (status != CHARGER_STATUS_CHARGING && status != CHARGER_STATUS_QUICK_CHARGING)
-    {
-    StandardMetrics.ms_v_charge_current->SetValue(0);
-    // TODO the charger probably knows the line voltage, when we find where it's
-    // coded, don't zero it out when we're plugged in but not charging
-    StandardMetrics.ms_v_charge_voltage->SetValue(0);
-    }
-  }
-
-void OvmsVehicleKiaSoulEv::IncomingFrameCan1(CAN_frame_t* p_frame)
-  {
->>>>>>> 7f64af0f
   uint8_t *d = p_frame->data.u8;
 
   switch (p_frame->MsgID)
@@ -319,19 +177,11 @@
   	  case 0x018:
   	   {
        // Doors status Byte 0:
-<<<<<<< HEAD
   	   StdMetrics.ms_v_door_chargeport->SetValue((d[0] & 0x01) > 0);
   	   StdMetrics.ms_v_door_fl->SetValue((d[0] & 0x10) > 0);
   	   StdMetrics.ms_v_door_fr->SetValue((d[0] & 0x80) > 0);
   	   StdMetrics.ms_v_door_rl->SetValue(false); //TODO
   	   StdMetrics.ms_v_door_rr->SetValue(false); //TODO
-=======
-  	   StandardMetrics.ms_v_door_chargeport->SetValue((d[0] & 0x01) > 0);
-  	   StandardMetrics.ms_v_door_fl->SetValue((d[0] & 0x10) > 0);
-  	   StandardMetrics.ms_v_door_fr->SetValue((d[0] & 0x80) > 0);
-  	   StandardMetrics.ms_v_door_rl->SetValue(false); //TODO
-  	   StandardMetrics.ms_v_door_rr->SetValue(false); //TODO
->>>>>>> 7f64af0f
   	   // Light status Byte 3 & 5
   	   // Seat belt status Byte 7
   	   }
@@ -352,51 +202,36 @@
       case 0x200:
         {
           // Estimated range:
-<<<<<<< HEAD
           //TODO   float ekstraRange = d[0]/10.0;  //Ekstra range when heating is off.
           uint16_t estRange = d[2] + ((d[1] & 1)<<9);
           if (estRange > 0){
         	    StdMetrics.ms_v_bat_range_est->SetValue((float)(estRange<<1), Kilometers );
-=======
-          uint16_t estRange = d[2] + ((d[1] & 1)<<9);
-          if (estRange > 0){
-        	    StandardMetrics.ms_v_bat_range_est->SetValue(estRange<<1);
->>>>>>> 7f64af0f
           }
         }
         break;
 
       case 0x433:
         {
-          // Parking brake status
-<<<<<<< HEAD
-        	  StdMetrics.ms_v_env_handbrake->SetValue((d[2] & 0x10) > 0);
+        // Parking brake status
+        StdMetrics.ms_v_env_handbrake->SetValue((d[2] & 0x10) > 0);
         }
         break;
 
       case 0x4b0:
         {
-          // Motor RPM based on wheel rotation
-        	  int rpm = (d[0]+(d[1]<<8)) * 8.206;
-					StdMetrics.ms_v_mot_rpm->SetValue( rpm );
-=======
-        	  StandardMetrics.ms_v_env_handbrake->SetValue((d[2] & 0x10) > 0);
->>>>>>> 7f64af0f
+        // Motor RPM based on wheel rotation
+        int rpm = (d[0]+(d[1]<<8)) * 8.206;
+		StdMetrics.ms_v_mot_rpm->SetValue( rpm );
         }
         break;
 
       case 0x4f0:
         {
           // Odometer:
-<<<<<<< HEAD
           if (/*length = 8 &&*/ (d[7] || d[6] || d[5])) { //TODO can_datalength was needed in V2
             StdMetrics.ms_v_pos_odometer->SetValue(
             		(float)((d[7]<<16) + (d[6]<<8) + d[5])/10.0,
 								Kilometers);
-=======
-          if (/*can_datalength = 8 &&*/ (d[7] || d[6] || d[5])) { //TODO can_datalength was needed in V2
-            StandardMetrics.ms_v_pos_odometer->SetValue((d[7]<<16) + (d[6]<<8) + d[5]);
->>>>>>> 7f64af0f
           }
         }
         break;
@@ -404,24 +239,13 @@
       case 0x4f2:
         {
           // Speed:
-<<<<<<< HEAD
         	  StdMetrics.ms_v_pos_speed->SetValue( d[1] >> 1, Kph ); // kph
-=======
-          //if (can_mileskm == 'M')
-        	  //  StandardMetrics.ms_v_pos_speed->SetValue( MiFromKm(d[1] >> 1) ); // mph
-          //else
-        	    StandardMetrics.ms_v_pos_speed->SetValue( d[1] >> 1 ); // kph
->>>>>>> 7f64af0f
 
           // 4f2 is one of the few can-messages that are sent while car is both on and off.
           // Byte 2 and 7 are some sort of counters which runs while the car is on.
           if (d[2] > 0 || d[7] > 0){
         	    vehicle_kiasoulev_car_on(true);
-<<<<<<< HEAD
           } else if (d[2] == 0 && d[7] == 0 && StdMetrics.ms_v_pos_speed->AsFloat(Kph) == 0 && StdMetrics.ms_v_env_handbrake->AsBool()) {
-=======
-          } else if (d[2] == 0 && d[7] == 0 && StandardMetrics.ms_v_pos_speed == 0 && StandardMetrics.ms_v_env_handbrake) {
->>>>>>> 7f64af0f
             // Boths 2 and 7 and speed is 0, so we assumes the car is off.
       	    vehicle_kiasoulev_car_on(false);
           }
@@ -432,22 +256,14 @@
         {
         // SOC:
         if (d[0] > 0)
-<<<<<<< HEAD
         	  StdMetrics.ms_v_bat_soc->SetValue( d[0] >> 1 ); //In V2 car_SOC
-=======
-        	  StandardMetrics.ms_v_bat_soc->SetValue( d[0] >> 1 ); //In V2 car_SOC
->>>>>>> 7f64af0f
         }
         break;
 
       case 0x581:
         {
           // Car is CHARGING:
-<<<<<<< HEAD
         	  StdMetrics.ms_v_bat_power->SetValue((float)(((uint16_t) d[7] << 8) | d[6])/256.0, kW);
-=======
-          StandardMetrics.ms_v_charge_kwh->SetValue( ((uint16_t) d[7] << 8) | d[6]); // TODO probably wrong
->>>>>>> 7f64af0f
         }
         break;
 
@@ -456,11 +272,7 @@
           // BMS SOC:
           uint16_t val = (uint16_t) d[5] * 5 + d[6];
           if (val > 0){
-<<<<<<< HEAD
             ks_bms_soc = (uint8_t) (val / 10);
-=======
-            //ks_bms_soc = (uint8_t) (val / 10);
->>>>>>> 7f64af0f
           }
         }
         break;
@@ -468,7 +280,6 @@
       case 0x653:
         {
           // AMBIENT TEMPERATURE:
-<<<<<<< HEAD
           StdMetrics.ms_v_env_temp->SetValue( TO_CELCIUS(d[5]/2.0), Celcius);
         }
         break;
@@ -487,14 +298,6 @@
 		ks_send_can.byte[6]=d[6];
 		ks_send_can.byte[7]=d[7];
 	}
-
-=======
-          StandardMetrics.ms_v_env_temp->SetValue( (((signed int) d[5]) / 2) - 40 );
-          //TODO car_stale_ambient = 120;
-        }
-        break;
-    }
->>>>>>> 7f64af0f
   }
 
 /**
@@ -507,463 +310,7 @@
 /**
  * Incoming poll reply messages
  */
-<<<<<<< HEAD
 void OvmsVehicleKiaSoulEv::IncomingPollReply(canbus* bus, uint16_t type, uint16_t pid, uint8_t* data, uint8_t length, uint16_t mlremain)
-=======
-#define CAN_ADJ -1  // To adjust for the 1 byte difference between the can_databuffer and the google spreadsheet
-// CAN buffer access macros: b=byte# 0..7 / n=nibble# 0..15
-#define CAN_BYTE(b)     data[b]
-#define CAN_UINT(b)     (((UINT)CAN_BYTE(b) << 8) | CAN_BYTE(b+1))
-#define CAN_UINT24(b)   (((uint32_t)CAN_BYTE(b) << 16) | ((UINT)CAN_BYTE(b+1) << 8) | CAN_BYTE(b+2))
-#define CAN_UINT32(b)   (((uint32_t)CAN_BYTE(b) << 24) | ((uint32_t)CAN_BYTE(b+1) << 16)  | ((UINT)CAN_BYTE(b+2) << 8) | CAN_BYTE(b+3))
-#define CAN_NIBL(b)     (can_databuffer[b] & 0x0f)
-#define CAN_NIBH(b)     (can_databuffer[b] >> 4)
-#define CAN_NIB(n)      (((n)&1) ? CAN_NIBL((n)>>1) : CAN_NIBH((n)>>1))
-
-void OvmsVehicleKiaSoulEv::IncomingPollReply(canbus* bus, uint16_t type, uint16_t pid, uint8_t* data, uint8_t length, uint16_t mlremain)
-  {
-	  uint8_t i;
-	  UINT base;
-	  uint32_t val;
-
-	  switch (m_poll_moduleid_low) { //TODO Is this correct?
-	    case 0x7de: //TPMS
-	      switch (pid) {
-	        case 0x06:
-	          //car_stale_tpms = 120;
-	          if (m_poll_ml_frame == 0) {
-	            val = CAN_UINT32(4);//(UINT32) data[7] | ((UINT32) data[6] << 8) | ((UINT32) data[5] << 16) | ((UINT32) data[4] << 24);
-	            if (val > 0) ks_tpms_id[0] = val;
-
-	          } else if (m_poll_ml_frame == 1) {
-	            i = CAN_BYTE(0);//data[1 + CAN_ADJ];
-	            if (i > 0) ks_tpms_pressure[0] = i;
-	            ks_tpms_temp[0] = CAN_BYTE(1); //data[2 + CAN_ADJ];
-	            //val = (ks_tpms_id[1] & 0x000000ff) | ((uint32_t) data[7 + CAN_ADJ] << 8) | ((UINT32) data[6 + CAN_ADJ] << 16) | ((UINT32) data[5 + CAN_ADJ] << 24);
-	            val = (ks_tpms_id[1] & 0x000000ff) | (CAN_UINT32(4) & 0xffffff00);
-	            if (val > 0) ks_tpms_id[1] = val;
-
-	          } else if (m_poll_ml_frame == 2) {
-	            val = (uint32_t) data[1 + CAN_ADJ] | (ks_tpms_id[1] & 0xffffff00);
-	            if (val > 0) ks_tpms_id[1] = val;
-	            i = CAN_BYTE(1); //data[2 + CAN_ADJ];
-	            if (i > 0) ks_tpms_pressure[1] = i;
-	            ks_tpms_temp[1] = CAN_BYTE(2); //data[3 + CAN_ADJ];
-	            //val = (ks_tpms_id[2] & 0x0000ffff) | ((UINT32) data[7 + CAN_ADJ] << 16) | ((UINT32) data[6 + CAN_ADJ] << 24);
-	            val = (ks_tpms_id[2] & 0x0000ffff) | (CAN_UINT32(5) & 0xffff0000);
-	            if (val > 0) ks_tpms_id[2] = val;
-
-	          } else if (m_poll_ml_frame == 3) {
-	            //val = (UINT32) data[2 + CAN_ADJ] | ((UINT32) data[1 + CAN_ADJ] << 8) | (ks_tpms_id[2] & 0xffff0000);
-	            val = ((uint32_t) CAN_UINT(0)) | (ks_tpms_id[2] & 0xffff0000);
-	            if (val > 0) ks_tpms_id[2] = val;
-	            i = CAN_BYTE(2);//[3 + CAN_ADJ];
-	            if (i > 0) ks_tpms_pressure[2] = i;
-	            ks_tpms_temp[2] = CAN_BYTE(3);//data[4 + CAN_ADJ];
-	            val = (ks_tpms_id[3] & 0x00ffffff) | ((uint32_t) data[7 + CAN_ADJ] << 24);
-	            if (val > 0) ks_tpms_id[3] = val;
-
-	          } else if (m_poll_ml_frame == 4) {
-	            val = (CAN_UINT24(0)) | (ks_tpms_id[3] & 0xff000000);
-	            if (val > 0) ks_tpms_id[3] = val;
-	            i = CAN_BYTE(3); //data[4 + CAN_ADJ];
-	            if (i > 0) ks_tpms_pressure[3] = i;
-	            ks_tpms_temp[3] = CAN_BYTE(4); //data[5 + CAN_ADJ];
-	          }
-	          break;
-	      }
-	      break;
-
-	    case 0x79c: //OBC
-	      switch (pid) {
-	        case 0x02:
-	          if (m_poll_ml_frame == 1) {
-	            ks_obc_volt = (uint8_t) CAN_UINT(2) / 10;
-	            //} else if (vehicle_poll_ml_frame == 2) {
-	            //ks_obc_ampere = ((UINT) can_databuffer[4 + CAN_ADJ] << 8)
-	            //        | (UINT) can_databuffer[5 + CAN_ADJ];
-	          }
-	          break;
-	      }
-	      break;
-
-	    case 0x7ea:
-	      switch (pid) {
-	        case 0x00:
-	          if (m_poll_ml_frame == 1) {
-	            ks_shift_bits.value = CAN_BYTE(3);
-	          }
-	          break;
-
-	        case 0x02:
-	          // VIN (multi-line response):
-	          // VIN length is 20 on Kia => skip first frame (3 bytes):
-	          if (m_poll_ml_frame > 0 && type == VEHICLE_POLL_TYPE_OBDIIVEHICLE) {
-	        	  	base = m_poll_ml_offset - length - 3;
-	            for (i = 0; (i < length) && ((base + i)<(sizeof (m_vin) - 1)); i++)
-	              m_vin[base + i] = CAN_BYTE(i);
-	            if (m_poll_ml_remain == 0)
-	            	m_vin[base + i] = 0;
-	          }
-	          if (type == VEHICLE_POLL_TYPE_OBDIIGROUP) {
-	            if (m_poll_ml_frame == 3) {
-	            	  StandardMetrics.ms_v_mot_temp->SetValue( (float)CAN_BYTE(4) - 40 );
-	            	  StandardMetrics.ms_v_inv_temp->SetValue( (float)CAN_BYTE(5) - 40 );
-	            	  StandardMetrics.ms_v_charge_temp->SetValue( (float)CAN_BYTE(6) - 40 );
-	              //TODO car_stale_temps = 120;
-	            }
-	          }
-	          break;
-	      }
-	      break;
-
-	    case 0x7ec:
-	      switch (pid) {
-	        case 0x01:
-	          // diag page 01: skip first frame (no data)
-	          if (m_poll_ml_frame > 0) {
-	            if (m_poll_ml_frame == 1) // 02 21 01 - 21
-	            {
-	              ks_battery_avail_charge = CAN_UINT(1);
-	              //ks_battery_avail_discharge = (UINT8)(((UINT) can_databuffer[5 + CAN_ADJ]
-	              //        | ((UINT) can_databuffer[4 + CAN_ADJ] << 8))>>2);
-	              i = CAN_BYTE(5);
-	              StandardMetrics.ms_v_charge_pilot->SetValue((i & 0x80) > 0);
-	              ks_charge_bits.ChargingChademo = ((i & 0x40) > 0);
-	              ks_charge_bits.ChargingJ1772 = ((i & 0x20) > 0);
-	              ks_battery_current = (ks_battery_current & 0x00FF)
-	                      | ((UINT) CAN_BYTE(6) << 8);
-	            }
-	            if (m_poll_ml_frame == 2) // 02 21 01 - 22
-	            {
-	              ks_battery_current = (ks_battery_current & 0xFF00)
-	                      | (UINT) CAN_BYTE(0);
-	              ks_battery_DC_voltage = CAN_UINT(1);
-	              ks_battery_module_temp[0] = CAN_BYTE(3);
-	              ks_battery_module_temp[1] = CAN_BYTE(4);
-	              ks_battery_module_temp[2] = CAN_BYTE(5);
-	              ks_battery_module_temp[3] = CAN_BYTE(6);
-
-	            } else if (m_poll_ml_frame == 3) // 02 21 01 - 23
-	            {
-	              ks_battery_module_temp[4] = CAN_BYTE(0);
-	              ks_battery_module_temp[5] = CAN_BYTE(1);
-	              ks_battery_module_temp[6] = CAN_BYTE(2);
-	              ks_battery_module_temp[7] = CAN_BYTE(3);
-	              //TODO car_stale_temps = 120; // Reset stale indicator
-
-	              ks_battery_max_cell_voltage = CAN_BYTE(5);
-	              ks_battery_max_cell_voltage_no = CAN_BYTE(6);
-
-	            } else if (m_poll_ml_frame == 4) // 02 21 01 - 24
-	            {
-	              ks_battery_min_cell_voltage = CAN_BYTE(0);
-	              ks_battery_min_cell_voltage_no = CAN_BYTE(1);
-	              ks_battery_fan_feedback = CAN_BYTE(2);
-	              ks_charge_bits.FanStatus = CAN_BYTE(3) & 0xF;
-	              ks_auxVoltage = CAN_BYTE(4);
-	              ks_battery_cum_charge_current = (ks_battery_cum_charge_current & 0x0000FFFF) | ((uint32_t) CAN_UINT(5) << 16);
-
-	            } else if (m_poll_ml_frame == 5) // 02 21 01 - 25
-	            {
-	              ks_battery_cum_charge_current = (ks_battery_cum_charge_current & 0xFFFF0000) | ((uint32_t) CAN_UINT(0));
-	              ks_battery_cum_discharge_current = CAN_UINT32(2);
-	              ks_battery_cum_charge = (ks_battery_cum_charge & 0x00FFFFFF) | ((uint32_t) CAN_BYTE(6)) << 24;
-	            } else if (m_poll_ml_frame == 6) // 02 21 01 - 26
-	            {
-	              ks_battery_cum_charge = (ks_battery_cum_charge & 0xFF000000) | ((uint32_t) CAN_UINT24(0));
-	              ks_battery_cum_discharge = CAN_UINT32(3);
-	            } else if (m_poll_ml_frame == 7) // 02 21 01 - 27
-	            {
-	              val = CAN_UINT32(0) / 3600;
-	              ks_battery_cum_op_time[0] = (val >> 16) & 0xff;
-	              ks_battery_cum_op_time[1] = (val >> 8) & 0xff;
-	              ks_battery_cum_op_time[2] = val & 0xff;
-	            }
-	          }
-	          break;
-
-	        case 0x02: //Cell voltages
-	        case 0x03:
-	        case 0x04:
-	          // diag page 02-04: skip first frame (no data)
-	          /*if (!ks_sms_bits.BCV_BlockFetched) {
-	            if (ks_sms_bits.BCV_BlockToFetch == vehicle_poll_pid - 2) {
-	              if (vehicle_poll_ml_frame >= 0) {
-	                base = vehicle_poll_ml_offset - can_datalength - 3;
-	                for (i = 0; i < can_datalength && ((base + i)<sizeof (ks_battery_cell_voltage)); i++)
-	                  ks_battery_cell_voltage[base + i] = can_databuffer[i];
-	                ks_sms_bits.BCV_BlockFetched = 1;
-	                ks_sms_bits.BCV_BlockSent = 0;
-	              }
-	            }
-	          }*/
-	          break;
-
-	        case 0x05:
-	          if (m_poll_ml_frame == 1) {
-	            ks_battery_inlet_temperature = CAN_BYTE(5);
-	            ks_battery_min_temperature = CAN_BYTE(6);
-	          } else if (m_poll_ml_frame == 2) {
-	            ks_battery_max_temperature = CAN_BYTE(0);
-	          } else if (m_poll_ml_frame == 3) {
-	            //ks_air_bag_hwire_duty = can_databuffer[5 + CAN_ADJ];
-	            ks_battery_heat_1_temperature = CAN_BYTE(5);
-	            ks_battery_heat_2_temperature = CAN_BYTE(6);
-	          } else if (m_poll_ml_frame == 4) {
-	            ks_battery_max_detoriation = CAN_UINT(0);
-	            ks_battery_max_detoriation_cell_no = CAN_BYTE(2);
-	            ks_battery_min_detoriation = CAN_UINT(3);
-	            ks_battery_min_detoriation_cell_no = CAN_BYTE(5);
-	          }
-	          break;
-	      }
-	      break;
-
-	  }
-  }
-
-
-/**
- * Ticker1: Called every second
- */
-void OvmsVehicleKiaSoulEv::Ticker1(std::string event, void* data)
-  {
-	  // --------------------------------------------------------------------------
-	  // Update standard metrics:
-	  //
-
-	  *StdMetrics.ms_m_timeutc = (int) time(NULL); // → framework? roadster fetches from CAN…
-
-	  //if (twizy_odometer >= twizy_odometer_tripstart)
-	  //  *StdMetrics.ms_v_pos_trip = (float) (twizy_odometer - twizy_odometer_tripstart) / 100;
-	  //else
-	  //  *StdMetrics.ms_v_pos_trip = (float) 0;
-
-	  //*StdMetrics.ms_v_pos_speed = (float) twizy_speed / 100;
-
-	  //*StdMetrics.ms_v_mot_temp = (float) twizy_tmotor;
-
-	  // ---------------------------------------------------------------------------
-	  float maxRange;
-	  //TODO suffRange, suffSOC;
-	  float chargeTarget;
-	  uint8_t i;
-	  //
-	  // Check CAN bus activity timeout:
-	  //
-	  //TODO
-	  /*
-	  if (ks_busactive > 0)
-	    ks_busactive--;
-
-	  if (ks_busactive == 0) {
-	    // CAN bus is inactive, switch OFF:
-	    ks_doors1.CarON = 0;
-	    ks_doors1.Charging = 0;
-	    ks_chargepower = 0;
-	    car_speed = 0; //Clear speed
-	  }
-	   */
-	  /***************************************************************************
-	   * Read feature configuration:
-	   */
-//TODO
-	  //TODO suffSOC = (uint8_t) sys_features[FEATURE_SUFFSOC];
-	  //TODO suffRange = (uint8_t) sys_features[FEATURE_SUFFRANGE];
-	  maxRange = 160; //TODO vehicle_kiasoul_get_maxrange();
-
-	  //
-	  // Convert KS status data to OVMS framework:
-	  //
-
-
-	  if (maxRange > 0)
-		StandardMetrics.ms_v_bat_range_ideal->SetValue(maxRange * StandardMetrics.ms_v_bat_soc->AsFloat() / 100.0);
-	  else
-	    StandardMetrics.ms_v_bat_range_ideal->SetValue(StandardMetrics.ms_v_bat_range_ideal->AsFloat());
-
-/*
-	  car_tbattery = ((signed int) ks_battery_module_temp[0] + (signed int) ks_battery_module_temp[1] +
-	          (signed int) ks_battery_module_temp[2] + (signed int) ks_battery_module_temp[3] +
-	          (signed int) ks_battery_module_temp[4] + (signed int) ks_battery_module_temp[5] +
-	          (signed int) ks_battery_module_temp[6] + (signed int) ks_battery_module_temp[7]) / 8;
-
-	  for (i = 0; i < 4; i++) {
-	    car_tpms_p[i] = (UINT8) (ks_tpms_pressure[i]*0.68875); // Adjusting for value being 4 times the psi
-	    // and APP is multiplying by 2.755 (due to Tesla Roadster)
-	    car_tpms_t[i] = ks_tpms_temp[i] - 15; // car_tpms_t = value-55+40. -55 to get actual temp.
-	    // +40 to adjust for APP (due to Tesla Roadster)
-	  }
-
-	  //
-	  // Check for car status changes:
-	  //
-	  if( car_doors1bits.FrontLeftDoor!=ks_doors1.FrontLeftDoor ||
-	      car_doors1bits.FrontRightDoor!=ks_doors1.FrontRightDoor ||
-	      car_doors1bits.ChargePort != ks_doors1.ChargePort ||
-	      car_doors1bits.HandBrake != ks_doors1.HandBrake ||
-	      car_doors2bits.CarLocked != ks_doors2.CarLocked
-	      ){
-	    car_doors1bits.FrontLeftDoor = ks_doors1.FrontLeftDoor;
-	    car_doors1bits.FrontRightDoor = ks_doors1.FrontRightDoor;
-	    car_doors1bits.ChargePort = ks_doors1.ChargePort;
-	    car_doors1bits.HandBrake = ks_doors1.HandBrake;
-	    car_doors2bits.CarLocked = ks_doors2.CarLocked;
-	    net_req_notification(NET_NOTIFY_ENV);
-	  }
-
-	  if (ks_doors1.CarON) {
-	    // Car is ON
-	    if (car_doors1bits.CarON == 0) {
-	      car_doors1bits.CarON = 1;
-
-	      // Start trip, save current state
-	      //ODO at Start of trip
-	      ks_trip_start_odo[0] = ks_odometer[0];
-	      ks_trip_start_odo[1] = ks_odometer[1];
-	      ks_trip_start_odo[2] = ks_odometer[2];
-	      ks_start_cdc = ks_battery_cum_discharge; //Cumulated discharge
-	      ks_start_cc = ks_battery_cum_charge; //Cumulated charge
-	    }
-	    if (car_parktime != 0) {
-	      car_parktime = 0; // No longer parking
-	      net_req_notification(NET_NOTIFY_ENV);
-	    }
-	    car_trip = MiFromKm((UINT) (KS_ODOMETER - KS_TRIP_START_ODOMETER));
-	  } else {
-	    // Car is OFF
-	    car_doors1bits.CarON = 0;
-	    car_speed = 0;
-	    if (car_parktime == 0) {
-	      car_parktime = car_time - 1; // Record it as 1 second ago, so non zero report
-	      car_trip = MiFromKm((UINT) (KS_ODOMETER - KS_TRIP_START_ODOMETER));
-	      net_req_notification(NET_NOTIFY_ENV);
-	    }
-	  }
-
-	  if (ks_charge_bits.ChargingJ1772) { // J1772 - Type 1  charging
-	    car_linevoltage = ks_obc_volt;
-	    car_chargecurrent = (((long) ks_chargepower * 1000) >> 8) / car_linevoltage;
-	    car_chargemode = 0; // Standard
-	    car_chargelimit = 6600 / car_linevoltage; // 6.6kW
-	    car_chargetype = J1772_TYPE1;
-	  } else if (ks_charge_bits.ChargingChademo) { //ChaDeMo charging
-	    car_linevoltage = ks_battery_DC_voltage / 10;
-	    car_chargecurrent = (UINT8) ((-ks_battery_current) / 10);
-	    car_chargemode = 4; // Performance
-	    car_chargelimit = (UINT) ((long) ks_battery_avail_charge * 100 / ks_battery_DC_voltage); // 250A - 100kW/400V
-	    car_chargetype = CHADEMO;
-	  }
-
-	  ks_doors1.Charging = ks_doors1.PilotSignal
-	          && (ks_charge_bits.ChargingChademo || ks_charge_bits.ChargingJ1772)
-	          && (car_chargecurrent > 0);
-
-	  vehicle_poll_setstate(ks_doors1.Charging ? 2 : (ks_doors1.CarON ? 1 : 0));
-	  //
-	  // Check for charging status changes:
-	  if (ks_doors1.Charging) {
-	    if (!car_doors1bits.Charging) {
-	      // Charging started:
-	      car_doors1bits.PilotSignal = 1;
-	      car_doors1bits.ChargePort = 1;
-	      car_doors1bits.Charging = 1;
-	      car_doors5bits.Charging12V = 1;
-	      car_chargefull_minsremaining = 0;
-	      car_chargeduration = 0; // Reset charge duration
-	      car_chargestate = 1; // Charging state
-	      car_chargemode = 0; // Standard charging.
-	      car_chargekwh = 0; // kWh charged
-	      car_chargelimit = 0; // Charge limit
-	      ks_sms_bits.NotifyCharge = 1; // Send SMS when charging is fully initiated
-	      ks_cum_charge_start = ks_battery_cum_charge;
-	      net_req_notification(NET_NOTIFY_CHARGE);
-	      net_req_notification(NET_NOTIFY_STAT);
-	    } else {
-	      // Charging continues:
-	      car_chargeduration++;
-
-	      if (((car_SOC > 0) && (suffSOC > 0) && (car_SOC >= suffSOC) && (ks_last_soc < suffSOC)) ||
-	              ((ks_estrange > 0) && (suffRange > 0) && (car_idealrange >= suffRange) && (ks_last_ideal_range < suffRange))) {
-	        // ...enter state 2=topping off:
-	        car_chargestate = 2;
-
-	        // ...send charge alert:
-	        net_req_notification(NET_NOTIFY_CHARGE);
-	        net_req_notification(NET_NOTIFY_STAT);
-	      }        // ...else set "topping off" from 94% SOC:
-	      else if (car_SOC >= 95) {
-	        car_chargestate = 2; // Topping off
-	        net_req_notification(NET_NOTIFY_ENV);
-	      }
-	    }
-
-	    // Check if we have what is needed to calculate remaining minutes
-	    if (car_linevoltage > 0 && car_chargecurrent > 0) {
-	      car_chargestate = 1; // Charging state
-
-	      //Calculate remaining charge time
-	      if (suffSOC > 0) {
-	        chargeTarget = 270 * suffSOC;
-	      } else if (suffRange > 0) {
-	        chargeTarget = ((long) suffRange * 27000 / maxRange);
-	      } else {
-	        chargeTarget = 27000;
-	      }
-	      if (ks_charge_bits.ChargingChademo && chargeTarget > 22410) { //ChaDeMo charging
-	        chargeTarget = 22410;
-	      }
-	      car_chargefull_minsremaining = (UINT)
-	              ((float) ((chargeTarget - (27000.0 * car_SOC) / 100.0)*60.0) /
-	              ((float) (car_linevoltage * car_chargecurrent)));
-	      if (car_chargefull_minsremaining > 1440) { //Maximum 24h charge time
-	        car_chargefull_minsremaining = 1440;
-	      }
-
-	      if (ks_sms_bits.NotifyCharge == 1) { //Send Charge SMS after we have initialized the voltage and current settings
-	        ks_sms_bits.NotifyCharge = 0;
-	        net_req_notification(NET_NOTIFY_CHARGE);
-	        net_req_notification(NET_NOTIFY_STAT);
-	      }
-	    } else {
-	      car_chargestate = 0x0f; //Heating?
-	    }
-	    car_chargekwh = (UINT8) ((ks_battery_cum_charge - ks_cum_charge_start) / 10);
-	    ks_last_soc = car_SOC;
-	    ks_last_ideal_range = (UINT8) car_idealrange;
-	  } else if (car_doors1bits.Charging) {
-	    // Charge completed or interrupted:
-	    car_doors1bits.PilotSignal = 0;
-	    car_doors1bits.Charging = 0;
-	    car_doors5bits.Charging12V = 0;
-	    car_chargecurrent = 0;
-	    if (car_SOC == 100)
-	      car_chargestate = 4; // Charge DONE
-	    else
-	      car_chargestate = 21; // Charge STOPPED
-	    car_chargelimit = 0;
-	    car_chargekwh = (UINT8) (ks_battery_cum_charge - ks_cum_charge_start) / 10;
-	    ks_cum_charge_start = 0;
-	    net_req_notification(NET_NOTIFY_CHARGE);
-	    net_req_notification(NET_NOTIFY_STAT);
-	  }
-
-	  // Check if we have a can-message as a response to a QRY sms
-	  if (ks_sms_bits.QRY_Read && !ks_sms_bits.QRY_Sent) {
-	    //Only second MSbit is sat, so we have data and are ready to send
-	    vehicle_kiasoul_query_sms_response();
-	  }
-
-	  // Check if we have to send a response to BCV
-	  if (ks_sms_bits.BCV_BlockFetched && !ks_sms_bits.BCV_BlockSent) {
-	    vehicle_kiasoul_bcv_sms_response();
-	  }
-	  */
-  }
-
-const std::string OvmsVehicleKiaSoulEv::VehicleName()
->>>>>>> 7f64af0f
   {
 	//	ESP_LOGI(TAG, "Kia Soul EV IncomingPollReply");
 	uint8_t bVal;
