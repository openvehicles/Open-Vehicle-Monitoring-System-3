--- conflicted
+++ resolved
@@ -173,16 +173,13 @@
     virtual int GetNotifyChargeStateDelay(const char* state);
     RemoteCommand nl_remote_command; // command to send, see RemoteCommandTimer()
     uint8_t nl_remote_command_ticker; // number remaining remote command frames to send
-    void PollReply_Battery(const uint8_t *reply_data, uint16_t reply_len);
-    void PollReply_QC(const uint8_t *reply_data, uint16_t reply_len);
-    void PollReply_L0L1L2(const uint8_t *reply_data, uint16_t reply_len);
-    void PollReply_VIN(const uint8_t *reply_data, uint16_t reply_len);
-    void PollReply_BMS_Volt(const uint8_t *reply_data, uint16_t reply_len);
-    void PollReply_BMS_Shunt(const uint8_t *reply_data, uint16_t reply_len);
-    void PollReply_BMS_Temp(const uint8_t *reply_data, uint16_t reply_len);
-    void PollReply_BMS_SOH(const uint8_t *reply_data, uint16_t reply_len);
-    void ResetTripCounters();
-    void UpdateTripCounters();
+    void PollReply_Battery(uint8_t reply_data[], uint16_t reply_len);
+    void PollReply_QC(uint8_t reply_data[], uint16_t reply_len);
+    void PollReply_L0L1L2(uint8_t reply_data[], uint16_t reply_len);
+    void PollReply_VIN(uint8_t reply_data[], uint16_t reply_len);
+    void PollReply_BMS_Volt(uint8_t reply_data[], uint16_t reply_len);
+    void PollReply_BMS_Shunt(uint8_t reply_data[], uint16_t reply_len);
+    void PollReply_BMS_Temp(uint8_t reply_data[], uint16_t reply_len);
 
     TimerHandle_t m_remoteCommandTimer;
     TimerHandle_t m_ccDisableTimer;
@@ -197,11 +194,8 @@
     OvmsMetricVector<int> *m_bms_thermistor;
     OvmsMetricVector<int> *m_bms_temp_int;
     OvmsMetricBitset<96> *m_bms_balancing;
-    /// @brief State of health - calculated
-    /// @note ah / new car ah * 100
     OvmsMetricFloat *m_soh_new_car;
-    /// @brief State of health - read from BMS
-    OvmsMetricFloat *m_soh_instrument;
+    OvmsMetricInt *m_soh_instrument;
     OvmsMetricFloat *m_battery_energy_capacity;
     OvmsMetricFloat *m_battery_energy_available;
     OvmsMetricInt *m_battery_type;
@@ -240,7 +234,7 @@
     OvmsMetricFloat *m_qc_relay_status;
     OvmsMetricFloat *m_ac_relay_status;
     OvmsMetricInt *m_charge_mode;
-    
+
     int    cfg_ev_request_port = DEFAULT_PIN_EV;        // EGPIO port number for EV SYSTEM ACTIVATION REQUEST
     int    cfg_allowed_rangedrop;                       // Allowed drop of range after charging
     int    cfg_allowed_socdrop;                         // Allowed drop of SOC after charging
@@ -251,9 +245,10 @@
     string cfg_limit_range_calc;                        // What range calc to use for charge to range feature
     float  cfg_speed_divisor;                           // Divisor used for dividing raw speed value received from can1 0x284 msg
 
-<<<<<<< HEAD
-    int     m_MITM = 0;
-    float   m_cum_energy_used_wh;				    // Cumulated energy (in wh) used within 1 second ticker interval
+    int         m_MITM = 0;
+    double      m_trip_odo;                             // trip distance estimated from speed
+    uint32_t    m_trip_last_upd_time;                  // timestamp as of last trip counter update
+    float       m_trip_last_upd_speed;                 // speed as of last trip counter updatefloat   m_cum_energy_used_wh;				    // Cumulated energy (in wh) used within 1 second ticker interval
     float   m_cum_energy_recd_wh; 					// Cumulated energy (in wh) recovered  within 1 second ticker interval
     float   m_cum_energy_charge_wh;					// Cumulated energy (in wh) charged within 10 second ticker interval
     float   m_cum_energy_gen_wh;					  // Cumulated energy (in wh) exported within 10 second ticker interval
@@ -261,19 +256,6 @@
     bool    m_kWh_capacity_read;
 	  bool    m_AZE0_charger;							    // True if 2013+ AZE0 LEAF with 0x390 message (Gen 2)
     bool    m_climate_really_off;           // Needed for AZE0 to shown correct hvac status while charging
-=======
-    int         m_MITM = 0;
-    double      m_trip_odo;                             // trip distance estimated from speed
-    uint32_t    m_trip_last_upd_time;                  // timestamp as of last trip counter update
-    float       m_trip_last_upd_speed;                 // speed as of last trip counter update
-    float       m_cum_energy_used_wh;                   // Cumulated energy (in wh) used within 1 second ticker interval
-    float       m_cum_energy_recd_wh;                   // Cumulated energy (in wh) recovered  within 1 second ticker interval
-    float       m_cum_energy_charge_wh;                 // Cumulated energy (in wh) charged within 10 second ticker interval
-    float       m_cum_energy_gen_wh;                    // Cumulated energy (in wh) exported within 10 second ticker interval
-    bool        m_ZE0_charger;                          // True if 2011-2012 ZE0 LEAF with 0x380 message (Gen 1)
-    bool        m_AZE0_charger;                         // True if 2013+ AZE0 LEAF with 0x390 message (Gen 2)
-    bool        m_climate_really_off;                   // Needed for AZE0 to shown correct hvac status while charging
->>>>>>> 3ce4549b
 
     OvmsPoller::poll_pid_t* obdii_polls;
 
