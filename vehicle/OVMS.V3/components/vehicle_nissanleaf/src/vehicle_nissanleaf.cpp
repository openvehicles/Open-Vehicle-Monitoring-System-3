--- conflicted
+++ resolved
@@ -217,7 +217,7 @@
   m_kWh_capacity_read = false;
   m_AZE0_charger = false;
   m_climate_really_off = false;
- 
+
   cfg_soh_newcar = MyConfig.GetParamValueBool("xnl", "soh.newcar", false);
 
   // register but don't auto-power-off the busses.
@@ -673,56 +673,28 @@
   // [32..38] 000b3290 800001
   // [39..40] 0000
 
-  // ZE1 Leafs respond with 51 bytes
-  // > 0x79b 21 01
-  // < 0x7bb 61 01
-  //  0x7BB 10 35 61 01 FF FF FC 18		0..3
-  //  0x7BB 21 02 AF FF FF FB 62 FF		4..10
-  //  0x7BB 22 FF F0 DD 0B 1C 30 D4		11..17
-  //  0x7BB 23 95 1D 33 06 03 95 00		18..24
-  //  0x7BB 24 01 70 00 26 9A 00 0C		25..31
-  //  0x7BB 25 44 B5 00 11 0B B8 80		32..38
-  //  0x7BB 26 00 01 FF FF FB 62 FF		39..45
-  //  0x7BB 27 FF FC AA 01 AD FF FF		46..52
-
-  uint16_t hx;
-  uint32_t ah10000;
-  uint32_t soc=0;
-
-  if (reply_len == 51)  // ZE1 Leafs
-  { 
-    hx = (reply_data[28] << 8) | reply_data[29];
-    ah10000 = (reply_data[35] << 16) | (reply_data[36] << 8) |  reply_data[37];
-
-    soc = (reply_data[31] << 16) | (reply_data[32] << 8) |  reply_data[33];
-    ESP_LOGD(TAG, "0x7BB SOC response: %d", soc);
-    StandardMetrics.ms_v_bat_soc->SetValue(soc / 10000.0);
-
-  } else // Eveything else  
-  {
-    hx = (reply_data[26] << 8) | reply_data[27];
-    ah10000 = (reply_data[33] << 16) | (reply_data[34] << 8) |  reply_data[35];
-  }
-
-  m_hx->SetValue(hx / 102.4); // from Dala's Leaf2018-CAN pdf use 102.4 not 100
-
+  uint16_t hx = (reply_data[26] << 8)
+              |  reply_data[27];
+  m_hx->SetValue(hx / 100.0);
+
+  uint32_t ah10000 = (reply_data[33] << 16)
+                   | (reply_data[34] << 8)
+                   |  reply_data[35];
   float ah = ah10000 / 10000.0;
   StandardMetrics.ms_v_bat_cac->SetValue(ah);
 
-<<<<<<< HEAD
   if (!m_kWh_capacity_read) {
     // Because older LEAF models seem not to transmit 0x59e, calculate based on Ah and pack voltage
     m_battery_energy_capacity->SetValue((ah*StandardMetrics.ms_v_bat_voltage->AsFloat())/1000.0);
   }
-=======
-
->>>>>>> 3ce4549b
+
+
 
   // there may be a way to get the SoH directly from the BMS, but for now
   // divide by a configurable battery size
   // - For 24 KWh : xnl.newCarAh = 66 (default)
   // - For 30 KWh : xnl.newCarAh = 80 (i.e. shell command "config set xnl newCarAh 80")
-  
+
   /// TODO: this can be read directly from the BMS (group 61) for ZE1 Leafs
 
   float newCarAh = MyConfig.GetParamValueFloat("xnl", "newCarAh", GEN_1_NEW_CAR_AH);
@@ -813,7 +785,7 @@
   //  0x7BB 10 1F 61 04 02 0D 13 02  0..3
   //  0x7BB 21 03 14 FF FF FF 02 0B  4..10
   //  0x7BB 22 13 13 00 FF FF FF FF  11..17
-  
+
   // TODO: The above capture is incomplete
 
   int thermistor[4];
@@ -909,7 +881,7 @@
 
   StandardMetrics.ms_v_vin->SetValue(strbuf); //(char*)reply_data
 
-  ESP_LOGD(TAG, "VIN: %s", strbuf.c_str()); 
+  ESP_LOGD(TAG, "VIN: %s", strbuf.c_str());
   }
 
 // Reassemble all pieces of a multi-frame reply.
@@ -1053,7 +1025,7 @@
         }
 
       // soc displayed on the instrument cluster
-      if (!cfg_ze1) 
+      if (!cfg_ze1)
         {
         uint8_t soc = d[4] & 0x7f;  // On the ZE1 this is always 0
         if (soc != 0x7f)
@@ -1527,18 +1499,13 @@
             uint16_t max_gids = MyConfig.GetParamValueInt("xnl", "maxGids", GEN_1_NEW_CAR_GIDS);
             float soc_new_car = (nl_gids * 100.0) / max_gids;
             m_soc_new_car->SetValue(soc_new_car);
+
             // we use the instrument cluster soc from 0x1db unless the user has opted otherwise
             if (MyConfig.GetParamValueBool("xnl", "soc.newcar", false))
               {
               StandardMetrics.ms_v_bat_soc->SetValue(soc_new_car);
-
-              // 2012 Leaf has no instrument soc, battery capacity and max gids will be set from config, because it is not available on CAN
-              if (MyConfig.GetParamValueInt("xnl", "modelyear", DEFAULT_MODEL_YEAR) == 2012) 
-                {
-                m_max_gids->SetValue(max_gids);
-                m_battery_energy_capacity->SetValue(max_gids * GEN_1_WH_PER_GID, WattHours);
-                }
               }
+            // 2012 Leaf has no instrument soc, battery capacity and max gids will be set from config, because it is not available on CAN
             if (MyConfig.GetParamValueBool("xnl", "soc.newcar.capacity", false)) {
               m_battery_energy_capacity->SetValue(max_gids * GEN_1_WH_PER_GID, WattHours);
               m_kWh_capacity_read = true;
@@ -1610,7 +1577,6 @@
       break;
     case 0x5bf:
 		// ZE0 gen1 charger only
-      m_charge_mode->SetValue((int)d[4]);
       if (d[4] == 0xb0)
         {
         // Quick Charging
@@ -2376,15 +2342,11 @@
  */
 int OvmsVehicleNissanLeaf::calcMinutesRemaining(float target_soc, float charge_power_w)
   { // updated to allow for V2X calculation
-<<<<<<< HEAD
-  float bat_soc = m_soc_instrument->AsFloat(100);
+  float bat_soc = StandardMetrics.ms_v_bat_soc->AsFloat(100);
   if (bat_soc == 0) {
     // Cannot get instrument SOC, use soc from BMS
     bat_soc = StandardMetrics.ms_v_bat_soc->AsFloat(100);
   }
-=======
-  float bat_soc = StandardMetrics.ms_v_bat_soc->AsFloat(100);
->>>>>>> 3ce4549b
   if ( (bat_soc > target_soc && charge_power_w > 0) || (bat_soc < target_soc && charge_power_w < 0) )
     {
     return 0;   // Done!
@@ -2511,13 +2473,7 @@
 //
 // On Generation 2 Cars, a CAN bus message is sent to wake up the VCU. This
 // function sends that message even to Generation 1 cars which doesn't seem to
-<<<<<<< HEAD
 // cause any problems. (UPDATE: It automatically starts charging every time)
-//
-=======
-// cause any problems.
-
->>>>>>> 3ce4549b
 OvmsVehicle::vehicle_command_t OvmsVehicleNissanLeaf::CommandWakeup()
   {
   // Shotgun approach to waking up the vehicle. Send all kinds of wakeup messages
@@ -2525,7 +2481,6 @@
   ESP_LOGI(TAG, "Sending Wakeup Frame");
   /*
   unsigned char data = 0;
-  m_can1->WriteStandard(0x68c, 1, &data); //Wakes up the modules by spoofing VCM startup message
   m_can1->WriteStandard(0x679, 1, &data); //Wakes up the modules by spoofing VCM startup message
   m_can1->WriteStandard(0x679, 1, &data); //Tops up the 12V battery if connected to EVSE
   m_can1->WriteStandard(0x5C0, 8, &data); //Wakes up the VCM (by spoofing empty battery request heating)
@@ -2620,7 +2575,7 @@
   }
 }
 
-void OvmsVehicleNissanLeaf::MITMDisableTimer() 
+void OvmsVehicleNissanLeaf::MITMDisableTimer()
 {
   ESP_LOGI(TAG, "MITM attempted off");
   if(m_MITM) {
