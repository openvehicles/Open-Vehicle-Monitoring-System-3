/*
;    Project:       Open Vehicle Monitor System
;    Date:          30th September 2017
;
;    Changes:
;    1.0  Initial release
;
;    (C) 2011       Michael Stegen / Stegen Electronics
;    (C) 2011-2017  Mark Webb-Johnson
;    (C) 2011       Sonny Chen @ EPRO/DX
;    (C) 2017       Tom Parker
;
; Permission is hereby granted, free of charge, to any person obtaining a copy
; of this software and associated documentation files (the "Software"), to deal
; in the Software without restriction, including without limitation the rights
; to use, copy, modify, merge, publish, distribute, sublicense, and/or sell
; copies of the Software, and to permit persons to whom the Software is
; furnished to do so, subject to the following conditions:
;
; The above copyright notice and this permission notice shall be included in
; all copies or substantial portions of the Software.
;
; THE SOFTWARE IS PROVIDED "AS IS", WITHOUT WARRANTY OF ANY KIND, EXPRESS OR
; IMPLIED, INCLUDING BUT NOT LIMITED TO THE WARRANTIES OF MERCHANTABILITY,
; FITNESS FOR A PARTICULAR PURPOSE AND NONINFRINGEMENT. IN NO EVENT SHALL THE
; AUTHORS OR COPYRIGHT HOLDERS BE LIABLE FOR ANY CLAIM, DAMAGES OR OTHER
; LIABILITY, WHETHER IN AN ACTION OF CONTRACT, TORT OR OTHERWISE, ARISING FROM,
; OUT OF OR IN CONNECTION WITH THE SOFTWARE OR THE USE OR OTHER DEALINGS IN
; THE SOFTWARE.
*/

#include "ovms_log.h"
static const char *TAG = "v-nissanleaf";

#include <stdio.h>
#include <string.h>
#include "pcp.h"
#include "vehicle_nissanleaf.h"
#include "ovms_events.h"
#include "ovms_metrics.h"
#include "metrics_standard.h"
#include "ovms_notify.h"
#ifdef CONFIG_OVMS_COMP_WEBSERVER
#include "ovms_webserver.h"
#endif
#include "ovms_command.h"
#include "ovms_config.h"

#define MAX_POLL_DATA_LEN         329
#define BMS_TXID                  0x79B
#define BMS_RXID                  0x7BB
#define CHARGER_TXID              0x797
#define CHARGER_RXID              0x79a
#define BROADCAST_TXID            0x7df
#define BROADCAST_RXID            0x0
// other pairs 743/763 744/764 745/765 784/78C 792/793 79D/7BD
#define VIN_PID                   0x81
#define QC_COUNT_PID              0x1203
#define L1L2_COUNT_PID            0x1205

enum poll_states
  {
  POLLSTATE_OFF,      //- car is off
  POLLSTATE_ON,       //- car is on
  POLLSTATE_RUNNING,  //- car is in drive/reverse
  POLLSTATE_CHARGING  //- car is charging
  };

static const OvmsPoller::poll_pid_t obdii_polls_aze1[] =
  {
    // BUS 2
    { CHARGER_TXID, CHARGER_RXID, VEHICLE_POLL_TYPE_OBDIIGROUP, VIN_PID, {  0, 900, 0, 0 }, 2, ISOTP_STD },           // VIN [19]
    { CHARGER_TXID, CHARGER_RXID, VEHICLE_POLL_TYPE_OBDIIEXTENDED, QC_COUNT_PID, {  0, 900, 0, 0 }, 2, ISOTP_STD },   // QC [2]
    { CHARGER_TXID, CHARGER_RXID, VEHICLE_POLL_TYPE_OBDIIEXTENDED, L1L2_COUNT_PID, {  0, 900, 0, 0 }, 2, ISOTP_STD }, // L0/L1/L2 [2]
    // BUS 1
    { BMS_TXID, BMS_RXID, VEHICLE_POLL_TYPE_OBDIIGROUP, 0x01, {  0, 60, 0, 60 }, 1, ISOTP_STD },   // bat [39/41]
    { BMS_TXID, BMS_RXID, VEHICLE_POLL_TYPE_OBDIIGROUP, 0x02, {  0, 60, 0, 60 }, 1, ISOTP_STD },   // battery voltages [196]
    { BMS_TXID, BMS_RXID, VEHICLE_POLL_TYPE_OBDIIGROUP, 0x06, {  0, 60, 0, 60 }, 1, ISOTP_STD },   // battery shunts [96]
    { BMS_TXID, BMS_RXID, VEHICLE_POLL_TYPE_OBDIIGROUP, 0x04, {  0, 300, 0, 300 }, 1, ISOTP_STD }, // battery temperatures [14]
    { BMS_TXID, BMS_RXID, VEHICLE_POLL_TYPE_OBDIIGROUP, 0x61, {  0, 300, 0, 300 }, 1, ISOTP_STD }, // SOH for AZE1
    POLL_LIST_END
  };

  static const OvmsPoller::poll_pid_t obdii_polls_aze0[] =
  {
    // BUS 2
    { CHARGER_TXID, CHARGER_RXID, VEHICLE_POLL_TYPE_OBDIIGROUP, VIN_PID, {  0, 900, 0, 0 }, 2, ISOTP_STD },           // VIN [19]
    { CHARGER_TXID, CHARGER_RXID, VEHICLE_POLL_TYPE_OBDIIEXTENDED, QC_COUNT_PID, {  0, 900, 0, 0 }, 2, ISOTP_STD },   // QC [2]
    { CHARGER_TXID, CHARGER_RXID, VEHICLE_POLL_TYPE_OBDIIEXTENDED, L1L2_COUNT_PID, {  0, 900, 0, 0 }, 2, ISOTP_STD }, // L0/L1/L2 [2]
    // BUS 1
    { BMS_TXID, BMS_RXID, VEHICLE_POLL_TYPE_OBDIIGROUP, 0x01, {  0, 60, 0, 60 }, 1, ISOTP_STD },   // bat [39/41]
    { BMS_TXID, BMS_RXID, VEHICLE_POLL_TYPE_OBDIIGROUP, 0x02, {  0, 60, 0, 60 }, 1, ISOTP_STD },   // battery voltages [196]
    { BMS_TXID, BMS_RXID, VEHICLE_POLL_TYPE_OBDIIGROUP, 0x06, {  0, 60, 0, 60 }, 1, ISOTP_STD },   // battery shunts [96]
    { BMS_TXID, BMS_RXID, VEHICLE_POLL_TYPE_OBDIIGROUP, 0x04, {  0, 300, 0, 300 }, 1, ISOTP_STD }, // battery temperatures [14]
    POLL_LIST_END
  };

void MITMDisableTimerCallback(TimerHandle_t timer)
  {
  OvmsVehicleNissanLeaf* nl = (OvmsVehicleNissanLeaf*) pvTimerGetTimerID(timer);
  nl->MITMDisableTimer();
  }

void remoteCommandTimer(TimerHandle_t timer)
  {
  OvmsVehicleNissanLeaf* nl = (OvmsVehicleNissanLeaf*) pvTimerGetTimerID(timer);
  nl->RemoteCommandTimer();
  }

void ccDisableTimer(TimerHandle_t timer)
  {
  OvmsVehicleNissanLeaf* nl = (OvmsVehicleNissanLeaf*) pvTimerGetTimerID(timer);
  nl->CcDisableTimer();
  }

enum battery_type
  {
  BATTERY_TYPE_1_24kWh,
  BATTERY_TYPE_2_24kWh,
  BATTERY_TYPE_2_30kWh,
  // there may be more...
  };

enum charge_duration_index
  {
  CHARGE_DURATION_FULL_L2,
  CHARGE_DURATION_FULL_L1,
  CHARGE_DURATION_FULL_L0,
  CHARGE_DURATION_RANGE_L2,
  CHARGE_DURATION_RANGE_L1,
  CHARGE_DURATION_RANGE_L0,
  };

OvmsVehicleNissanLeaf* OvmsVehicleNissanLeaf::GetInstance(OvmsWriter* writer /*=NULL*/)
  {
    OvmsVehicleNissanLeaf* nl = (OvmsVehicleNissanLeaf*) MyVehicleFactory.ActiveVehicle();
    string type = StdMetrics.ms_v_type->AsString();
    if (!nl || type != "NL") {
      if (writer)
        writer->puts("Error: Nissan Leaf vehicle module not selected");
      return NULL;
    }
    return nl;
  }

OvmsVehicleNissanLeaf::OvmsVehicleNissanLeaf()
  : nl_obd_rxwait(1,1)
  {
  ESP_LOGI(TAG, "Nissan Leaf v3.0 vehicle module");

  BmsSetCellArrangementVoltage(96, 32);
  BmsSetCellArrangementTemperature(3, 1);
  
  m_gids = MyMetrics.InitInt("xnl.v.b.gids", SM_STALE_HIGH, 0);
  m_max_gids = MyMetrics.InitInt("xnl.v.b.max.gids", SM_STALE_HIGH, 0);
  m_hx = MyMetrics.InitFloat("xnl.v.b.hx", SM_STALE_HIGH, 0);
  m_soc_new_car = MyMetrics.InitFloat("xnl.v.b.soc.newcar", SM_STALE_HIGH, 0, Percentage);
  m_soc_instrument = MyMetrics.InitFloat("xnl.v.b.soc.instrument", SM_STALE_HIGH, 0, Percentage);
  m_range_instrument = MyMetrics.InitInt("xnl.v.b.range.instrument", SM_STALE_HIGH, 0, Kilometers);
  m_bms_thermistor = MyMetrics.InitVector<int>("xnl.bms.thermistor", SM_STALE_MIN, 0, Native);
  m_bms_temp_int = MyMetrics.InitVector<int>("xnl.bms.temp.int", SM_STALE_MIN, 0, Celcius);
  m_bms_balancing = MyMetrics.InitBitset<96>("xnl.bms.balancing", SM_STALE_HIGH, 0);
  m_soh_new_car = MyMetrics.InitFloat("xnl.v.b.soh.newcar", SM_STALE_HIGH, 0, Percentage);
  m_soh_instrument = MyMetrics.InitInt("xnl.v.b.soh.instrument", SM_STALE_HIGH, 0, Percentage);
  m_battery_energy_capacity = MyMetrics.InitFloat("xnl.v.b.e.capacity", SM_STALE_HIGH, 0, kWh);
  m_battery_energy_available = MyMetrics.InitFloat("xnl.v.b.e.available", SM_STALE_HIGH, 0, kWh);
  m_battery_type = MyMetrics.InitInt("xnl.v.b.type", SM_STALE_HIGH, 0); // auto-detect version and size by can traffic
  m_battery_heaterpresent = MyMetrics.InitBool("xnl.v.b.heaterpresent", SM_STALE_HIGH, false);
  m_battery_heatrequested = MyMetrics.InitBool("xnl.v.b.heatrequested", SM_STALE_HIGH, false);
  m_battery_heatergranted = MyMetrics.InitBool("xnl.v.b.heatergranted", SM_STALE_HIGH, false);
  m_charge_duration = MyMetrics.InitVector<int>("xnl.v.c.duration", SM_STALE_HIGH, 0, Minutes);
  // note vector strings are not handled by ovms_metrics.h and cause web errors loading ev.data in ovms.js
  // this will need to be resolved before reinstating metrics
  // m_charge_duration_label = new OvmsMetricVector<string>("xnl.v.c.duration.label");
  // m_charge_duration_label->SetElemValue(CHARGE_DURATION_FULL_L2, "full.l2");
  // m_charge_duration_label->SetElemValue(CHARGE_DURATION_FULL_L1, "full.l1");
  // m_charge_duration_label->SetElemValue(CHARGE_DURATION_FULL_L0, "full.l0");
  // m_charge_duration_label->SetElemValue(CHARGE_DURATION_RANGE_L2, "range.l2");
  // m_charge_duration_label->SetElemValue(CHARGE_DURATION_RANGE_L1, "range.l1");
  // m_charge_duration_label->SetElemValue(CHARGE_DURATION_RANGE_L0, "range.l0");
  m_charge_minutes_3kW_remaining = MyMetrics.InitInt("xnl.v.c.chargeminutes3kW", SM_STALE_HIGH, 0);
  m_quick_charge = MyMetrics.InitInt("xnl.v.c.quick", SM_STALE_HIGH, 0);
  m_remaining_chargebars = MyMetrics.InitInt("xnl.v.c.chargebars", SM_STALE_HIGH, 0);
  m_soc_nominal = MyMetrics.InitFloat("xnl.v.b.soc.nominal", SM_STALE_HIGH, 0, Percentage);
  m_battery_out_power_limit = MyMetrics.InitFloat("xnl.v.b.output.limit", SM_STALE_HIGH, 0, kW);
  m_battery_in_power_limit = MyMetrics.InitFloat("xnl.v.b.regen.limit", SM_STALE_HIGH, 0, kW);
  m_battery_chargerate_max = MyMetrics.InitFloat("xnl.v.b.charge.limit", SM_STALE_HIGH, 0, kW);
  m_charge_limit = MyMetrics.InitString("xnl.v.c.limit.reason", SM_STALE_MIN, 0);
  m_charge_count_qc     = MyMetrics.InitInt("xnl.v.c.count.qc",     SM_STALE_NONE, 0);
  m_charge_count_l0l1l2 = MyMetrics.InitInt("xnl.v.c.count.l0l1l2", SM_STALE_NONE, 0);
  m_climate_vent = MyMetrics.InitString("v.e.cabinvent", SM_STALE_MIN, 0);
  m_climate_intake = MyMetrics.InitString("v.e.cabinintake", SM_STALE_MIN, 0);
  m_climate_setpoint = MyMetrics.InitFloat("v.e.cabinsetpoint", SM_STALE_HIGH, 0, Celcius);
  m_climate_fan_speed = MyMetrics.InitInt("v.e.cabinfan", SM_STALE_MIN, 0);
  m_climate_fan_speed_limit = MyMetrics.InitInt("v.e.cabinfanlimit", SM_STALE_MIN, 0);
  m_climate_fan_only = MyMetrics.InitBool("xnl.cc.fan.only", SM_STALE_MIN, false);
  m_climate_remoteheat = MyMetrics.InitBool("xnl.cc.remoteheat", SM_STALE_MIN, false);
  m_climate_remotecool = MyMetrics.InitBool("xnl.cc.remotecool", SM_STALE_MIN, false);
  m_climate_rqinprogress = MyMetrics.InitBool("xnl.cc.rqinprogress", SM_STALE_MIN, false);
  m_charge_state_previous = MyMetrics.InitString("xnl.v.c.state.previous", SM_STALE_HIGH, 0);
  m_charge_user_notified = MyMetrics.InitString("xnl.v.c.event.notification", SM_STALE_HIGH, 0);
  m_charge_event_reason = MyMetrics.InitString("xnl.v.c.event.reason", SM_STALE_HIGH, 0);
  m_climate_auto = MyMetrics.InitBool("xnl.v.e.hvac.auto", SM_STALE_MIN, false);
  MyMetrics.InitBool("v.e.on", SM_STALE_MIN, false);
  MyMetrics.InitBool("v.e.awake", SM_STALE_MID, false);
  MyMetrics.InitBool("v.e.locked", SM_STALE_MID, false);
  MyMetrics.InitString("v.c.state",SM_STALE_MID,"stopped");
  m_ZE0_charger = false;
  m_AZE0_charger = false;
  m_climate_really_off = false;
 
  

  // register but don't auto-power-off the busses.
  RegisterCanBus(1,CAN_MODE_ACTIVE,CAN_SPEED_500KBPS, nullptr, false);
  RegisterCanBus(2,CAN_MODE_ACTIVE,CAN_SPEED_500KBPS, nullptr, false);
  PollSetState(POLLSTATE_OFF);
  //PollSetResponseSeparationTime(0);


  MyConfig.RegisterParam("xnl", "Nissan Leaf", true, true);
  ConfigChanged(NULL);

#ifdef CONFIG_OVMS_COMP_WEBSERVER
  WebInit();
#endif

  m_remoteCommandTimer = xTimerCreate("Nissan Leaf Remote Command", 100 / portTICK_PERIOD_MS, pdTRUE, this, remoteCommandTimer);
  m_ccDisableTimer = xTimerCreate("Nissan Leaf CC Disable", 1000 / portTICK_PERIOD_MS, pdFALSE, this, ccDisableTimer);
  m_MITMstop = xTimerCreate("Nissan Leaf MITM Chargestop Disable", 1000 / portTICK_PERIOD_MS, pdFALSE, this, MITMDisableTimerCallback);

  //load custom shell commands
  CommandInit();

  if (cfg_aze1)
    {
    PollSetPidList(m_can1,obdii_polls_aze1);
    }
  else
    {
    PollSetPidList(m_can1,obdii_polls_aze0);
    }

  using std::placeholders::_1;
  using std::placeholders::_2;
  }

unsigned char leafcrc(int l, unsigned char * b){
  const unsigned char crcTable[]={0x0, 0x85, 0x8F, 0x0A, 0x9B, 0x1E, 0x14, 0x91, 0xB3, 0x36, 0x3C, 0xB9, 0x28, 0xAD, 0xA7, 0x22,
                         0xE3, 0x66, 0x6C, 0xE9, 0x78, 0xFD, 0xF7, 0x72, 0x50, 0xD5, 0xDF, 0x5A, 0xCB, 0x4E, 0x44, 0xC1,
                         0x43, 0xC6, 0xCC, 0x49, 0xD8, 0x5D, 0x57, 0xD2, 0xF0, 0x75, 0x7F, 0xFA, 0x6B, 0xEE, 0xE4, 0x61,
                         0xA0, 0x25, 0x2F, 0xAA, 0x3B, 0xBE, 0xB4, 0x31, 0x13, 0x96, 0x9C, 0x19, 0x88, 0x0D, 0x07, 0x82,
                         0x86, 0x03, 0x09, 0x8C, 0x1D, 0x98, 0x92, 0x17, 0x35, 0xB0, 0xBA, 0x3F, 0xAE, 0x2B, 0x21, 0xA4,
                         0x65, 0xE0, 0xEA, 0x6F, 0xFE, 0x7B, 0x71, 0xF4, 0xD6, 0x53, 0x59, 0xDC, 0x4D, 0xC8, 0xC2, 0x47,
                         0xC5, 0x40, 0x4A, 0xCF, 0x5E, 0xDB, 0xD1, 0x54, 0x76, 0xF3, 0xF9, 0x7C, 0xED, 0x68, 0x62, 0xE7,
                         0x26, 0xA3, 0xA9, 0x2C, 0xBD, 0x38, 0x32, 0xB7, 0x95, 0x10, 0x1A, 0x9F, 0x0E, 0x8B, 0x81, 0x04,
                         0x89, 0x0C, 0x06, 0x83, 0x12, 0x97, 0x9D, 0x18, 0x3A, 0xBF, 0xB5, 0x30, 0xA1, 0x24, 0x2E, 0xAB,
                         0x6A, 0xEF, 0xE5, 0x60, 0xF1, 0x74, 0x7E, 0xFB, 0xD9, 0x5C, 0x56, 0xD3, 0x42, 0xC7, 0xCD, 0x48,
                         0xCA, 0x4F, 0x45, 0xC0, 0x51, 0xD4, 0xDE, 0x5B, 0x79, 0xFC, 0xF6, 0x73, 0xE2, 0x67, 0x6D, 0xE8,
                         0x29, 0xAC, 0xA6, 0x23, 0xB2, 0x37, 0x3D, 0xB8, 0x9A, 0x1F, 0x15, 0x90, 0x01, 0x84, 0x8E, 0x0B,
                         0x0F, 0x8A, 0x80, 0x05, 0x94, 0x11, 0x1B, 0x9E, 0xBC, 0x39, 0x33, 0xB6, 0x27, 0xA2, 0xA8, 0x2D,
                         0xEC, 0x69, 0x63, 0xE6, 0x77, 0xF2, 0xF8, 0x7D, 0x5F, 0xDA, 0xD0, 0x55, 0xC4, 0x41, 0x4B, 0xCE,
                         0x4C, 0xC9, 0xC3, 0x46, 0xD7, 0x52, 0x58, 0xDD, 0xFF, 0x7A, 0x70, 0xF5, 0x64, 0xE1, 0xEB, 0x6E,
                         0xAF, 0x2A, 0x20, 0xA5, 0x34, 0xB1, 0xBB, 0x3E, 0x1C, 0x99, 0x93, 0x16, 0x87, 0x02, 0x08, 0x8D



  };
  unsigned char crc = 0;
  for (int i = 0; i < l; i++)
    crc = crcTable[crc ^ b[i]];
  return crc;
}

OvmsVehicleNissanLeaf::~OvmsVehicleNissanLeaf()
  {
  ESP_LOGI(TAG, "Shutdown Nissan Leaf vehicle module");

#ifdef CONFIG_OVMS_COMP_WEBSERVER
  WebDeInit();
#endif
  }

void OvmsVehicleNissanLeaf::CommandInit()
  {
  cmd_xnl = MyCommandApp.RegisterCommand("xnl","Nissan Leaf framework");

  OvmsCommand* obd = cmd_xnl->RegisterCommand("obd", "OBD2 tools");
    OvmsCommand* cmd_can1 = obd->RegisterCommand("can1", "Send OBD2 request, output response to EV can bus");
  cmd_can1->RegisterCommand("device", "Send OBD2 request to an ECU",shell_obd_request,
    "<txid> <rxid> <request>\n"
    "Where <request> includes mode (01, 02, 09, 10, 1A, 21 or 22) and pid.\n"
    "Example: 79B 7BB 2101", 3, 3);
  cmd_can1->RegisterCommand("broadcast", "Send OBD2 request as broadcast", shell_obd_request, "<request>", 1, 1);
  OvmsCommand* cmd_can2 = obd->RegisterCommand("can2", "Send to CAR can bus");
  cmd_can2->RegisterCommand("device", "Send OBD2 request to a device", shell_obd_request,
    "<txid> <rxid> <request>\n"
    "Where <request> includes mode (01, 02, 09, 10, 1A, 21 or 22) and pid.\n"
    "Example: 79B 7BB 2101", 3, 3);
  cmd_can2->RegisterCommand("broadcast", "Send OBD2 request as broadcast", shell_obd_request, "<request>", 1, 1);
  }

void OvmsVehicleNissanLeaf::ConfigChanged(OvmsConfigParam* param)
  {
  if (param && param->GetName() != "xnl")
    return;
  ESP_LOGD(TAG, "Nissan Leaf reload configuration");

  // Note that we do not store a configurable maxRange like Kia Soal and Renault Twizy.
  // Instead, we derive maxRange from maxGids

  // Instances:
  // xnl
  //  suffsoc          	Sufficient SOC [%] (Default: 0=disabled)
  //  suffrange        	Sufficient range [km] (Default: 0=disabled)

  StandardMetrics.ms_v_charge_limit_soc->SetValue(   (float) MyConfig.GetParamValueInt("xnl", "suffsoc"),   Percentage );
  StandardMetrics.ms_v_charge_limit_range->SetValue( (float) MyConfig.GetParamValueInt("xnl", "suffrange"), Kilometers );

  cfg_ev_request_port       = MyConfig.GetParamValueInt("xnl", "cfg_ev_request_port");
  cfg_limit_range_calc      = MyConfig.GetParamValue("xnl", "suffrangecalc", DEFAULT_SUFF_RANGE_CALC);
  cfg_allowed_rangedrop     = MyConfig.GetParamValueInt("xnl", "rangedrop", DEFAULT_RANGEDROP);
  cfg_allowed_socdrop       = MyConfig.GetParamValueInt("xnl", "socdrop", DEFAULT_SOCDROP);
  cfg_enable_autocharge     = MyConfig.GetParamValueBool("xnl", "autocharge", DEFAULT_AUTOCHARGE_ENABLED);


  //TODO nl_enable_write = MyConfig.GetParamValueBool("xnl", "canwrite", false);
  cfg_enable_write = MyConfig.GetParamValueBool("xnl", "canwrite", false);
  if (!cfg_enable_write) PollSetState(POLLSTATE_OFF);

  cfg_aze1 = MyConfig.GetParamValueBool("xnl", "aze1", false);
  }


// Takes care of setting all the state appropriate when the car is on
// or off.
//
void OvmsVehicleNissanLeaf::vehicle_nissanleaf_car_on(bool isOn)
  {
  if (isOn && !StandardMetrics.ms_v_env_on->AsBool())
    {
    // Log once that car is being turned on
    ESP_LOGI(TAG,"CAR IS ON");
    if (cfg_enable_write) PollSetState(POLLSTATE_ON);
    // if a can message is found with the state of charge port this can removed
    StandardMetrics.ms_v_door_chargeport->SetValue(false); 
    // Reset trip values
    StandardMetrics.ms_v_bat_energy_recd->SetValue(0);
    StandardMetrics.ms_v_bat_energy_used->SetValue(0);
    m_cum_energy_recd_wh = 0.0f;
    m_cum_energy_used_wh = 0.0f;
    }
  else if (!isOn && StandardMetrics.ms_v_env_on->AsBool())
    {
    // Log once that car is being turned off
    ESP_LOGI(TAG,"CAR IS OFF");
    //StandardMetrics.ms_v_env_awake->SetValue(false);
    if (StandardMetrics.ms_v_charge_state->AsString()  != "charging")
      {
      PollSetState(POLLSTATE_OFF);
      }
    }

  // Always set this value to prevent it from going stale
  StandardMetrics.ms_v_env_on->SetValue(isOn);
  //PollSetState( (isOn) ? 1 : 0 ); now based on vehicle states
  }

////////////////////////////////////////////////////////////////////////
// vehicle_nissanleaf_charger_status()
// Takes care of setting all the charger state bit when the charger
// switches on or off. Separate from vehicle_nissanleaf_poll1() to make
// it clearer what is going on.
//
void OvmsVehicleNissanLeaf::vehicle_nissanleaf_charger_status(ChargerStatus status)
  {
  bool fast_charge  = false;
  switch (status)
    {
    case CHARGER_STATUS_IDLE:
      StandardMetrics.ms_v_charge_inprogress->SetValue(false);
      StandardMetrics.ms_v_gen_inprogress->SetValue(false);
      StandardMetrics.ms_v_charge_substate->SetValue("stopped");
      StandardMetrics.ms_v_charge_state->SetValue("stopped");
      StandardMetrics.ms_v_gen_substate->SetValue("stopped");
      StandardMetrics.ms_v_gen_state->SetValue("stopped");
      break;
    case CHARGER_STATUS_PLUGGED_IN_TIMER_WAIT:
      StandardMetrics.ms_v_door_chargeport->SetValue(true); //see 0x35d, can't use as only open signal
      StandardMetrics.ms_v_charge_inprogress->SetValue(false);
      if (StandardMetrics.ms_v_charge_pilot->AsBool())
        {
        StandardMetrics.ms_v_charge_state->SetValue("timerwait");
        }
      else 
        {
        StandardMetrics.ms_v_charge_substate->SetValue("powerwait");  
        StandardMetrics.ms_v_charge_state->SetValue("stopped");
        }
      break;
    case CHARGER_STATUS_QUICK_CHARGING:
      fast_charge = true;
      FALLTHROUGH;
    case CHARGER_STATUS_CHARGING:
      if (!StandardMetrics.ms_v_charge_inprogress->AsBool())
        {
        StandardMetrics.ms_v_charge_kwh->SetValue(0); // Reset charge kWh
        m_cum_energy_charge_wh = 0.0f;
        }
      StandardMetrics.ms_v_door_chargeport->SetValue(true); //see 0x35d, can't use as only open signal
      StandardMetrics.ms_v_charge_inprogress->SetValue(true);
      StandardMetrics.ms_v_charge_type->SetValue(fast_charge ? "chademo" : "type1");
      StdMetrics.ms_v_charge_mode->SetValue(fast_charge ? "performance" : "standard");
      StandardMetrics.ms_v_charge_state->SetValue("charging");
      if (cfg_enable_write) PollSetState(POLLSTATE_CHARGING);
      // TODO only use battery current for Quick Charging, for regular charging
      // we should return AC line current and voltage, not battery
      // TODO does the leaf know the AC line current and voltage?
      // TODO v3 supports negative values here, what happens if we send a negative charge current to a v2 client?
      //if (StandardMetrics.ms_v_bat_current->AsFloat() < 0)
      //  {
        // battery current can go negative when climate control draws more than
        // is available from the charger. We're abusing the line current which
        // is unsigned, so don't underflow it
        //
        // TODO quick charging can draw current from the vehicle
        //StandardMetrics.ms_v_charge_current->SetValue(0);
      //  }
      //else
      //  {
        //StandardMetrics.ms_v_charge_current->SetValue(StandardMetrics.ms_v_bat_current->AsFloat());
      //  }
      if (m_ZE0_charger)
        {
        StandardMetrics.ms_v_charge_voltage->SetValue(StandardMetrics.ms_v_bat_voltage->AsFloat());
        StandardMetrics.ms_v_charge_current->SetValue(StandardMetrics.ms_v_bat_current->AsFloat());
        }
      break;
    case CHARGER_STATUS_V2X:
      if (!StandardMetrics.ms_v_gen_inprogress->AsBool())
        {
          StandardMetrics.ms_v_gen_kwh->SetValue(0); // Reset charge kWh
          m_cum_energy_gen_wh = 0.0f; 
        }
        StandardMetrics.ms_v_door_chargeport->SetValue(true); //see 0x35d, can't use as only open signal
        StandardMetrics.ms_v_gen_inprogress->SetValue(true);
        StandardMetrics.ms_v_gen_type->SetValue("chademo");
        StdMetrics.ms_v_gen_mode->SetValue("standard");
        StandardMetrics.ms_v_gen_substate->SetValue("onrequest");
        StandardMetrics.ms_v_gen_state->SetValue("exporting");

        if (cfg_enable_write) PollSetState(POLLSTATE_CHARGING);
      break;
    case CHARGER_STATUS_INTERRUPTED:
      // Charging stopped during charge by user
		StandardMetrics.ms_v_charge_current->SetValue(0);
      if (m_ZE0_charger)
        {
        StandardMetrics.ms_v_charge_voltage->SetValue(0);
        // TODO set this in ovms v2
        // TODO the charger probably knows the line voltage, when we find where it's
        // coded, don't zero it out when we're plugged in but not charging
        }
      if (m_AZE0_charger)
        {
        StandardMetrics.ms_v_charge_voltage->SetValue(0); //AZE0 doesn't know line voltage
        }
      StandardMetrics.ms_v_charge_inprogress->SetValue(false);
      //StandardMetrics.ms_v_door_chargeport->SetValue(false);
      StandardMetrics.ms_v_charge_state->SetValue("stopped");
      PollSetState(POLLSTATE_OFF);
      break;
    case CHARGER_STATUS_FINISHED:
      // Charging finished
	  StandardMetrics.ms_v_charge_current->SetValue(0);
      if (m_ZE0_charger)
        {
        StandardMetrics.ms_v_charge_voltage->SetValue(0);
        // TODO set this in ovms v2
		// TODO? don't zero it out when we're plugged in but not charging
        }
      if (m_AZE0_charger)
        {
        StandardMetrics.ms_v_charge_voltage->SetValue(0); //AZE0 doesn't know line voltage
        }
      StandardMetrics.ms_v_charge_inprogress->SetValue(false);
      //StandardMetrics.ms_v_door_chargeport->SetValue(false);
      StandardMetrics.ms_v_charge_state->SetValue("done");
      PollSetState(POLLSTATE_OFF);
      break;
    }
  if (status != CHARGER_STATUS_CHARGING && status != CHARGER_STATUS_QUICK_CHARGING)
    {
	  StandardMetrics.ms_v_charge_current->SetValue(0);
    if (m_ZE0_charger)
      {
      // TODO? don't zero it out when we're plugged in but not charging
      StandardMetrics.ms_v_charge_voltage->SetValue(0);
      }
    if (m_AZE0_charger)
      {
      StandardMetrics.ms_v_charge_voltage->SetValue(0); //AZE0 doesn't know line voltage
      }
    StandardMetrics.ms_v_charge_mode->SetValue("");
    }
  }

int OvmsVehicleNissanLeaf::GetNotifyChargeStateDelay(const char* state)
  {
  if (StandardMetrics.ms_m_monotonic->AsInt() < 10)
    return 0; //avoid notify on boot triggered by setting delay
  else return 8; //allow time for charger to handshake
  }

void OvmsVehicleNissanLeaf::shell_obd_request(int verbosity, OvmsWriter* writer, OvmsCommand* cmd, int argc, const char* const* argv)
  {
    OvmsVehicleNissanLeaf* nl = GetInstance(writer);
    const char* strbus = cmd->GetParent()->GetName();
    if (!nl)
      return;
    if (!MyConfig.GetParamValueBool("xnl", "canwrite", false)) {
        writer->puts("ERROR: canwrite not enabled");
        return;
      }

    uint16_t txid = 0, rxid = 0;
    uint32_t req = 0;
    uint8_t bus = 2; // default to CAR can
    string response;

    // parse args:
    string device = cmd->GetName();
    if (device == "device") {
      if (argc < 3) {
        writer->puts("ERROR: too few args, need: txid rxid request");
        return;
      }
      txid = strtol(argv[0], NULL, 16);
      rxid = strtol(argv[1], NULL, 16);
      req = strtol(argv[2], NULL, 16);
      bus = (strcmp(strbus,"can1") == 0 ? 1 : 2);
    } else {
      if (argc < 1) {
        writer->puts("ERROR: too few args, need: request");
        return;
      }
      req = strtol(argv[0], NULL, 16);
      if (device == "broadcast") {
        txid = BROADCAST_TXID;
        rxid = BROADCAST_RXID;
      }
    }

    // validate request:
    uint8_t mode = (req <= 0xffff) ? ((req & 0xff00) >> 8) : ((req & 0xff0000) >> 16);
    if (mode != 0x01 && mode != 0x02 && mode != 0x09 &&
        mode != 0x10 && mode != 0x1A && mode != 0x21 && mode != 0x22) {
      writer->puts("ERROR: mode must be one of: 01, 02, 09, 10, 1A, 21 or 22");
      return;
    } else if (req > 0xffffff) {
      writer->puts("ERROR: PID must be 8 or 16 bit");
      return;
    }

    // execute request:
    if (!nl->ObdRequest(txid, rxid, req, response, 3000, bus)) {
      if (bus == 1) writer->puts("ERROR: timeout waiting for response on can1");
      if (bus == 2) writer->puts("ERROR: timeout waiting for response on can2");
      return;
    }

    // output response as hex dump:
    writer->puts("Response:");
    char *buf = NULL;
    size_t rlen = response.size(), offset = 0;
    do {
      rlen = FormatHexDump(&buf, response.data() + offset, rlen, 16);
      offset += 16;
      writer->puts(buf ? buf : "-");
    } while (rlen);
    if (buf)
      free(buf);
  }

bool OvmsVehicleNissanLeaf::ObdRequest(uint16_t txid, uint16_t rxid, uint32_t request, string& response, int timeout_ms /*=3000*/, uint8_t bus)
  {
  OvmsMutexLock lock(&nl_obd_request);
  // prepare single poll:
  OvmsPoller::poll_pid_t poll[] = {
    { txid, rxid, 0, 0, { 1, 1, 1, 1 }, 0, ISOTP_STD },
    POLL_LIST_END
  };
  if (request < 0x10000) {
    poll[0].type = (request & 0xff00) >> 8;
    poll[0].pid = request & 0xff;
  } else {
    poll[0].type = (request & 0xff0000) >> 16;
    poll[0].pid = request & 0xffff;
  }
  poll[0].pollbus = bus;
  // stop default polling:
  PollSetPidList(NULL);
  vTaskDelay(pdMS_TO_TICKS(100));

  // clear rx semaphore, start single poll:
  nl_obd_rxwait.Take(0);
  nl_obd_rxbuf.clear();
  PollSetPidList(poll);

  // wait for response:
  bool rxok = nl_obd_rxwait.Take(pdMS_TO_TICKS(timeout_ms));
  if (rxok == pdTRUE) {
    response = nl_obd_rxbuf;
    nl_obd_rxbuf.clear();
    }

  // restore default polling:
  nl_obd_rxwait.Give();
  vTaskDelay(pdMS_TO_TICKS(100));
  PollSetPidList(obdii_polls);

  return (rxok == pdTRUE);
  }

void OvmsVehicleNissanLeaf::PollReply_Battery(const uint8_t *reply_data, uint16_t reply_len)
  {
  if (reply_len != 39 &&    // 24 KWh Leafs
      reply_len != 41 &&    // 30 KWh Leafs
      reply_len != 51)      // AEZ1 Leafs respond with 51 bytes
                            // TODO: on startup the AEZ1 Leafs respond with 42 bytes
    {
    ESP_LOGI(TAG, "PollReply_Battery: len=%d != 39 && != 41 && != 51", reply_len);
    return;
    }

  //  > 0x79b 21 01
  //  < 0x7bb 61 01
  // [ 0.. 5] 0000020d 0287
  // [ 6..15] 00000363 ffffffff001c
  // [16..23] 2af89a89 2e4b 03a4
  // [24..31] 005c 269a 000ecf81
  // [32..38] 0009d7b0 800001
  //
  // or
  // > 0x79b 21 01
  // < 0x7bb 61 01
  // [ 0,, 5] fffffc4e 028a
  // [ 6..15] ffffff46 ffffffff 1290
  // [16..23] 2af88fcd 32de 038b
  // [24..31] 005c 1f3d 000896c6
  // [32..38] 000b3290 800001
  // [39..40] 0000

  // AEZ1 Leafs respond with 51 bytes
  // > 0x79b 21 01
  // < 0x7bb 61 01
  //  0x7BB 10 35 61 01 FF FF FC 18		0..3
  //  0x7BB 21 02 AF FF FF FB 62 FF		4..10
  //  0x7BB 22 FF F0 DD 0B 1C 30 D4		11..17
  //  0x7BB 23 95 1D 33 06 03 95 00		18..24
  //  0x7BB 24 01 70 00 26 9A 00 0C		25..31
  //  0x7BB 25 44 B5 00 11 0B B8 80		32..38
  //  0x7BB 26 00 01 FF FF FB 62 FF		39..45
  //  0x7BB 27 FF FC AA 01 AD FF FF		46..52

  uint16_t hx;
  uint32_t ah10000;
  uint32_t soc=0;

  if (reply_len == 51)  // AEZ1 Leafs
  { 
    hx = (reply_data[28] << 8) | reply_data[29];
    ah10000 = (reply_data[35] << 16) | (reply_data[36] << 8) |  reply_data[37];

    soc = (reply_data[31] << 16) | (reply_data[32] << 8) |  reply_data[33];
    ESP_LOGD(TAG, "0x7BB SOC response: %d", soc);
    StandardMetrics.ms_v_bat_soc->SetValue(soc / 10000.0);

  } else // Eveything else  
  {
    hx = (reply_data[26] << 8) | reply_data[27];
    ah10000 = (reply_data[33] << 16) | (reply_data[34] << 8) |  reply_data[35];
  }

  m_hx->SetValue(hx / 102.4); // from Dala's Leaf2018-CAN pdf use 102.4 not 100

  float ah = ah10000 / 10000.0;
  StandardMetrics.ms_v_bat_cac->SetValue(ah);



  // there may be a way to get the SoH directly from the BMS, but for now
  // divide by a configurable battery size
  // - For 24 KWh : xnl.newCarAh = 66 (default)
  // - For 30 KWh : xnl.newCarAh = 80 (i.e. shell command "config set xnl newCarAh 80")
  
  /// TODO: this can be read directly from the BMS (group 61) for AEZ1 Leafs

  float newCarAh = MyConfig.GetParamValueFloat("xnl", "newCarAh", GEN_1_NEW_CAR_AH);
  float soh = ah / newCarAh * 100;
  m_soh_new_car->SetValue(soh);
  if (MyConfig.GetParamValueBool("xnl", "soh.newcar", false))
    {
    StandardMetrics.ms_v_bat_soh->SetValue(soh);
    }
  }

void OvmsVehicleNissanLeaf::PollReply_BMS_Volt(const uint8_t *reply_data, uint16_t reply_len)
  {
  if (reply_len != 196)
    {
    ESP_LOGI(TAG, "PollReply_BMS_Volt: len=%d != 196", reply_len);
    return;
    }
  //  > 0x79b 21 02
  //  < 0x7bb 61 02
  // [ 0..191]: Contains all 96 of the cell voltages, in volts/1000 (2 bytes per cell)
  // [192,193]: Pack voltage, in volts/100
  // [194,195]: Bus voltage, in volts/100

  int i;
  for(i=0; i<96; i++)
    {
    int millivolt = reply_data[i*2] << 8 | reply_data[i*2+1];
    if (millivolt < 5000) //ignore invalid readings
      {
      BmsSetCellVoltage(i, millivolt / 1000.0);
      }
    }
  }

void OvmsVehicleNissanLeaf::PollReply_BMS_Shunt(const uint8_t *reply_data, uint16_t reply_len)
  {
  if (reply_len != 24)
    {
    ESP_LOGI(TAG, "PollReply_BMS_Shunt: len=%d != 24", reply_len);
    return;
    }
    //  > 0x79b 21 06
    //  < 0x7bb 61 06
    // [ 0..23]: Contains all 96 of the cell shunts, where cell1=bit3, cell2=bit2, cell3=bit1, cell4=bit0 of byte0 etc
    // referred to as shunt order 8421
  std::bitset<96> balancing;
  int i;
  for(i=0; i<24; i++)
    {
    if ((reply_data[i] & 0x08) == 0x08) balancing.set(i*4 + 0);
    if ((reply_data[i] & 0x04) == 0x04) balancing.set(i*4 + 1);
    if ((reply_data[i] & 0x02) == 0x02) balancing.set(i*4 + 2);
    if ((reply_data[i] & 0x01) == 0x01) balancing.set(i*4 + 3);
    }
  m_bms_balancing->SetValue(balancing.flip());
  }


void OvmsVehicleNissanLeaf::PollReply_BMS_Temp(const uint8_t *reply_data, uint16_t reply_len)
  {
  if (reply_len != 14 && reply_len != 29)  // 14 bytes for ZE0 and AZE0, 29 bytes for AEZ1
    {
    ESP_LOGI(TAG, "PollReply_BMS_Temp: len=%d != 14 or != 29", reply_len);
    return;
    }
  //  > 0x79b 21 04
  //  < 0x7bb 61 04
  // [ 0, 1] pack 1 thermistor
  // [    2] pack 1 temp in degC
  // [ 3, 4] pack 2 thermistor
  // [    5] pack 2 temp in degC
  // [ 6, 7] pack 3 thermistor (unused)
  // [    8] pack 3 temp in degC (unused)
  // [ 9,10] pack 4 thermistor
  // [   11] pack 4 temp in degC
  // [   12] pack 5 temp in degC
  // [   13] unknown; varies in interesting ways
  // 14 bytes:
  //      0  1  2   3  4  5   6  7  8   9 10 11  12 13
  // 14 [02 51 0c  02 4d 0d  ff ff ff  02 4d 0d  0c 00 ]
  // 14 [02 52 0c  02 4e 0c  ff ff ff  02 4e 0c  0c 00 ]
  // 14 [02 57 0c  02 57 0c  ff ff ff  02 58 0b  0b 00 ]
  // 14 [02 5a 0b  02 59 0b  ff ff ff  02 5a 0b  0b 00 ]
  //

  // AEZ1 Leafs respond with 29 bytes
  //  0x7BB 10 1F 61 04 02 0D 13 02  0..3
  //  0x7BB 21 03 14 FF FF FF 02 0B  4..10
  //  0x7BB 22 13 13 00 FF FF FF FF  11..17
  
  // TODO: The above capture is incomplete

  int thermistor[4];
  int temp_int[6];
  int i;
  int out = 0;
  for(i=0; i<4; i++)
    {
    thermistor[i] = reply_data[i*3] << 8 | reply_data[i*3+1];
    temp_int[i] = reply_data[i*3+2];
    if(thermistor[i] != 0xffff)
      {
      BmsSetCellTemperature(out++, -0.102 * (thermistor[i] - 710));
      }
    }
  temp_int[i++] = reply_data[12];
  temp_int[i++] = reply_data[13];
  m_bms_thermistor->SetElemValues(0, 4, thermistor);
  m_bms_temp_int->SetElemValues(0, 6, temp_int);
  }

<<<<<<< HEAD
void OvmsVehicleNissanLeaf::PollReply_QC(const uint8_t *reply_data, uint16_t reply_len)
=======

void OvmsVehicleNissanLeaf::PollReply_BMS_SOH(uint8_t reply_data[], uint16_t reply_len)
  {
    uint16_t soh = (reply_data[2] << 8) | reply_data[3];
    ESP_LOGD(TAG, "BMS SOH: %d", soh);
    m_soh_instrument->SetValue(soh / 100.0);
    if (!MyConfig.GetParamValueBool("xnl", "soh.newcar", false))
      {
      StandardMetrics.ms_v_bat_soh->SetValue(soh / 100.0);
      }
  }


void OvmsVehicleNissanLeaf::PollReply_QC(uint8_t reply_data[], uint16_t reply_len)
>>>>>>> 157f4ffc
  {
  if (reply_len != 2)
    {
    ESP_LOGI(TAG, "PollReply_QC: len=%d != 2", reply_len);
    return;
    }
  //  > 0x797 22 12 03
  //  < 0x79a 62 12 03
  // [ 0..3] 00 0C 00 00

  uint16_t count = reply_data[0] * 0x100 + reply_data[1];
  if (count != 0xFFFF)
    {
    m_charge_count_qc->SetValue(count);
    }
  }

void OvmsVehicleNissanLeaf::PollReply_L0L1L2(const uint8_t *reply_data, uint16_t reply_len)
  {
  if (reply_len != 2)
    {
    ESP_LOGI(TAG, "PollReply_L0L1L2: len=%d != 2", reply_len);
    return;
    }
  //  > 0x797 22 12 05
  //  < 0x79a 62 12 05
  // [ 0..3] 00 5D 00 00

  uint16_t count = reply_data[0] * 0x100 + reply_data[1];
  if (count != 0xFFFF)
    {
    m_charge_count_l0l1l2->SetValue(count);
    }
  }

void OvmsVehicleNissanLeaf::PollReply_VIN(const uint8_t *reply_data, uint16_t reply_len)
  {
  if (reply_len != 19)
    {
    ESP_LOGI(TAG, "PollReply_VIN: len=%d != 19", reply_len);
    return;
    }
  //  > 0x797 21 81
  //  < 0x79a 61 81
  // [ 0..16] 53 4a 4e 46 41 41 5a 45 30 55 3X 3X 3X 3X 3X 3X 3X
  // [17..18] 00 00
  char buf[19];
  strncpy(buf,(char*)reply_data,reply_len);
  string strbuf(buf);
  std::replace(strbuf.begin(), strbuf.end(), 0x1b, 0x20); // remove ESC character returned by AZE0 models

  StandardMetrics.ms_v_vin->SetValue(strbuf); //(char*)reply_data

  ESP_LOGD(TAG, "VIN: %s", strbuf.c_str()); 
  }

// Reassemble all pieces of a multi-frame reply.
void OvmsVehicleNissanLeaf::IncomingPollReply(const OvmsPoller::poll_job_t &job, uint8_t* data, uint8_t length) {
  string& rxbuf = nl_obd_rxbuf;

  // init / fill rx buffer:
  if (job.mlframe == 0) {
    rxbuf.clear();
    rxbuf.reserve(std::max(MAX_POLL_DATA_LEN, length + job.mlremain));
  }
  rxbuf.append((char*)data, length);
  if (job.mlremain)
    return;

<<<<<<< HEAD
  const uint8_t *buf = reinterpret_cast<const uint8_t *>(rxbuf.c_str());
=======
  if (rxbuf.size() > MAX_POLL_DATA_LEN) {
    ESP_LOGE(TAG, "IncomingPollReply: Buffer overflow! rxbuf.size()=%d > %d, moduleid=0x%X, pid=0x%X", rxbuf.size(), MAX_POLL_DATA_LEN, job.moduleid_rec, job.pid);
    return;
  }

  static uint8_t buf[MAX_POLL_DATA_LEN];
  memcpy(buf, rxbuf.c_str(), rxbuf.size());
>>>>>>> 157f4ffc

  uint32_t id_pid = job.moduleid_rec<<16 | job.pid;
    switch (id_pid)
      {
      case BMS_RXID<<16 | 0x01: // battery
        PollReply_Battery(buf, rxbuf.size());
        break;
      case BMS_RXID<<16 | 0x02:
        PollReply_BMS_Volt(buf, rxbuf.size());
        break;
      case BMS_RXID<<16 | 0x06:
        PollReply_BMS_Shunt(buf, rxbuf.size());
        break;
      case BMS_RXID<<16 | 0x04:
        PollReply_BMS_Temp(buf, rxbuf.size());
        break;
      case BMS_RXID<<16 | 0x61:
        PollReply_BMS_SOH(buf, rxbuf.size());
        break;
      case CHARGER_RXID<<16 | QC_COUNT_PID: // QC
        PollReply_QC(buf, rxbuf.size());
        break;
      case CHARGER_RXID<<16 | L1L2_COUNT_PID: // L0/L1/L2
        PollReply_L0L1L2(buf, rxbuf.size());
        break;
      case CHARGER_RXID<<16 | VIN_PID: // VIN
        PollReply_VIN(buf, rxbuf.size());
        break;
      default:
        ESP_LOGI(TAG, "IncomingPollReply: unknown reply module|pid=%#" PRIx32 " len=%d", id_pid, rxbuf.size());
        break;
      }

    // single poll?
    if (!nl_obd_rxwait.IsAvail()) {
      // yes: stop poller & signal response
      PollSetPidList(NULL);
      nl_obd_rxwait.Give();
    }
  }

void OvmsVehicleNissanLeaf::IncomingFrameCan1(CAN_frame_t* p_frame)
  { // CAN1 is connected to EV-CAN
  uint8_t *d = p_frame->data.u8;

  switch (p_frame->MsgID)
    {
    case 0x1d4:
    { // additional charge status see https://github.com/dalathegreat/leaf_can_bus_messages
      if ( (d[6] >> 7) == 0 && StandardMetrics.ms_v_charge_inprogress->AsBool() ) 
        {
          vehicle_nissanleaf_charger_status(CHARGER_STATUS_INTERRUPTED);
        }
    }
    break;
    case 0x1da:
    { // Motor and inverter messages
      // Signed value, negative for reverse
      // Values 0x7fff and 0x7ffe are seen during turning on of car
      // http://productions.8dromeda.net/c55-leaf-inverter-protocol.html
      // d[2] bits[0-2] used, unclear what bits[3-7] represent
      // d[4] bit[7] can be 0 or 1
      int16_t nl_mot_torq = (int16_t)( (d[2] & 0x07) << 8 | d[3] ); 
      int16_t nl_rpm =      (int16_t)( d[4] << 8 | d[5] );
      // int16_t nl_inv_volt = (int16_t)( d[0] ) * 2; not currently used
      if ( (d[2] & 0x04) == 0x04 ) // indicates negative value 
        { // pad leading 1s for 2s complement signed
        nl_mot_torq = nl_mot_torq | 0xf800;
        }
      if ( (d[4] & 0x40) == 0x40 ) // indicates negative value 
        { // pad leading 1s for 2s complement signed
        nl_rpm = nl_rpm | 0x8000;
        }
      nl_rpm = nl_rpm / 2;
      nl_mot_torq = nl_mot_torq / 2; // guess based on rpm
      StandardMetrics.ms_v_mot_rpm  ->SetValue(nl_rpm);
      // torque (Nm) to power (W) = 2 x pi / 60 * rpm * torque
      StandardMetrics.ms_v_inv_power->SetValue(nl_rpm * nl_mot_torq * 0.10472 / 1000.0);
    }
      break;
    case 0x1db:
    {
      if (m_MITM>0) { // This section used to stop charging upon request
        unsigned char new1db[8];
        memcpy(new1db, d, 8); // Store current 1DB message content
        new1db[1] = (new1db[1] & 0xe0) | 2; // Charging Mode Stop Request
        new1db[6] = (new1db[6] + 1) % 4; // Increment PRUN counter
        new1db[7] = leafcrc(7, new1db); // Sign message with correct CRC
        m_can1->WriteStandard(0x1db, 8, new1db); //Send completed CAN message
        if (1==--m_MITM) MITMDisableTimer();
      }
      // sent by the LBC, measured inside the battery box
      // current is 11 bit twos complement big endian starting at bit 0
      int16_t nl_battery_current = ((int16_t) d[0] << 3) | (d[1] & 0xe0) >> 5;
      if (nl_battery_current & 0x0400)
        {
        // negative so extend the sign bit
        nl_battery_current |= 0xf800;
        }
      // sign updated to match standard metric definition where battery output is positive
      float battery_current = -nl_battery_current / 2.0f;

      // voltage is 10 bits unsigned big endian starting at bit 16
      int16_t nl_battery_voltage = ((uint16_t) d[2] << 2) | (d[3] & 0xc0) >> 6;
      float battery_voltage = nl_battery_voltage / 2.0f;

      // Power (in kw) resulting from voltage and current
      float battery_power = battery_voltage * battery_current / 1000.0f;

      StandardMetrics.ms_v_bat_current->SetValue(battery_current, Amps);
      StandardMetrics.ms_v_bat_voltage->SetValue(battery_voltage, Volts);
      StandardMetrics.ms_v_bat_power->SetValue(battery_power, kW);

      // Energy (in wh) from 10ms worth of power
      float energy = battery_power * 10 / 3600;
      if (energy < 0.0)
        {
        m_cum_energy_recd_wh -= energy;
        m_cum_energy_charge_wh -= energy;
        }
      else
        {
        m_cum_energy_used_wh += energy;
        m_cum_energy_gen_wh += energy;
        }

      // soc displayed on the instrument cluster
      if (!cfg_aze1) 
        {
        uint8_t soc = d[4] & 0x7f;  // On the AEZ1 this is always 0
        if (soc != 0x7f)
          {
          m_soc_instrument->SetValue(soc);
          // we use this unless the user has opted otherwise
          if (!MyConfig.GetParamValueBool("xnl", "soc.newcar", false))
            {
            StandardMetrics.ms_v_bat_soc->SetValue(soc);
            }
          }
        }

    }
      break;
    case 0x1dc:
    { // additional HVBAT messages see https://github.com/dalathegreat/leaf_can_bus_messages
      // power into and out of battery while driving
      m_battery_out_power_limit->SetValue( ( d[0] << 2 | d[1] >> 6 ) / 4.0 ); 
      m_battery_in_power_limit->SetValue( ( (d[1] & 0x3f) << 2 | d[2] >> 4 ) / 4.0 );
      // max allowed power into battery whilst charging, changes with SOC, temp etc
      m_battery_chargerate_max->SetValue( ( (d[2] & 0x0f) << 6 | d[3] >> 2 ) / 10.0 );
    }
      break;
    case 0x284:
    {
      // certain CAN bus activity counts as state "awake"
      //StandardMetrics.ms_v_env_awake->SetValue(true);

      uint16_t car_speed16 = d[4];
      car_speed16 = car_speed16 << 8;
      car_speed16 = car_speed16 | d[5];
      // this ratio determined by comparing with the dashboard speedometer
      // it is approximately correct and converts to km/h on my car with km/h speedo
      StandardMetrics.ms_v_pos_speed->SetValue(car_speed16 / 92);
    }
      break;
    case 0x380:
    {
      m_ZE0_charger = true;

      // Gen 1 ZE0 Charger
      // see https://github.com/dalathegreat/leaf_can_bus_messages

      float max_charge_power = ( (d[2] & 0x01) << 8 | d[3]) * 100; // in W
      float ac_voltage = ( ((d[5] & 0x07) << 8 | ( d[6] & 0xFC)) >> 2) * 2; // in V
      ac_voltage = ac_voltage + 70; //Offset with 70V

      StandardMetrics.ms_v_charge_voltage->SetValue(ac_voltage);
      
      if (StandardMetrics.ms_v_charge_voltage->AsFloat() > 0)
      {
        StandardMetrics.ms_v_charge_climit->SetValue(max_charge_power / StandardMetrics.ms_v_charge_voltage->AsFloat());
      }
    }
      break;
    case 0x390:
    {
      m_AZE0_charger = true;

      // Gen 2 AZE0 Charger
      // see https://github.com/dalathegreat/leaf_can_bus_messages
      
      float charge_power =     ( (d[0] & 0x01) << 8 | d[1] ) * 100; // in W
      float max_charge_power = ( (d[5] & 0x01) << 8 | d[6] ) * 100; // in W
      bool  ac_state = (d[3] & 0x20) == 0x20; // indicates ac charge state
      bool  qc_state = (d[4] & 0x40) == 0x40; // indicates chademo relay state
      bool  vg_state = (d[0] >> 4 == 0x09);   // indicates v2x exporting state
      
      if ( (qc_state || ac_state) && !vg_state ) 
        StandardMetrics.ms_v_charge_pilot->SetValue(true);
      else
        {
        StandardMetrics.ms_v_charge_pilot->SetValue(false);
        StandardMetrics.ms_v_charge_voltage->SetValue(0);
        }
        
      if (vg_state) 
        {
        StandardMetrics.ms_v_gen_pilot->SetValue(true);
        StandardMetrics.ms_v_gen_voltage->SetValue(StandardMetrics.ms_v_bat_voltage->AsFloat());
        }
      else
        {
        StandardMetrics.ms_v_gen_pilot->SetValue(false);
        StandardMetrics.ms_v_gen_voltage->SetValue(0);
        }
      
      if (qc_state && !vg_state)
        StandardMetrics.ms_v_charge_voltage->SetValue(StandardMetrics.ms_v_bat_voltage->AsFloat());
        
      if (ac_state) //Either 110V or 220V (Abnormal AC wave will report 330V with this method)
        StandardMetrics.ms_v_charge_voltage->SetValue( ((d[3] >> 3) & 0x03) * 110 );

      if (StandardMetrics.ms_v_charge_voltage->AsFloat() > 0 && !vg_state)
        {
        StandardMetrics.ms_v_charge_current->SetValue(charge_power / StandardMetrics.ms_v_charge_voltage->AsFloat());
        StandardMetrics.ms_v_charge_climit->SetValue(max_charge_power / StandardMetrics.ms_v_charge_voltage->AsFloat());
        StandardMetrics.ms_v_charge_power->SetValue(charge_power / 1000.0);
        }
      else if (StandardMetrics.ms_v_gen_voltage->AsFloat() > 0 && vg_state) 
        { // may need modifying
        StandardMetrics.ms_v_gen_current->SetValue(StandardMetrics.ms_v_bat_current->AsFloat());
        StandardMetrics.ms_v_gen_climit->SetValue(max_charge_power / StandardMetrics.ms_v_gen_voltage->AsFloat());
        StandardMetrics.ms_v_gen_power->SetValue(StandardMetrics.ms_v_gen_voltage->AsFloat() * StandardMetrics.ms_v_gen_current->AsFloat() / 1000.0);
        }
      else
        {
        StandardMetrics.ms_v_charge_current->SetValue(0);
        StandardMetrics.ms_v_charge_climit->SetValue(0);
        StandardMetrics.ms_v_charge_power->SetValue(0);
        StandardMetrics.ms_v_gen_current->SetValue(0);
        StandardMetrics.ms_v_gen_climit->SetValue(0);
        StandardMetrics.ms_v_gen_power->SetValue(0);
        }

      switch ( (d[5] >> 1) & 0x3f ) 
        { // this appears to be ac charger status only, if qc then ac charger is idle
        case 0x01: 
          if (qc_state && !vg_state)
            vehicle_nissanleaf_charger_status(CHARGER_STATUS_QUICK_CHARGING);
          else if (qc_state && vg_state)
            vehicle_nissanleaf_charger_status(CHARGER_STATUS_V2X);
          else 
            vehicle_nissanleaf_charger_status(CHARGER_STATUS_IDLE);  
          break;
        case 0x02:
          vehicle_nissanleaf_charger_status(CHARGER_STATUS_FINISHED);
          break;
        case 0x04:
          if (StandardMetrics.ms_v_charge_voltage->AsFloat() > 0) 
            vehicle_nissanleaf_charger_status(CHARGER_STATUS_CHARGING);
          else
            vehicle_nissanleaf_charger_status(CHARGER_STATUS_INTERRUPTED);  
          break;
        case 0x08: 
        case 0x09:
          vehicle_nissanleaf_charger_status(CHARGER_STATUS_IDLE);
          break;
        case 0x0c:
          vehicle_nissanleaf_charger_status(CHARGER_STATUS_PLUGGED_IN_TIMER_WAIT);
          break;
        }
    }
      break;
    case 0x50a:
    { //Battery heating during below -17*C , request OK
    if (MyConfig.GetParamValueInt("xnl", "modelyear", DEFAULT_MODEL_YEAR) >= 2013)
      {
      m_battery_heatergranted->SetValue(d[6] & 0x20); // Heater request granted
      } 
    }
    break;
    case 0x54a:
    {
      // setpoint gets reset on heating or cooling off, so we only update it while they are running
      if (StandardMetrics.ms_v_env_heating->AsBool() || StandardMetrics.ms_v_env_cooling->AsBool())
      {
        float setpoint_float = d[4] / 2;
        m_climate_setpoint->SetValue(setpoint_float);
      }
    }
      break;
    case 0x54b:
    {
      int fanspeed_int = ((d[4] & 0x38) >> 3); //use bits 5:3 to read fan speed
	    
      m_climate_fan_speed->SetValue(fanspeed_int / 7.0 * 100);
      m_climate_fan_speed_limit->SetValue(7);

      switch (d[2])
      {
      case 0x80:
        m_climate_vent->SetValue("off");
        break;
      case 0x88:
        m_climate_vent->SetValue("face");
        break;
      case 0x90:
        m_climate_vent->SetValue("face|feet");
        break;
      case 0x98:
        m_climate_vent->SetValue("feet");
        break;
      case 0xA0:
        m_climate_vent->SetValue("windscreen|feet");
        break;
      case 0xA8:
        m_climate_vent->SetValue("windscreen");
        break;

      default:
        m_climate_vent->SetValue("");
        break;
      }

      switch (d[3])
      {
      case 0x09:
        m_climate_intake->SetValue("recirc");
        break;
      case 0x12:
        m_climate_intake->SetValue("fresh");
        break;
      case 0x92:
        m_climate_intake->SetValue("defrost");
        break;

      default:
        m_climate_intake->SetValue("");
        break;
      }

      bool hvac_calculated = false;

      if (MyConfig.GetParamValueInt("xnl", "modelyear", DEFAULT_MODEL_YEAR) < 2013)
      // leaving this legacy (mostly) code part until someone tests the new logic in <2013 cars.
      {
        // this might be a bit field? So far these 6 values indicate HVAC on
        hvac_calculated =
          d[1] == 0x0a || // Gen 1 Remote
          d[1] == 0x48 || // Manual Heating or Fan Only
          d[1] == 0x4b || // Gen 2 Remote Heating
          d[1] == 0x71 || // Gen 2 Remote Cooling
          d[1] == 0x76 || // Auto
          d[1] == 0x78;   // Manual A/C on

        /* These may only reflect the centre console LEDs, which
        * means they don't change when remote CC is operating.
        * They should be replaced when we find better signals that
        * indicate when heating or cooling is actually occuring.
        */
        StandardMetrics.ms_v_env_cooling->SetValue(d[1] & 0x10);
        StandardMetrics.ms_v_env_heating->SetValue(d[1] & 0x02);
        // The following 2 values work only when preheat is activated while connected to charger.
        m_climate_remoteheat->SetValue(d[1] == 0x4b);
        m_climate_remotecool->SetValue(d[1] == 0x71);
      }
      else if (MyConfig.GetParamValueInt("xnl", "modelyear", DEFAULT_MODEL_YEAR) < 2016)
      {
        bool cooling = d[1] == 0x78 || /* cool only */
                       d[1] == 0x79 || /* cool + heat */
                       d[1] == 0x76;   /* cool + auto */

        // d[1] == 0x47 : heat + auto
        // d[1] == 0x49 : heat only
        // d[1] == 0x79 : heat + cool

        bool heating = (d[1] & 0x01);

        // The following value work only when car is on, so we need to use fan/heat/cool values to indicate hvac on as described below
        bool climate_on = (d[0] == 0x10);


        StandardMetrics.ms_v_env_heating->SetValue(heating);
        StandardMetrics.ms_v_env_cooling->SetValue(cooling);
        // The following 2 values work only when preheat is activated while connected to charger.
        m_climate_remoteheat->SetValue(d[1] == 0x4b);
        m_climate_remotecool->SetValue(d[1] == 0x71);
        hvac_calculated = (climate_on 
                        & (m_climate_fan_speed->AsInt() != 0)
                        & !m_climate_really_off);
      }
      else
      // More accurate climate control values for hvac, heating, cooling for 2016+ model year cars.
      {
        bool cooling = (d[1] & 0x30);
        //               d[1] == 0x7a || /* remote cool only */
        //               d[1] == 0x78 || /* cool only */
        //               d[1] == 0x79 || /* cool + heat */
        //               d[1] == 0x76;   /* cool + auto */

        // d[1] == 0x47 : heat + auto
        // d[1] == 0x49 : heat only
        // d[1] == 0x79 : heat + cool
        bool heating = (d[1] & 0x01);

        // The following value work only when car is on, so we need to use fan/heat/cool values to indicate hvac on as described below
        // bool climate_on = (d[0] == 0x10);
        StandardMetrics.ms_v_env_heating->SetValue(heating);
        StandardMetrics.ms_v_env_cooling->SetValue(cooling);
        // The following 2 values work only when climate control is activated while connected to charger.
        m_climate_remoteheat->SetValue(!StandardMetrics.ms_v_env_on->AsBool() && heating);
        m_climate_remotecool->SetValue(!StandardMetrics.ms_v_env_on->AsBool() && cooling);
        m_climate_auto->SetValue(d[1] & 0x02);
        
        hvac_calculated =  (d[1] != 0x08 && d[1] != 0x04); 
        // if climate control is off set fan speed to 0 as can bus value seems to be fan speed setpoint
        if (!hvac_calculated) m_climate_fan_speed->SetValue(0);
      }

      if (hvac_calculated) {
        m_climate_rqinprogress->SetValue(false);
      }
      StandardMetrics.ms_v_env_hvac->SetValue(hvac_calculated);
      
      bool fan_only = ( (d[1] == 0x48 || d[1] == 0x46) && fanspeed_int != 0 );
      m_climate_fan_only->SetValue(fan_only);

    }
      break;
    case 0x54c:
      /* Ambient temperature.  This one has half-degree C resolution,
       * and seems to stay within a degree or two of the "eyebrow" temp display.
       * App label: AMBIENT
       */
      m_climate_really_off = (d[5] == 0x00 || d[5] == 0xf8);

      if (d[6] != 0xff)
        {
        StandardMetrics.ms_v_env_temp->SetValue(d[6] / 2.0 - 40);
        }

      m_climate_really_off = (d[5] == 0x00 || d[5] == 0xf8);

      break;
    case 0x54f:
      /* Climate control's measurement of temperature inside the car.
       * Appears to be in Fahrenheit. Unsure why the check for 20? 
       * mjk: seeems like off by 6 celcius on 2013 models, so added cabintempoffset that can be set in GUI.
       */
      if (d[0] != 20)
        {
        StandardMetrics.ms_v_env_cabintemp->SetValue((5.0 / 9.0 * (d[0] - 32)) + MyConfig.GetParamValueFloat("xnl", "cabintempoffset", DEFAULT_CABINTEMP_OFFSET));
        // StandardMetrics.ms_v_env_cabintemp->SetValue(d[0] / 2.0 - 14);
        }
      break;
    case 0x55a:
      {
      /* Motor, charge and inverter temperature guesses in Fahrenheit?
       * http://productions.8dromeda.net/c55-leaf-inverter-protocol.html
       */
      StandardMetrics.ms_v_mot_temp->SetValue(5.0 / 9.0 * (d[1] - 32));
      StandardMetrics.ms_v_inv_temp->SetValue(5.0 / 9.0 * (d[2] - 32));
      }
      break;
    case 0x55b:
      {
      /* 10-bit SOC%. Actual value calculated by battery.
       * This value never reaches 100% (or 0%) due to charging safety buffer
       */
      uint16_t soc = d[0] << 2 | d[1] >> 6;
      if (soc != 0x3ff)
        {
        m_soc_nominal->SetValue(soc/10.0);
        }
      }
      break;
    case 0x59e:
      {
      switch(m_battery_type->AsInt(BATTERY_TYPE_2_24kWh))
        {
        case BATTERY_TYPE_1_24kWh:
        case BATTERY_TYPE_2_24kWh:
          {
          uint16_t cap_gid = d[2] << 4 | d[3] >> 4;
          m_battery_energy_capacity->SetValue(cap_gid * GEN_1_WH_PER_GID, WattHours);
          }
          break;
        case BATTERY_TYPE_2_30kWh:
          // This msg does not give a sensible capacity estimate for 30kWh battery,
          // instead m_battery_energy_capacity is set from message 0x5bc
          break;
        }
      }
      break;
    case 0x5bc:
      {
      switch (d[5] >> 5)
        { // additional charge messages see https://github.com/dalathegreat/leaf_can_bus_messages
        case NORMAL:
          m_charge_limit->SetValue("normal");
          break;
        case CAPACITY_DROP:
          m_charge_limit->SetValue("capacity drop");
          break;
        case LBC_MALFUNCTION:
          m_charge_limit->SetValue("malfunction");
          break;
        case HIGH_TEMP:
          m_charge_limit->SetValue("high temp");
          break;
        case LOW_TEMP:
          m_charge_limit->SetValue("low temp");
          break;
        }
      uint16_t nl_gids = ((uint16_t) d[0] << 2) | ((d[1] & 0xc0) >> 6);
      uint8_t  mx_gids = (d[5] & 0x10) >> 4;
      int type = -1;
      // gids is invalid during startup
      if (nl_gids != 1023)
        {
        switch (mx_gids)
          {
          case 0x00:
            {
            // Current gids on 24 and 30kwh models
            m_gids->SetValue(nl_gids);
            m_battery_energy_available->SetValue(nl_gids * GEN_1_WH_PER_GID, WattHours);

            // new car soc -- 100% when the battery is new, less when it's degraded
            uint16_t max_gids = MyConfig.GetParamValueInt("xnl", "maxGids", GEN_1_NEW_CAR_GIDS);
            float soc_new_car = (nl_gids * 100.0) / max_gids;
            m_soc_new_car->SetValue(soc_new_car);

            // we use the instrument cluster soc from 0x1db unless the user has opted otherwise
            if (MyConfig.GetParamValueBool("xnl", "soc.newcar", false))
              {
              StandardMetrics.ms_v_bat_soc->SetValue(soc_new_car);
              }
            }
            break;
          case  0x01:
            {
            // Max gids, this mx value only occurs on 30kWh models and up
            m_max_gids->SetValue(nl_gids);
            m_battery_energy_capacity->SetValue(nl_gids * GEN_1_WH_PER_GID, WattHours);
            type = BATTERY_TYPE_2_30kWh;
            }
            break;
          }
        }
      /* Estimated charge time is a set of multiplexed values:
       *   d[5]     d[6]     d[7]
       * 76543210 76543210 76543210
       * ......mm mmmvvvvv vvvvvvvv
       */
      uint16_t mx  = ( d[5] << 3 | d[6] >> 5 ) & 0x1f;
      uint16_t val = ( d[6] << 8 | d[7] ) & 0x1fff;
      if (val != 0x1fff)
        {
        /* Battery type 1 and 2 use different (* and conficting)
         * mx values to identify the charge duration type:
         *         |    |  full 100% 	    | range 80%  	|
         *   type  | QC | 6.6kW  200V  100V | 6.6kW  200V  100V |
         *  ------ | -- |  --    --    --   |  --    --    --   |
         *   ZE0 1 |  0 |  NA    9     17   |  NA    10    18*	|
         *  AZE0 2 |  0 |  5	 8     11   |  18*   21    24	|
         *
         * Only type 1 and type 2 24kwh models from before 2016 will report a valid 'range 80%'.
         * Any type 2 24 or 30kwh models starting mid 2015 (USA/Jap) or 2016 (UK), will always
         * return 0x1fff, and therefore never enter this if with mx values 18, 21 or 24.
         * This is linked to Nissan removing the 'long life mode (80%)' from the car settings.
         */
        int cd = -1;
        switch (mx)
          {
          case  0: m_quick_charge->SetValue(val); break;
          case  5: cd = CHARGE_DURATION_FULL_L2;  break;
          case  8: cd = CHARGE_DURATION_FULL_L1;  break;
          case  9: cd = CHARGE_DURATION_FULL_L1;  type = BATTERY_TYPE_1_24kWh; break;
          case 10: cd = CHARGE_DURATION_RANGE_L1; type = BATTERY_TYPE_1_24kWh; break;
          case 11: cd = CHARGE_DURATION_FULL_L0;  break;
          case 17: cd = CHARGE_DURATION_FULL_L0;  type = BATTERY_TYPE_1_24kWh; break;
          case 18: // meaning of mx 18 differs by battery version
            switch(m_battery_type->AsInt(BATTERY_TYPE_2_24kWh))
              {
              case BATTERY_TYPE_1_24kWh: cd = CHARGE_DURATION_RANGE_L0; break;
              case BATTERY_TYPE_2_24kWh: cd = CHARGE_DURATION_RANGE_L2; break;
              case BATTERY_TYPE_2_30kWh: break;  // Will never occur with val != 0x1fff
              }
            break;
          case 21: cd = CHARGE_DURATION_RANGE_L1; type = BATTERY_TYPE_2_24kWh; break;
          case 24: cd = CHARGE_DURATION_RANGE_L0; type = BATTERY_TYPE_2_24kWh; break;
          }
        if (cd != -1) m_charge_duration->SetElemValue(cd, val/2);
        }
      // If detected, save battery type
      if (type != -1)
        {
        m_battery_type->SetValue(type);
        }
      }
      break;
    case 0x5bf:
		// ZE0 gen1 charger only
      if (d[4] == 0xb0)
        {
        // Quick Charging
        // TODO enum?
        //StandardMetrics.ms_v_charge_type->SetValue("chademo");
        StandardMetrics.ms_v_charge_climit->SetValue(120);
        StandardMetrics.ms_v_charge_pilot->SetValue(true);
        //StandardMetrics.ms_v_door_chargeport->SetValue(true);
        }
      else
        {
        // J1772 might be connected
        // d[2] is the J1772 maximum available current, 0 if we're not plugged in
        // TODO enum?
        uint8_t current_limit = d[2] / 5;
        StandardMetrics.ms_v_charge_climit->SetValue(current_limit);
        if (current_limit > 0 && current_limit <= 32)
          {
          //StandardMetrics.ms_v_charge_type->SetValue("type1");
          StandardMetrics.ms_v_charge_pilot->SetValue(true);
          }
		else // current limit is 0
		  {
		  StandardMetrics.ms_v_charge_pilot->SetValue(false);
		  }
        }

      switch (d[4])
        {
        case 0x28:
          vehicle_nissanleaf_charger_status(CHARGER_STATUS_IDLE);
          break;
        case 0x30:
          vehicle_nissanleaf_charger_status(CHARGER_STATUS_PLUGGED_IN_TIMER_WAIT);
          break;
        case 0xb0: // Quick Charging
          vehicle_nissanleaf_charger_status(CHARGER_STATUS_QUICK_CHARGING);
          break;
        case 0x60: // L2 Charging
          vehicle_nissanleaf_charger_status(CHARGER_STATUS_CHARGING);
          break;
        case 0x40:
          vehicle_nissanleaf_charger_status(CHARGER_STATUS_FINISHED);
          break;
        }
      break;
    case 0x5c0:
      /* Battery Temperature as reported by the LBC.
       * Effectively has only 7-bit precision, as the bottom bit is always 0.
       */
      if ( (d[0]>>6) == 1 )
        {
        StandardMetrics.ms_v_bat_temp->SetValue(d[2] / 2 - 40);
        }
      /* Battery Heater as reported by the LBC.
       * Battery heating needed below -17*C
       * TODO: Notify user in app that battery has entered this state! 
       */
      if ( d[4] && MyConfig.GetParamValueInt("xnl", "modelyear", DEFAULT_MODEL_YEAR) >= 2013 )
        {
        m_battery_heaterpresent->SetValue(d[4] & 0x01); // Heater pads present
        m_battery_heatrequested->SetValue(d[1] & 0x01); // Request permission to turn on
        }
      break;
    }
  }

void OvmsVehicleNissanLeaf::IncomingFrameCan2(CAN_frame_t* p_frame)
  { // CAN2 is connected to CAR-CAN
  uint8_t *d = p_frame->data.u8;

  switch (p_frame->MsgID)
    {
    case 0x180:
      if (d[5] != 0xff)
        {
        StandardMetrics.ms_v_env_throttle->SetValue(d[5] / 2.00);
        }
      break;
    case 0x292:
      if (d[6] != 0xff)
        {
        StandardMetrics.ms_v_env_footbrake->SetValue(d[6] / 1.39);
        }
      break;
   case 0x355:
     // The odometer value on the bus is always in units appropriate
     // for the car's intended market and is unaffected by the dash
     // display preference (in d[4] bit 5).
     if ((d[6]>>5) & 1)
       {
         m_odometer_units = Miles;
       }
     else
       {
         m_odometer_units = Kilometers;
       }
     break;
    case 0x385:
      // not sure if this order is correct
      if (d[2]) StandardMetrics.ms_v_tpms_pressure->SetElemValue(MS_V_TPMS_IDX_FL, d[2] / 4.0, PSI);
      if (d[3]) StandardMetrics.ms_v_tpms_pressure->SetElemValue(MS_V_TPMS_IDX_FR, d[3] / 4.0, PSI);
      if (d[4]) StandardMetrics.ms_v_tpms_pressure->SetElemValue(MS_V_TPMS_IDX_RL, d[4] / 4.0, PSI);
      if (d[5]) StandardMetrics.ms_v_tpms_pressure->SetElemValue(MS_V_TPMS_IDX_RR, d[5] / 4.0, PSI);
      break;
    case 0x421:
      switch ( (d[0] >> 3) & 7 )
        {
        case 0: // Parking
        case 1: // Park
        case 3: // Neutral
        case 5: // undefined
        case 6: // undefined
          StandardMetrics.ms_v_env_gear->SetValue(0);
          if (cfg_enable_write && StandardMetrics.ms_v_env_on->AsBool()) PollSetState(POLLSTATE_ON);
          break;
        case 2: // Reverse
          StandardMetrics.ms_v_env_gear->SetValue(-1);
          StandardMetrics.ms_v_env_on->SetValue(true);
          if (cfg_enable_write) PollSetState(POLLSTATE_RUNNING);
          break;
        case 4: // Drive
        case 7: // Drive/B (ECO on some models)
          StandardMetrics.ms_v_env_gear->SetValue(1);
          StandardMetrics.ms_v_env_on->SetValue(true);
          if (cfg_enable_write) PollSetState(POLLSTATE_RUNNING);
          break;
        }
      break;
    case 0x5a9:
      {
      uint16_t nl_range = d[1] << 4 | d[2] >> 4;
      if (nl_range != 0xfff)
        {
        m_range_instrument->SetValue(nl_range / 5, Kilometers);
        }
      break;
      }
    case 0x5b9:
      {
      uint8_t chargebars = ((d[1] & 0xF8) >> 3); // Range: 0-12
      m_remaining_chargebars->SetValue(chargebars);

      //Minutes from 3kW charging estimate on dashboard
      uint16_t minutes = ((d[1] & 0x07) | d[2]); 
      m_charge_minutes_3kW_remaining->SetValue(minutes);
      }
      break;
    case 0x5b3:
      {
      // soh as percentage
      if (!cfg_aze1) // AEZ1 gets SOH by polling group 61
        {
          uint8_t soh = d[1] >> 1;
          if (soh != 0)
            {
            m_soh_instrument->SetValue(soh);
            // we use this unless the user has opted otherwise
            if (!MyConfig.GetParamValueBool("xnl", "soh.newcar", false))
              {
              StandardMetrics.ms_v_bat_soh->SetValue(soh);
              }
            }
        }
      break;
      }
    case 0x5c5:
      // This is the parking brake (which is foot-operated on some models).
      StandardMetrics.ms_v_env_handbrake->SetValue(d[0] & 4);
      if (m_odometer_units != Other)
        {
        StandardMetrics.ms_v_pos_odometer->SetValue(d[1] << 16 | d[2] << 8 | d[3], m_odometer_units);
        }
      break;
    case 0x60d:
      StandardMetrics.ms_v_door_trunk->SetValue(d[0] & 0x80);
      StandardMetrics.ms_v_door_rr->SetValue(d[0] & 0x40);
      StandardMetrics.ms_v_door_rl->SetValue(d[0] & 0x20);
      StandardMetrics.ms_v_door_fr->SetValue(d[0] & 0x10);
      StandardMetrics.ms_v_door_fl->SetValue(d[0] & 0x08);
      StandardMetrics.ms_v_env_headlights->SetValue((d[0] & 0x02) | // dip beam
                                                    (d[1] & 0x08)); // main beam
      /* d[1] bits 1 and 2 indicate Start button states:
       *   No brake:   off -> accessory -> on -> off
       *   With brake: [off, accessory, on] -> ready to drive -> off
       * Using "ready to drive" state to set ms_v_env_on seems sensible,
       * though maybe "on, not ready to drive" should also count.
       */
       // The two lock bits are 0x10 driver door and 0x08 other doors.
       // We should only say "locked" if both are locked.
       // change to only check driver door, on AZE0 0x08 not always 1 when locked
      if ((d[2] & 0x10) == 0x10)
        {
        StandardMetrics.ms_v_env_locked->SetValue(true);
        // vehicle_nissanleaf_car_on(false); causes issues for cars that lock on driving
        }
      else
        {
        StandardMetrics.ms_v_env_locked->SetValue(false);
        }

      switch ((d[1]>>1) & 3)
        {
        case 0: // off
          vehicle_nissanleaf_car_on(false);
          break;
        case 1: // accessory
        case 2: // on (not ready to drive)
          StandardMetrics.ms_v_env_awake->SetValue(true);
          break;
        case 3: // ready to drive, is triggered on unlock
          StandardMetrics.ms_v_env_awake->SetValue(true);
          if (StandardMetrics.ms_v_env_footbrake->AsFloat() > 0) //check footbrake to avoid false positive
            {
            vehicle_nissanleaf_car_on(true);
            }
          break;
        }

      break;
    }
  }

////////////////////////////////////////////////////////////////////////
// Send a RemoteCommand on the CAN bus.
// Handles pre and post 2016 model year cars based on xnl.modelyear config
//
// Does nothing if @command is out of range

void OvmsVehicleNissanLeaf::SendCommand(RemoteCommand command)
  {
  if (!cfg_enable_write) return; //disable commands unless canwrite is true
  unsigned char data[4];
  uint8_t length;
  canbus *tcuBus;
  bool advancedCommand = false;

  if (MyConfig.GetParamValueInt("xnl", "modelyear", DEFAULT_MODEL_YEAR) >= 2016)
    {
    ESP_LOGI(TAG, "New TCU on CAR Bus");
    length = 4;
    tcuBus = m_can2;
    }
  else
    {
    ESP_LOGI(TAG, "OLD TCU on EV Bus");
    length = 1;
    tcuBus = m_can1;
    }
  CommandWakeup();
  switch (command)
    {
    case ENABLE_CLIMATE_CONTROL:
      m_climate_rqinprogress->SetValue(true);
      ESP_LOGI(TAG, "Enable Climate Control");
      data[0] = 0x4e;
      data[1] = 0x08;
      data[2] = 0x12;
      data[3] = 0x00;
      break;
    case DISABLE_CLIMATE_CONTROL:
      ESP_LOGI(TAG, "Disable Climate Control");
      data[0] = 0x56;
      data[1] = 0x00;
      data[2] = 0x01;
      data[3] = 0x00;
      break;
    case START_CHARGING:
      ESP_LOGI(TAG, "Start Charging");
      data[0] = 0x66;
      data[1] = 0x08;
      data[2] = 0x12;
      data[3] = 0x00;
      break;
    case AUTO_DISABLE_CLIMATE_CONTROL:
      ESP_LOGI(TAG, "Auto Disable Climate Control");
      data[0] = 0x46;
      data[1] = 0x08;
      data[2] = 0x32;
      data[3] = 0x00;
      break;
    case UNLOCK_DOORS:
      ESP_LOGI(TAG, "Unlock Doors");
      data[0] = 0x11;
      data[1] = 0x00;
      data[2] = 0x00;
      data[3] = 0x00;
      break;
    case LOCK_DOORS:
      ESP_LOGI(TAG, "Lock Doors");
      data[0] = 0x60;
      data[1] = 0x80;
      data[2] = 0x00;
      data[3] = 0x00;
      break;
    default:
      // use for more advanced activation sequences
      advancedCommand = true;
      break;
    }
    if (advancedCommand)
    {
      switch (command)
      {
      case STOP_CHARGING:
        ESP_LOGI(TAG, "Stop Charging");
        if (!m_MITM) {
          m_MITM = 10;
          xTimerStart(m_MITMstop, 0);
        }
        break;
      default:
        return;
      }
    }
    else
    {
      tcuBus->WriteStandard(0x56e, length, data);
    }
  }

////////////////////////////////////////////////////////////////////////
// implements the repeated sending of remote commands and releases
// EV SYSTEM ACTIVATION REQUEST after an appropriate amount of time

void OvmsVehicleNissanLeaf::RemoteCommandTimer()
  {
  ESP_LOGI(TAG, "RemoteCommandTimer %d", nl_remote_command_ticker);
  // if lock or unlock is successful don't repeat command
  if (nl_remote_command == LOCK_DOORS && StandardMetrics.ms_v_env_locked->AsBool())
    {
    nl_remote_command_ticker = 0;
    }
  if (nl_remote_command == UNLOCK_DOORS && !StandardMetrics.ms_v_env_locked->AsBool())
    {
    nl_remote_command_ticker = 0;
    }
  if (nl_remote_command_ticker > 0)
    {
    nl_remote_command_ticker--;
    if (nl_remote_command != AUTO_DISABLE_CLIMATE_CONTROL)
      {
      SendCommand(nl_remote_command);
      }
    if (nl_remote_command_ticker == 1 && nl_remote_command == ENABLE_CLIMATE_CONTROL)
      {
      xTimerStart(m_ccDisableTimer, 0);
      }

    if (MyConfig.GetParamValueInt("xnl", "modelyear", DEFAULT_MODEL_YEAR) < 2013)
    {
      // nl_remote_command_ticker is set to REMOTE_COMMAND_REPEAT_COUNT in
      // RemoteCommandHandler() and we decrement it every 10th of a
      // second, hence the following if statement evaluates to true
      // ACTIVATION_REQUEST_TIME tenths after we start
      if (nl_remote_command_ticker == (REMOTE_COMMAND_REPEAT_COUNT - ACTIVATION_REQUEST_TIME))
        { 
        // release EV SYSTEM ACTIVATION REQUEST
        MyPeripherals->m_max7317->Output((uint8_t)cfg_ev_request_port, 0);
        ESP_LOGI(TAG, "EV SYSTEM ACTIVATION REQUEST OFF");
        }
      }
    }
    else
    {
      xTimerStop(m_remoteCommandTimer, 0);
    }
  }

void OvmsVehicleNissanLeaf::CcDisableTimer()
  {
  ESP_LOGI(TAG, "CcDisableTimer");
  SendCommand(AUTO_DISABLE_CLIMATE_CONTROL);
  }

/**
 * Ticker1: Called every second
 */
void OvmsVehicleNissanLeaf::Ticker1(uint32_t ticker)
  {
  // Update any derived values
  // Energy used varies a lot during driving
  HandleEnergy();
  }

/**
 * Ticker10: Called every 10 seconds
 */
void OvmsVehicleNissanLeaf::Ticker10(uint32_t ticker)
  {
  // Update any derived values
  // Range and Charging both mainly depend on SOC, which will change 1% in less than a minute when fast-charging.
  HandleRange();
  HandleCharging();
  HandleChargeEstimation();
  HandleExporting();
  if (StandardMetrics.ms_v_bat_12v_voltage->AsFloat() > 12.8)
    {
    StandardMetrics.ms_v_env_charging12v->SetValue(true);  
    }
  else StandardMetrics.ms_v_env_charging12v->SetValue(false);
  // FIXME
  // detecting that on is stale and therefor should turn off probably shouldn't
  // be done like this
  // perhaps there should be a car on-off state tracker and event generator in
  // the core framework?
  // perhaps interested code should be able to subscribe to "onChange" and
  // "onStale" events for each metric?
  ESP_LOGD(TAG, "Poll state: %d", m_poll_state);
  if (StandardMetrics.ms_v_env_awake->AsBool() && StandardMetrics.ms_v_env_awake->IsStale())
    {
    StandardMetrics.ms_v_env_awake->SetValue(false);
    }
  
  if (StandardMetrics.ms_v_charge_pilot->AsBool()) {
    StandardMetrics.ms_v_door_chargeport->SetValue(true);
  }
  // assume charge port has been closed 2min after pilot signal finished
  else if ( StandardMetrics.ms_v_charge_pilot->IsStale() 
    && StandardMetrics.ms_v_gen_pilot->IsStale() 
    && StandardMetrics.ms_v_door_chargeport->AsBool() )
    {
    std::string str = StandardMetrics.ms_v_charge_substate->AsString();
    if      (str == "timerwait") ;
    else if (str == "powerwait") ;
    else StandardMetrics.ms_v_door_chargeport->SetValue(false);
    }
  }

/**
 * Update derived energy metrics while driving
 * Called once per second from Ticker1
 */
void OvmsVehicleNissanLeaf::HandleEnergy()
  {
  // Are we driving?
  if (StandardMetrics.ms_v_env_on->AsBool() &&
      (m_cum_energy_used_wh > 0.0f || m_cum_energy_recd_wh > 0.0f) )
    {
    // Update energy used and recovered
    StandardMetrics.ms_v_bat_energy_used->SetValue( StandardMetrics.ms_v_bat_energy_used->AsFloat() + m_cum_energy_used_wh / 1000.0, kWh);
    StandardMetrics.ms_v_bat_energy_recd->SetValue( StandardMetrics.ms_v_bat_energy_recd->AsFloat() + m_cum_energy_recd_wh / 1000.0, kWh);
    m_cum_energy_used_wh = 0.0f;
    m_cum_energy_recd_wh = 0.0f;
    // Calculate inverter efficiency
    float m_batt_power   = StandardMetrics.ms_v_bat_power->AsFloat(0);
    float m_inv_power    = StandardMetrics.ms_v_inv_power->AsFloat(0);
    if (m_batt_power != 0)
      { // Will include accessory power TODO subtract from battery power
      StandardMetrics.ms_v_inv_efficiency->SetValue(abs(m_inv_power / m_batt_power) * 100.0);
      // If power flow is negative, power is flowing from inverter into battery
      if (m_batt_power < 0) StandardMetrics.ms_v_inv_efficiency->SetValue(abs(m_batt_power / m_inv_power) * 100.0);
      }
    }
  else StandardMetrics.ms_v_inv_efficiency->SetValue(100);
  }
  
/**
 * Update derived metrics when exporting/V2X
 * Called once per 10 seconds from Ticker10
 */
void OvmsVehicleNissanLeaf::HandleExporting()
  {
  // Are we exporting energy?
  if ( !StandardMetrics.ms_v_gen_inprogress->AsBool() )
    {
    StandardMetrics.ms_v_gen_power->SetValue(0);
    return;
    }
  // Check if we have what is needed to calculate energy and remaining minutes
  float gen_power_w = 0;
  if (m_cum_energy_gen_wh > 0)
    {
    // Convert 10sec worth of energy back to an average charge power (in watts)
    gen_power_w = m_cum_energy_gen_wh * 3600 / 10;

    StandardMetrics.ms_v_gen_kwh->SetValue( StandardMetrics.ms_v_gen_kwh->AsFloat() + m_cum_energy_gen_wh / 1000.0, kWh);
    m_cum_energy_gen_wh = 0.0f;

    float limit_soc      = StandardMetrics.ms_v_gen_limit_soc->AsFloat(0);
    float limit_range    = StandardMetrics.ms_v_gen_limit_range->AsFloat(0, Kilometers);
    float max_range      = StandardMetrics.ms_v_bat_range_est->AsFloat(0, Kilometers);

    // always calculate remaining charge time to full
    float empty_soc           = 0.0f;     // 100%
    int   minsremaining_empty = calcMinutesRemaining(empty_soc, -gen_power_w);

    StandardMetrics.ms_v_gen_duration_empty->SetValue(minsremaining_empty, Minutes);
    ESP_LOGV(TAG, "Time remaining: %d mins to empty", minsremaining_empty);

    if (limit_soc > 0)
      {
      // if limit_soc is set, then calculate remaining time to limit_soc
      int minsremaining_soc = calcMinutesRemaining(limit_soc, -gen_power_w);

      StandardMetrics.ms_v_gen_duration_soc->SetValue(minsremaining_soc, Minutes);
      ESP_LOGV(TAG, "Time remaining: %d mins to %0.0f%% soc", minsremaining_soc, limit_soc);
      }

    if (limit_range > 0 && max_range > 0.0)
      {
      // if range limit is set, then compute required soc and then calculate remaining time to that soc
      float range_soc           = limit_range / max_range * 100.0;
      int   minsremaining_range = calcMinutesRemaining(range_soc, -gen_power_w);

      StandardMetrics.ms_v_gen_duration_range->SetValue(minsremaining_range, Minutes);
      ESP_LOGV(TAG, "Time remaining: %d mins for %0.0f km (%0.0f%% soc)", minsremaining_range, limit_range, range_soc);
      }
    }
  }

/**
 * Update derived metrics when charging
 * Called once per 10 seconds from Ticker10
 */
void OvmsVehicleNissanLeaf::HandleChargeEstimation()
  {
  // Are we charging?
  if (!StandardMetrics.ms_v_charge_pilot->AsBool()      ||
      !StandardMetrics.ms_v_charge_inprogress->AsBool() )
    {
    StandardMetrics.ms_v_charge_power->SetValue(0);
    // default to 100% so it does not effect an overall efficiency calculation
    StandardMetrics.ms_v_charge_efficiency->SetValue(100);
    return;
    }
  // Check if we have what is needed to calculate energy and remaining minutes
  float charge_power_w  = 0;
  if (m_cum_energy_charge_wh > 0)
    {
    // Convert 10sec worth of energy back to an average charge power (in watts)
    charge_power_w = m_cum_energy_charge_wh * 3600 / 10;

    StandardMetrics.ms_v_charge_kwh->SetValue( StandardMetrics.ms_v_charge_kwh->AsFloat() + m_cum_energy_charge_wh / 1000.0, kWh);
    m_cum_energy_charge_wh = 0.0f;

    float limit_soc      = StandardMetrics.ms_v_charge_limit_soc->AsFloat(0);
    float limit_range    = StandardMetrics.ms_v_charge_limit_range->AsFloat(0, Kilometers);
    float max_range      = StandardMetrics.ms_v_bat_range_full->AsFloat(0, Kilometers);

    // always calculate remaining charge time to full
    float full_soc           = 100.0;     // 100%

    // adjust max range if 'ideal' is selected as estimation method
    if (cfg_limit_range_calc != "est")
    {
      max_range = (full_soc 
                    * StandardMetrics.ms_v_bat_range_ideal->AsFloat(0, Kilometers) 
                    / StandardMetrics.ms_v_bat_soc->AsFloat(0) );
    }

    int   minsremaining_full = calcMinutesRemaining(full_soc, charge_power_w);

    StandardMetrics.ms_v_charge_duration_full->SetValue(minsremaining_full, Minutes);
    ESP_LOGV(TAG, "Time remaining: %d mins to full", minsremaining_full);

    if (limit_soc > 0)
      {
      // if limit_soc is set, then calculate remaining time to limit_soc
      int minsremaining_soc = calcMinutesRemaining(limit_soc, charge_power_w);

      StandardMetrics.ms_v_charge_duration_soc->SetValue(minsremaining_soc, Minutes);
      ESP_LOGV(TAG, "Time remaining: %d mins to %0.0f%% soc", minsremaining_soc, limit_soc);
      }

    if (limit_range > 0 && max_range > 0.0)
      {
      // if range limit is set, then compute required soc and then calculate remaining time to that soc
      float range_soc           = limit_range / max_range * 100.0;
      int   minsremaining_range = calcMinutesRemaining(range_soc, charge_power_w);

      StandardMetrics.ms_v_charge_duration_range->SetValue(minsremaining_range, Minutes);
      ESP_LOGV(TAG, "Time remaining: %d mins for %0.0f km (%0.0f%% soc)", minsremaining_range, limit_range, range_soc);
      }
    }
  // calculate charger power and efficiency
  float m_charge_power   = StandardMetrics.ms_v_charge_power->AsFloat();
  float m_batt_power     = StandardMetrics.ms_v_bat_power->AsFloat();
  if (m_charge_power != 0)
    {
    StandardMetrics.ms_v_charge_efficiency->SetValue(abs(m_batt_power / m_charge_power) * 100.0);
    }
  if (StandardMetrics.ms_v_charge_efficiency->AsFloat() > 100) 
    { // due to rounding precision bat power can report > charger power at low charge rates
    StandardMetrics.ms_v_charge_efficiency->SetValue(100);
    }
  }

/**
 * Update charging substate and handle charge to target SOC/Range feature
 * Called once per 10 seconds from Ticker10
 */
void OvmsVehicleNissanLeaf::HandleCharging()
  {
  bool   chg_ctrl_activated = false;
  bool   cc_on_or_requested = (m_climate_rqinprogress->AsBool() || StandardMetrics.ms_v_env_hvac->AsBool());
  float  limit_soc          = StandardMetrics.ms_v_charge_limit_soc->AsFloat(0);
  float  bat_soc            = StandardMetrics.ms_v_bat_soc->AsFloat(0);
  float  limit_range        = StandardMetrics.ms_v_charge_limit_range->AsFloat(0, Kilometers);
  string charge_state       = StandardMetrics.ms_v_charge_state->AsString();
  string charge_substate    = StandardMetrics.ms_v_charge_substate->AsString();
  string prev_c_state       = m_charge_state_previous->AsString();
  string prev_notify_msg    = m_charge_user_notified->AsString();
  std::string notify_msg;
  float  controlled_range   = StandardMetrics.ms_v_bat_range_est->AsFloat(0, Kilometers);
  
  if (cfg_limit_range_calc != "est")
  {
    controlled_range        = StandardMetrics.ms_v_bat_range_ideal->AsFloat(0, Kilometers);
  }
  // handle charge interruption substate
  if (prev_c_state != charge_state) {
    if ( charge_state    == "stopped" 
      && (prev_c_state   == "charging"
      || prev_c_state    == "timerwait") 
      && charge_substate != "scheduledstop"
      && charge_substate != "powerwait")
    {
      StandardMetrics.ms_v_charge_substate->SetValue("interrupted");
    }
    if ( charge_state    == "charging" 
      && (prev_c_state   == "stopped"
      || prev_c_state    == "timerwait"
      || charge_substate == "powerwait") 
      && charge_substate != "scheduledstart")
    {
      StandardMetrics.ms_v_charge_substate->SetValue("onrequest");
    }
    if ( charge_state    == "timerwait" 
      && charge_substate != "onrequest"
      && charge_substate != "scheduledstop")
    {
      if (StandardMetrics.ms_v_charge_pilot->AsBool()) {
        StandardMetrics.ms_v_charge_substate->SetValue("timerwait");
      }
      else {
        StandardMetrics.ms_v_charge_substate->SetValue("powerwait");
      }
    }
    m_charge_state_previous->SetValue(charge_state);
    m_charge_user_notified->SetValue("reset");
  }
  // handle auto charge start/stop
  if (limit_soc > 0 && m_charge_event_reason->AsString() != "range")
    {
    // if limit_soc is set, then stop charging accordingly
    if (bat_soc >= limit_soc)
      {
        if (charge_state == "charging") {
          if (cfg_enable_autocharge && !cc_on_or_requested) {
            StandardMetrics.ms_v_charge_substate->SetValue("scheduledstop");
            RemoteCommandHandler(STOP_CHARGING);
            m_charge_event_reason->SetValue("");
          }
          notify_msg = "Target charge level reached";
          if (prev_notify_msg != notify_msg) {
            m_charge_user_notified->SetValue(notify_msg);
            MyNotify.NotifyStringf("info", "v-nissanleaf.charge.status",
              "%s (%.0f%%)", notify_msg.c_str(), limit_soc
            );
          }
          chg_ctrl_activated = true;
        }
      }
    else if ( charge_state != "charging" 
          && ( (charge_state != "timerwait" && charge_substate != "onrequest" && charge_substate != "scheduledstop")
            || (bat_soc < limit_soc - cfg_allowed_socdrop && charge_substate == "scheduledstop")
          )
          && StandardMetrics.ms_v_charge_pilot->AsBool()
          )
        {
        
        if (cfg_enable_autocharge) {
          StandardMetrics.ms_v_charge_substate->SetValue("scheduledstart");
          RemoteCommandHandler(START_CHARGING);
          m_charge_event_reason->SetValue("soc");
        }
        notify_msg = "Charge level below target";
        if (prev_notify_msg != notify_msg) {
          m_charge_user_notified->SetValue(notify_msg);
          MyNotify.NotifyStringf("info", "v-nissanleaf.charge.status",
            "%s (%.0f%%)", notify_msg.c_str(), bat_soc
          );
        }
        chg_ctrl_activated = true;
        
      }
    }
  if (limit_range > 0 && bat_soc < 100 && !chg_ctrl_activated && m_charge_event_reason->AsString() != "soc")
    {
    // if limit_range is set, then stop charging accordingly
    if (controlled_range >= limit_range)
      {
        if (charge_state == "charging") {
          if (cfg_enable_autocharge && !cc_on_or_requested) {
            StandardMetrics.ms_v_charge_substate->SetValue("scheduledstop");
            RemoteCommandHandler(STOP_CHARGING);
            m_charge_event_reason->SetValue("");
          }
          notify_msg = "Target driving range reached";
          if (prev_notify_msg != notify_msg) {
            m_charge_user_notified->SetValue(notify_msg);
            MyNotify.NotifyStringf("info", "v-nissanleaf.charge.status",
              "%s (%.0f km)", notify_msg.c_str(), limit_range
            );
          }
        }
      }
    else if ( charge_state != "charging" 
          && ( (charge_state != "timerwait" && charge_substate != "onrequest" && charge_substate != "scheduledstop")
            || (controlled_range < limit_range - cfg_allowed_rangedrop && charge_substate == "scheduledstop")
          )
          && StandardMetrics.ms_v_charge_pilot->AsBool()
          )
      {
        if (cfg_enable_autocharge) {
          StandardMetrics.ms_v_charge_substate->SetValue("scheduledstart");
          RemoteCommandHandler(START_CHARGING);
          m_charge_event_reason->SetValue("range");
        }
        notify_msg = "Driving range below target";
        if (prev_notify_msg != notify_msg) {
          m_charge_user_notified->SetValue(notify_msg);
          MyNotify.NotifyStringf("info", "v-nissanleaf.charge.status",
            "%s (%.0f km)", notify_msg.c_str(), controlled_range
          );
        }
      }
    }
  }


/**
 * Calculates minutes remaining before target is reached. Based on current charge speed.
 * TODO: Should be calculated based on actual charge curve. Maybe in a later version?
 */
int OvmsVehicleNissanLeaf::calcMinutesRemaining(float target_soc, float charge_power_w)
  { // updated to allow for V2X calculation
  float bat_soc = m_soc_instrument->AsFloat(100);
  if ( (bat_soc > target_soc && charge_power_w > 0) || (bat_soc < target_soc && charge_power_w < 0) )
    {
    return 0;   // Done!
    }

  //if (charge_power_w <= 0.0f)
  //  {
  //  return 1440;
  //  }

  float bat_cap_kwh     = m_battery_energy_capacity->AsFloat(24, kWh);
  float remaining_wh    = bat_cap_kwh * 1000.0 * (target_soc - bat_soc) / 100.0;
  float remaining_hours = remaining_wh / charge_power_w;
  float remaining_mins  = remaining_hours * 60.0;
  
  if (remaining_mins < 0)
    remaining_mins = 1440;
    
  return MIN( 1440, (int)remaining_mins );
  }

/**
 * Update derived metrics related to range while charging or driving
 */
void OvmsVehicleNissanLeaf::HandleRange()
  {
  float bat_cap_kwh = m_battery_energy_capacity->AsFloat(24, kWh);
  float bat_soc     = StandardMetrics.ms_v_bat_soc->AsFloat(0);
  float bat_soh     = StandardMetrics.ms_v_bat_soh->AsFloat(100);
  float bat_temp    = StandardMetrics.ms_v_bat_temp->AsFloat(20, Celcius);
  float amb_temp    = StandardMetrics.ms_v_env_temp->AsFloat(20, Celcius);

  float km_per_kwh  = MyConfig.GetParamValueFloat("xnl", "kmPerKWh", GEN_1_KM_PER_KWH);
  float wh_per_gid  = MyConfig.GetParamValueFloat("xnl", "whPerGid", GEN_1_WH_PER_GID);
  float max_gids    = MyConfig.GetParamValueFloat("xnl", "maxGids",  GEN_1_NEW_CAR_GIDS);

  // we use detected battery capacity unless the user has opted otherwise
  float max_kwh     = (!MyConfig.GetParamValueBool("xnl", "soh.newcar", false))
                            ? bat_cap_kwh
                            : max_gids * wh_per_gid / 1000.0;

  // Temperature compensation:
  //   - Assumes standard max range specified at 20 degrees C
  //   - Range halved at -20C and at +60C.
  // See: https://www.fleetcarma.com/nissan-leaf-chevrolet-volt-cold-weather-range-loss-electric-vehicle/
  //
  float avg_temp    = (amb_temp + bat_temp*3) / 4.0;
  float factor_temp = (100.0 - ABS(avg_temp - 20.0) * 1.25) / 100.0;

  // Derive max and ideal range, taking into account SOC, but not SOH or temperature
  float range_max   = max_kwh * km_per_kwh;
  float range_ideal = range_max * bat_soc / 100.0;

  // Derive max range when full and estimated range, taking into account SOC, SOH and temperature
  float range_full = range_max   * bat_soh / 100.0 * factor_temp;
  float range_est  = range_ideal * bat_soh / 100.0 * factor_temp;

  // Store the metrics
  if (range_ideal > 0.0)
    {
    StandardMetrics.ms_v_bat_range_ideal->SetValue(range_ideal, Kilometers);
    }

  if (range_full > 0.0)
	{
	StandardMetrics.ms_v_bat_range_full->SetValue(range_full, Kilometers);
	}

  if (range_est > 0.0)
	{
    StandardMetrics.ms_v_bat_range_est->SetValue(range_est, Kilometers);
    }

  // Trace
  ESP_LOGV(TAG, "Range: ideal=%0.0f km, est=%0.0f km, full=%0.0f km", range_ideal, range_est, range_full);
  }


////////////////////////////////////////////////////////////////////////
// Wake up the car & send Climate Control or Remote Charge message to VCU,
// replaces Nissan's CARWINGS and TCU module, see
// http://www.mynissanleaf.com/viewtopic.php?f=44&t=4131&hilit=open+CAN+discussion&start=416
//
// On Generation 1 Cars, TCU pin 11's "EV system activation request signal" is
// driven to 12V to wake up the VCU. This function drives the configured pin high to
// activate the "EV system activation request signal". Without a circuit
// connecting the configured pin to the activation signal wire, remote climate control will
// only work during charging and for obvious reasons remote charging won't
// work at all.
//
// On Generation 2 Cars, a CAN bus message is sent to wake up the VCU. This
// function sends that message even to Generation 1 cars which doesn't seem to
// cause any problems.
//
OvmsVehicle::vehicle_command_t OvmsVehicleNissanLeaf::CommandWakeup()
  {
  // Shotgun approach to waking up the vehicle. Send all kinds of wakeup messages
  if (!cfg_enable_write) return Fail; // Disable commands unless canwrite is true
  ESP_LOGI(TAG, "Sending Wakeup Frame");
  unsigned char data = 0;
  m_can1->WriteStandard(0x679, 1, &data); //Wakes up the modules by spoofing VCM startup message
  m_can1->WriteStandard(0x679, 1, &data); //Tops up the 12V battery if connected to EVSE
  m_can1->WriteStandard(0x5C0, 8, &data); //Wakes up the VCM (by spoofing empty battery request heating)
  return Success;
  }

OvmsVehicle::vehicle_command_t OvmsVehicleNissanLeaf::RemoteCommandHandler(RemoteCommand command)
  {
  if (!cfg_enable_write) return Fail; //disable commands unless canwrite is true
  ESP_LOGI(TAG, "RemoteCommandHandler");
  CommandWakeup();
  // Use the configured pin to wake up GEN 1 Leaf with EV SYSTEM ACTIVATION REQUEST
  if (MyConfig.GetParamValueInt("xnl", "modelyear", DEFAULT_MODEL_YEAR) < 2013)
  {
    MyPeripherals->m_max7317->Output((uint8_t)cfg_ev_request_port, 1);
    ESP_LOGI(TAG, "EV SYSTEM ACTIVATION REQUEST ON");
  }
  // The GEN 2 Nissan TCU module sends the command repeatedly, so we start
  // m_remoteCommandTimer (which calls RemoteCommandTimer()) to do this
  // EV SYSTEM ACTIVATION REQUEST is released in the timer too
  nl_remote_command = command;
  nl_remote_command_ticker = REMOTE_COMMAND_REPEAT_COUNT;
  xTimerStart(m_remoteCommandTimer, 0);

  return Success;
  }

OvmsVehicle::vehicle_command_t OvmsVehicleNissanLeaf::CommandHomelink(int button, int durationms)
  {
  ESP_LOGI(TAG, "CommandHomelink");
  if (button == 0)
    {
    return RemoteCommandHandler(ENABLE_CLIMATE_CONTROL);
    }
  if (button == 1)
    {
    return RemoteCommandHandler(DISABLE_CLIMATE_CONTROL);
    }
  return NotImplemented;
  }

OvmsVehicle::vehicle_command_t OvmsVehicleNissanLeaf::CommandClimateControl(bool climatecontrolon)
  {
  ESP_LOGI(TAG, "CommandClimateControl");
  return RemoteCommandHandler(climatecontrolon ? ENABLE_CLIMATE_CONTROL : DISABLE_CLIMATE_CONTROL);
  }

OvmsVehicle::vehicle_command_t OvmsVehicleNissanLeaf::CommandLock(const char* pin)
  {
  return RemoteCommandHandler(LOCK_DOORS);
  }

OvmsVehicle::vehicle_command_t OvmsVehicleNissanLeaf::CommandUnlock(const char* pin)
  {
  return RemoteCommandHandler(UNLOCK_DOORS);
  }

void OvmsVehicleNissanLeaf::MITMDisableTimer() 
{
  ESP_LOGI(TAG, "MITM attempted off");
  if(m_MITM) {
    m_MITM = 0;
    xTimerStop(m_MITMstop, 0);
    ESP_LOGI(TAG, " MITM turned off");
  }
}

OvmsVehicle::vehicle_command_t OvmsVehicleNissanLeaf::CommandStopCharge()
{
  ESP_LOGI(TAG, "CommandStopCharge - MITM method");
  StandardMetrics.ms_v_charge_substate->SetValue("onrequest");
  return RemoteCommandHandler(STOP_CHARGING);
}

OvmsVehicle::vehicle_command_t OvmsVehicleNissanLeaf::CommandStartCharge()
  {
  ESP_LOGI(TAG, "CommandStartCharge");
  StandardMetrics.ms_v_charge_substate->SetValue("onrequest");
  return RemoteCommandHandler(START_CHARGING);
  }

/**
 * SetFeature: V2 compatibility config wrapper
 *  Note: V2 only supported integer values, V3 values may be text
 */
bool OvmsVehicleNissanLeaf::SetFeature(int key, const char *value)
{
  switch (key)
  {
    case 10:
      MyConfig.SetParamValue("xnl", "suffsoc", value);
      return true;
    case 11:
      MyConfig.SetParamValue("xnl", "suffrange", value);
      return true;
    case 15:
    {
      int bits = atoi(value);
      MyConfig.SetParamValueBool("xnl", "canwrite",  (bits& 1)!=0);
      return true;
    }
    default:
      return OvmsVehicle::SetFeature(key, value);
  }
}

/**
 * GetFeature: V2 compatibility config wrapper
 *  Note: V2 only supported integer values, V3 values may be text
 */
const std::string OvmsVehicleNissanLeaf::GetFeature(int key)
{
  switch (key)
  {
    case 0:
    case 10:
      return MyConfig.GetParamValue("xnl", "suffsoc", STR(0));
    case 11:
      return MyConfig.GetParamValue("xnl", "suffrange", STR(0));
    case 15:
    {
      int bits =
        ( MyConfig.GetParamValueBool("xnl", "canwrite",  false) ?  1 : 0);
      char buf[4];
      sprintf(buf, "%d", bits);
      return std::string(buf);
    }
    default:
      return OvmsVehicle::GetFeature(key);
  }
}

class OvmsVehicleNissanLeafInit
  {
  public: OvmsVehicleNissanLeafInit();
  } MyOvmsVehicleNissanLeafInit  __attribute__ ((init_priority (9000)));

OvmsVehicleNissanLeafInit::OvmsVehicleNissanLeafInit()
  {
  ESP_LOGI(TAG, "Registering Vehicle: Nissan Leaf (9000)");

  MyVehicleFactory.RegisterVehicle<OvmsVehicleNissanLeaf>("NL","Nissan Leaf");
  }<|MERGE_RESOLUTION|>--- conflicted
+++ resolved
@@ -806,9 +806,7 @@
   m_bms_temp_int->SetElemValues(0, 6, temp_int);
   }
 
-<<<<<<< HEAD
-void OvmsVehicleNissanLeaf::PollReply_QC(const uint8_t *reply_data, uint16_t reply_len)
-=======
+
 
 void OvmsVehicleNissanLeaf::PollReply_BMS_SOH(uint8_t reply_data[], uint16_t reply_len)
   {
@@ -821,9 +819,7 @@
       }
   }
 
-
-void OvmsVehicleNissanLeaf::PollReply_QC(uint8_t reply_data[], uint16_t reply_len)
->>>>>>> 157f4ffc
+void OvmsVehicleNissanLeaf::PollReply_QC(const uint8_t *reply_data, uint16_t reply_len)
   {
   if (reply_len != 2)
     {
@@ -893,17 +889,7 @@
   if (job.mlremain)
     return;
 
-<<<<<<< HEAD
   const uint8_t *buf = reinterpret_cast<const uint8_t *>(rxbuf.c_str());
-=======
-  if (rxbuf.size() > MAX_POLL_DATA_LEN) {
-    ESP_LOGE(TAG, "IncomingPollReply: Buffer overflow! rxbuf.size()=%d > %d, moduleid=0x%X, pid=0x%X", rxbuf.size(), MAX_POLL_DATA_LEN, job.moduleid_rec, job.pid);
-    return;
-  }
-
-  static uint8_t buf[MAX_POLL_DATA_LEN];
-  memcpy(buf, rxbuf.c_str(), rxbuf.size());
->>>>>>> 157f4ffc
 
   uint32_t id_pid = job.moduleid_rec<<16 | job.pid;
     switch (id_pid)
