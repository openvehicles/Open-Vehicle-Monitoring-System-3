/*
;    Project:       Open Vehicle Monitor System
;    Date:          14th March 2017
;
;    Changes:
;    1.0  Initial release
;
;    (C) 2011       Michael Stegen / Stegen Electronics
;    (C) 2011-2017  Mark Webb-Johnson
;    (C) 2011        Sonny Chen @ EPRO/DX
;
; Permission is hereby granted, free of charge, to any person obtaining a copy
; of this software and associated documentation files (the "Software"), to deal
; in the Software without restriction, including without limitation the rights
; to use, copy, modify, merge, publish, distribute, sublicense, and/or sell
; copies of the Software, and to permit persons to whom the Software is
; furnished to do so, subject to the following conditions:
;
; The above copyright notice and this permission notice shall be included in
; all copies or substantial portions of the Software.
;
; THE SOFTWARE IS PROVIDED "AS IS", WITHOUT WARRANTY OF ANY KIND, EXPRESS OR
; IMPLIED, INCLUDING BUT NOT LIMITED TO THE WARRANTIES OF MERCHANTABILITY,
; FITNESS FOR A PARTICULAR PURPOSE AND NONINFRINGEMENT. IN NO EVENT SHALL THE
; AUTHORS OR COPYRIGHT HOLDERS BE LIABLE FOR ANY CLAIM, DAMAGES OR OTHER
; LIABILITY, WHETHER IN AN ACTION OF CONTRACT, TORT OR OTHERWISE, ARISING FROM,
; OUT OF OR IN CONNECTION WITH THE SOFTWARE OR THE USE OR OTHER DEALINGS IN
; THE SOFTWARE.
*/

#include "ovms_log.h"
static const char *TAG = "vehicle";
<<<<<<< HEAD
// static const char *TAGRX = "vehicle-rx";
=======
static const char *BASE_VEHICLE = "ME6";
>>>>>>> 09a0c757

#include <stdio.h>
#include <algorithm>
#include <iostream>
#include <sstream>
#include <iomanip>
#include <ovms_command.h>
#include <ovms_script.h>
#include <ovms_metrics.h>
#include <ovms_notify.h>
#include <metrics_standard.h>
#ifdef CONFIG_OVMS_COMP_WEBSERVER
#include <ovms_webserver.h>
#endif // #ifdef CONFIG_OVMS_COMP_WEBSERVER
#include <ovms_peripherals.h>
#include <ovms_boot.h>
#include <string_writer.h>
#include "vehicle.h"

#ifdef bind
#undef bind
#endif
using namespace std::placeholders;

OvmsVehicleFactory MyVehicleFactory __attribute__ ((init_priority (2000)));


OvmsVehicleFactory::OvmsVehicleFactory()
  {
  ESP_LOGI(TAG, "Initialising VEHICLE Factory (2000)");

  m_currentvehicle = NULL;
  m_currentvehicletype.clear();

  MyEvents.RegisterEvent(TAG,"system.shuttingdown",std::bind(&OvmsVehicleFactory::EventSystemShuttingDown, this, _1, _2));

  OvmsCommand* cmd_vehicle = MyCommandApp.RegisterCommand("vehicle","Vehicle framework", vehicle_status, "", 0, 0, false);
  cmd_vehicle->RegisterCommand("module","Set (or clear) vehicle module",vehicle_module,"<type>",0,1,true,vehicle_validate);
  cmd_vehicle->RegisterCommand("list","Show list of available vehicle modules",vehicle_list);
  cmd_vehicle->RegisterCommand("status","Show vehicle module status",vehicle_status);

  MyCommandApp.RegisterCommand("wakeup","Wake up vehicle",vehicle_wakeup);
  MyCommandApp.RegisterCommand("homelink","Activate specified homelink button",vehicle_homelink,"<homelink> [<duration=1000ms>]",1,2);
  OvmsCommand* cmd_climate = MyCommandApp.RegisterCommand("climatecontrol","(De)Activate Climate Control");
  cmd_climate->RegisterCommand("on","Activate Climate Control",vehicle_climatecontrol_on);
  cmd_climate->RegisterCommand("off","Deactivate Climate Control",vehicle_climatecontrol_off);
  MyCommandApp.RegisterCommand("lock","Lock vehicle",vehicle_lock,"<pin>",1,1);
  MyCommandApp.RegisterCommand("unlock","Unlock vehicle",vehicle_unlock,"<pin>",1,1);
  MyCommandApp.RegisterCommand("valet","Activate valet mode",vehicle_valet,"<pin>",1,1);
  MyCommandApp.RegisterCommand("unvalet","Deactivate valet mode",vehicle_unvalet,"<pin>",1,1);

  OvmsCommand* cmd_charge = MyCommandApp.RegisterCommand("charge","Charging framework");
  OvmsCommand* cmd_chargemode = cmd_charge->RegisterCommand("mode","Set vehicle charge mode");
  cmd_chargemode->RegisterCommand("standard","Set vehicle standard charge mode",vehicle_charge_mode);
  cmd_chargemode->RegisterCommand("storage","Set vehicle standard charge mode",vehicle_charge_mode);
  cmd_chargemode->RegisterCommand("range","Set vehicle standard charge mode",vehicle_charge_mode);
  cmd_chargemode->RegisterCommand("performance","Set vehicle standard charge mode",vehicle_charge_mode);
  cmd_charge->RegisterCommand("start","Start a vehicle charge",vehicle_charge_start);
  cmd_charge->RegisterCommand("stop","Stop a vehicle charge",vehicle_charge_stop);
  cmd_charge->RegisterCommand("current","Limit charge current",vehicle_charge_current,"<amps>",1,1);
  cmd_charge->RegisterCommand("cooldown","Start a vehicle cooldown",vehicle_charge_cooldown);

  OvmsCommand* cmd_stat = MyCommandApp.RegisterCommand("stat","Show vehicle status",vehicle_stat);
  cmd_stat->RegisterCommand("trip","Show trip status",vehicle_stat_trip);

  OvmsCommand* cmd_bms = MyCommandApp.RegisterCommand("bms","BMS framework", bms_status, "", 0, 0, false);
  cmd_bms->RegisterCommand("status","Show BMS status",bms_status);
  cmd_bms->RegisterCommand("temp","Show BMS temperature status",bms_status);
  cmd_bms->RegisterCommand("volt","Show BMS voltage status",bms_status);
  cmd_bms->RegisterCommand("reset","Reset BMS statistics",bms_reset);
  cmd_bms->RegisterCommand("alerts","Show BMS alerts",bms_alerts);

  OvmsCommand* cmd_obdii = MyCommandApp.RegisterCommand("obdii", "OBDII framework");
  for (int k=1; k <= 4; k++)
    {
    static const char* name[4] = { "can1", "can2", "can3", "can4" };
    OvmsCommand* cmd_canx = cmd_obdii->RegisterCommand(name[k-1], "select bus");

    OvmsCommand* cmd_obdreq = cmd_canx->RegisterCommand(
      "request", "Send OBD2/UDS request, output response");
    cmd_obdreq->RegisterCommand(
      "device", "Send OBD2/ISOTP request to a device", obdii_request,
      "[-e|-E|-v] [-t<timeout_ms>] <txid> <rxid> <request>\n"
      "Give <txid> and <rxid> as hexadecimal CAN IDs,"
      " add -e to use ISO-TP extended addressing (19 bit IDs via standard frames)\n"
      " or -E to use ISO-TP via extended frames (29 bit IDs)\n"
      " or -v to use VW-TP 2.0 (VW/VAG specific transport protocol, txid=200, rxid=ECUID).\n"
      "<request> is the hex string of the request type + arguments,"
      " e.g. '223a4b' = read data from PID 0x3a4b.\n"
      "Default timeout is 3000 ms.",
      3, 5);
    cmd_obdreq->RegisterCommand(
      "broadcast", "Send OBD2/UDS request as broadcast", obdii_request,
      "[-t<timeout_ms>] <request>\n"
      "Sends the request to broadcast ID 7df, listens on IDs 7e8-7ef.\n"
      "Note: only the first response will be shown, enable CAN log to check for more.\n"
      "<request> is the hex string of the request type + arguments,"
      " e.g. '223a4b' = read data from PID 0x3a4b.\n"
      "Default timeout is 3000 ms.",
      1, 2);
    }

#ifdef CONFIG_OVMS_SC_JAVASCRIPT_DUKTAPE
  DuktapeObjectRegistration* dto = new DuktapeObjectRegistration("OvmsVehicle");
  dto->RegisterDuktapeFunction(DukOvmsVehicleType, 0, "Type");
  dto->RegisterDuktapeFunction(DukOvmsVehicleWakeup, 0, "Wakeup");
  dto->RegisterDuktapeFunction(DukOvmsVehicleHomelink, 2, "Homelink");
  dto->RegisterDuktapeFunction(DukOvmsVehicleClimateControl, 1, "ClimateControl");
  dto->RegisterDuktapeFunction(DukOvmsVehicleLock, 1, "Lock");
  dto->RegisterDuktapeFunction(DukOvmsVehicleUnlock, 1, "Unlock");
  dto->RegisterDuktapeFunction(DukOvmsVehicleValet, 1, "Valet");
  dto->RegisterDuktapeFunction(DukOvmsVehicleUnvalet, 1, "Unvalet");
  dto->RegisterDuktapeFunction(DukOvmsVehicleSetChargeMode, 1, "SetChargeMode");
  dto->RegisterDuktapeFunction(DukOvmsVehicleSetChargeCurrent, 1, "SetChargeCurrent");
  dto->RegisterDuktapeFunction(DukOvmsVehicleSetChargeTimer, 2, "SetChargeTimer");
  dto->RegisterDuktapeFunction(DukOvmsVehicleStopCharge, 0, "StopCharge");
  dto->RegisterDuktapeFunction(DukOvmsVehicleStartCharge, 0, "StartCharge");
  dto->RegisterDuktapeFunction(DukOvmsVehicleStartCooldown, 0, "StartCooldown");
  dto->RegisterDuktapeFunction(DukOvmsVehicleStopCooldown, 0, "StopCooldown");
  dto->RegisterDuktapeFunction(DukOvmsVehicleObdRequest, 1, "ObdRequest");
  MyDuktape.RegisterDuktapeObject(dto);
#endif // #ifdef CONFIG_OVMS_SC_JAVASCRIPT_DUKTAPE
  }

OvmsVehicleFactory::~OvmsVehicleFactory()
  {
  MyEvents.DeregisterEvent(TAG);
  DoClearVehicle(false, false, false);
  }

void OvmsVehicleFactory::EventSystemShuttingDown(std::string event, void* data)
  {
  DoClearVehicle(false, false, true);
  }

OvmsVehicle* OvmsVehicleFactory::NewVehicle(const char* VehicleType)
  {
  OvmsVehicleFactory::map_vehicle_t::iterator iter = m_vmap.find(VehicleType);
  if (iter != m_vmap.end())
    {
    return iter->second.construct();
    }
  // REPLACE DEFAULT
  // return NULL;

  if (strcmp(VehicleType, BASE_VEHICLE) == 0)
  {
    return NULL;
  }
  return NewVehicle(BASE_VEHICLE);
  }

void OvmsVehicleFactory::ClearVehicle()
  {
  DoClearVehicle(true, true, true);
  }

void OvmsVehicleFactory::DoClearVehicle( bool clearName, bool sendEvent, bool wait)
  {
  if (m_currentvehicle)
    {
    m_currentvehicle->ShuttingDown(wait);
    auto vehicle = m_currentvehicle;
    m_currentvehicle = NULL;

    m_currentvehicletype.clear();
    if (clearName)
      StandardMetrics.ms_v_type->SetValue("");
    if (sendEvent)
      MyEvents.SignalEvent("vehicle.type.cleared", NULL);

    delete vehicle;
    }
  }

void OvmsVehicleFactory::SetVehicle(const char* type)
  {
<<<<<<< HEAD

  DoClearVehicle(false, true, true);
  m_currentvehicle = NewVehicle(type);
=======
  OvmsVehicleFactory::map_vehicle_t::iterator check = m_vmap.find(type);
  if (check == m_vmap.end())
  {
    ESP_LOGW(TAG, "Tried to set NULL vehicle");
    return SetVehicle(BASE_VEHICLE);
  }
>>>>>>> 09a0c757
  if (m_currentvehicle)
    {
    std::string new_type(type);
    m_currentvehicletype = new_type;
    StandardMetrics.ms_v_type->SetValue(m_currentvehicletype);

    m_currentvehicle->StartingUp();

    MyEvents.SignalEvent("vehicle.type.set", (void*)new_type.c_str(), new_type.size()+1);
    }
  else
    {
    StandardMetrics.ms_v_type->SetValue("");
    }
  }

void OvmsVehicleFactory::AutoInit()
  {
  // REPLACE DEFAULT
  std::string type = MyConfig.GetParamValue("auto", "vehicle.type", BASE_VEHICLE);
  if (!type.empty())
    SetVehicle(type.c_str());
  }

OvmsVehicle* OvmsVehicleFactory::ActiveVehicle()
  {
  return m_currentvehicle;
  }

const char* OvmsVehicleFactory::ActiveVehicleType()
  {
  return m_currentvehicletype.c_str();
  }

const char* OvmsVehicleFactory::ActiveVehicleName()
  {
  map_vehicle_t::iterator it = m_vmap.find(m_currentvehicletype.c_str());
  if (it != m_vmap.end())
    return it->second.name;
  return "";
  }

const char* OvmsVehicleFactory::ActiveVehicleShortName()
  {
  return m_currentvehicle ? m_currentvehicle->VehicleShortName() : "";
  }

OvmsVehicle::OvmsVehicle()
  {

  m_is_shutdown = false;

  m_can1 = NULL;
  m_can2 = NULL;
  m_can3 = NULL;
  m_can4 = NULL;

  m_last_chargetime = 0;
  m_last_drivetime = 0;
  m_last_gentime = 0;
  m_last_parktime = 0;

  m_drive_startsoc = StdMetrics.ms_v_bat_soc->AsFloat();
  m_drive_startrange = StdMetrics.ms_v_bat_range_est->AsFloat();
  m_drive_startaltitude = StdMetrics.ms_v_pos_altitude->AsFloat();
  m_drive_speedcnt = 0;
  m_drive_speedsum = 0;
  m_drive_accelcnt = 0;
  m_drive_accelsum = 0;
  m_drive_decelcnt = 0;
  m_drive_decelsum = 0;

  m_ticker = 0;
  m_12v_ticker = 0;
  m_12v_low_ticker = 0;
  m_12v_shutdown_ticker = 0;
  m_chargestate_ticker = 0;
  m_vehicleon_ticker = 0;
  m_vehicleoff_ticker = 0;
  m_idle_ticker = 0;
  m_autonotifications = true;
  m_ready = false;

#ifdef CONFIG_OVMS_COMP_POLLER
  m_poll_state = 0;
  m_pollsignal = nullptr;

  // Poll parameters.
  PollSetThrottling(1);
  // response default timing: 25 milliseconds
  PollSetResponseSeparationTime(25);
  // channel keepalive default: 60 seconds
  PollSetChannelKeepalive(60);
#endif

  m_bms_voltages = NULL;
  m_bms_vmins = NULL;
  m_bms_vmaxs = NULL;
  m_bms_vdevmaxs = NULL;
  m_bms_valerts = NULL;
  m_bms_valerts_new = 0;
  m_bms_vstddev_cnt = 0;
  m_bms_vstddev_avg = 0;
  m_bms_has_voltages = false;

  m_bms_temperatures = NULL;
  m_bms_tmins = NULL;
  m_bms_tmaxs = NULL;
  m_bms_tdevmaxs = NULL;
  m_bms_talerts = NULL;
  m_bms_talerts_new = 0;
  m_bms_has_temperatures = false;

  m_bms_bitset_v.clear();
  m_bms_bitset_t.clear();
  m_bms_bitset_cv = 0;
  m_bms_bitset_ct = 0;
  m_bms_readings_v = 0;
  m_bms_readingspermodule_v = 0;
  m_bms_readings_t = 0;
  m_bms_readingspermodule_t = 0;

  m_bms_limit_tmin = -1000;
  m_bms_limit_tmax = 1000;
  m_bms_limit_vmin = -1000;
  m_bms_limit_vmax = 1000;

  m_bms_defthr_vmaxgrad   = BMS_DEFTHR_VMAXGRAD;
  m_bms_defthr_vmaxsddev  = BMS_DEFTHR_VMAXSDDEV;
  m_bms_defthr_vwarn      = BMS_DEFTHR_VWARN;
  m_bms_defthr_valert     = BMS_DEFTHR_VALERT;
  m_bms_defthr_twarn      = BMS_DEFTHR_TWARN;
  m_bms_defthr_talert     = BMS_DEFTHR_TALERT;

  m_bms_vlog_last = 0;
  m_bms_tlog_last = 0;

  m_minsoc = 0;
  m_minsoc_triggered = 0;

  m_accel_refspeed = 0;
  m_accel_reftime = 0;
  m_accel_smoothing = 2.0;

  m_batpwr_smoothing = 2.0;
  m_batpwr_smoothed = 0;

  m_brakelight_enable = false;
  m_brakelight_on = 1.3;
  m_brakelight_off = 0.7;
  m_brakelight_port = 1;
  m_brakelight_start = 0;
  m_brakelight_basepwr = 0;
  m_brakelight_ignftbrk = false;

  m_tpms_lastcheck = 0;
  m_inv_energyused = 0;
  m_inv_energyrecd = 0;

#ifdef CONFIG_OVMS_COMP_POLLER
  MyPollers.RegisterRunFinished(TAG, std::bind(&OvmsVehicle::PollRunFinishedNotify, this, _1, _2));
  MyPollers.RegisterPollStateTicker(TAG, std::bind(&OvmsVehicle::PollerStateTickerNotify, this, _1, _2));
#endif

  MyEvents.RegisterEvent(TAG, "ticker.1", std::bind(&OvmsVehicle::VehicleTicker1, this, _1, _2));

  MyEvents.RegisterEvent(TAG, "config.changed", std::bind(&OvmsVehicle::VehicleConfigChanged, this, _1, _2));
  MyEvents.RegisterEvent(TAG, "config.mounted", std::bind(&OvmsVehicle::VehicleConfigChanged, this, _1, _2));
  VehicleConfigChanged("config.mounted", NULL);

  MyMetrics.RegisterListener(TAG, "*", std::bind(&OvmsVehicle::MetricModified, this, _1));

#ifdef CONFIG_OVMS_COMP_POLLER

  MyPollers.RegisterFrameRx(TAG, std::bind(&OvmsVehicle::IncomingRxFrame, this, _1));
#else

  m_vqueue = xQueueCreate(CONFIG_OVMS_VEHICLE_CAN_RX_QUEUE_SIZE,sizeof(CAN_frame_t));
  xTaskCreatePinnedToCore(OvmsVehicleTask, "OVMS Vehicle Poll",
      CONFIG_OVMS_VEHICLE_RXTASK_STACK, (void*)this, 10, &m_vtask, CORE(1));
  MyCan.RegisterListener(m_vqueue);
#endif
  }

OvmsVehicle::~OvmsVehicle()
  {
  ShuttingDown(false);

  if (m_bms_voltages != NULL)
    {
    delete [] m_bms_voltages;
    m_bms_voltages = NULL;
    }
  if (m_bms_vmins != NULL)
    {
    delete [] m_bms_vmins;
    m_bms_vmins = NULL;
    }
  if (m_bms_vmaxs != NULL)
    {
    delete [] m_bms_vmaxs;
    m_bms_vmaxs = NULL;
    }
  if (m_bms_vdevmaxs != NULL)
    {
    delete [] m_bms_vdevmaxs;
    m_bms_vdevmaxs = NULL;
    }
  if (m_bms_valerts != NULL)
    {
    delete [] m_bms_valerts;
    m_bms_valerts = NULL;
    }

  if (m_bms_temperatures != NULL)
    {
    delete [] m_bms_temperatures;
    m_bms_temperatures = NULL;
    }
  if (m_bms_tmins != NULL)
    {
    delete [] m_bms_tmins;
    m_bms_tmins = NULL;
    }
  if (m_bms_tmaxs != NULL)
    {
    delete [] m_bms_tmaxs;
    m_bms_tmaxs = NULL;
    }
  if (m_bms_tdevmaxs != NULL)
    {
    delete [] m_bms_tdevmaxs;
    m_bms_tdevmaxs = NULL;
    }
  if (m_bms_talerts != NULL)
    {
    delete [] m_bms_talerts;
    m_bms_talerts = NULL;
    }
  }

void OvmsVehicle::StartingUp()
  {
  m_ready = true;
#ifdef CONFIG_OVMS_COMP_POLLER
  MyPollers.StartingUp();
#endif
  }

void OvmsVehicle::ShuttingDown(bool wait)
  {
  if (m_is_shutdown)
    return;
  m_is_shutdown = true;
  m_ready = false;
#ifdef CONFIG_OVMS_COMP_POLLER
  MyPollers.ShuttingDownVehicle();
  MyPollers.DeregisterRunFinished(TAG);
  MyPollers.DeregisterPollStateTicker(TAG);
  MyPollers.DeregisterFrameRx(TAG);

  if (m_pollsignal)
    delete m_pollsignal;
#else
  MyCan.DeregisterListener(m_vqueue);
  CAN_frame_t entry;
  entry.origin = nullptr;
  entry.callback = nullptr;
  entry.MsgID = 0;
  xQueueSendToFront(m_vqueue, &entry, 0);

  if (m_can1) m_can1->SetPowerMode(Off);
  if (m_can2) m_can2->SetPowerMode(Off);
  if (m_can3) m_can3->SetPowerMode(Off);
  if (m_can4) m_can4->SetPowerMode(Off);

#endif
  MyEvents.DeregisterEvent(TAG);
  MyMetrics.DeregisterListener(TAG);
#ifndef CONFIG_OVMS_COMP_POLLER
  if (wait)
    {
    int repeat = 20; // 1s
    while (m_vtask && repeat--)
      vTaskDelay(pdMS_TO_TICKS(50));
    }

  auto vtask = Atomic_GetAndNull(m_vtask);
  if (vtask)
    vTaskDelete(vtask);

  vQueueDelete(m_vqueue);
  m_vqueue = nullptr;
#endif
  }

const char* OvmsVehicle::VehicleShortName()
  {
  return MyVehicleFactory.ActiveVehicleName();
  }

const char* OvmsVehicle::VehicleType()
  {
  return MyVehicleFactory.ActiveVehicleType();
  }

canbus *OvmsVehicle::GetBus(uint8_t busno)
  {
  switch (busno)
    {
    case 1: return m_can1;
    case 2: return m_can2;
    case 3: return m_can3;
    case 4: return m_can4;
    default: return nullptr;
    }
  }

uint8_t OvmsVehicle::GetBusNo(canbus* bus)
  {
  if (bus == m_can1)
    return 1;
  if(bus == m_can2)
    return 2;
  if (bus == m_can3)
    return 3;
  if (bus == m_can4)
    return 4;
  return 0;
  }
void OvmsVehicle::PollRunFinished(canbus* bus)
  {
  }

#ifdef CONFIG_OVMS_COMP_POLLER
OvmsVehicle::OvmsVehicleSignal::OvmsVehicleSignal( OvmsVehicle *parent)
  {
  m_parent = parent;
  }
// Signals for vehicle
void OvmsVehicle::OvmsVehicleSignal::IncomingPollReply(const OvmsPoller::poll_job_t &job, uint8_t* data, uint8_t length)
  {
  if (Ready())
    m_parent->IncomingPollReply(job, data, length);
  }

void OvmsVehicle::OvmsVehicleSignal::IncomingPollError(const OvmsPoller::poll_job_t &job, uint16_t code)
  {
  if (Ready())
    m_parent->IncomingPollError(job, code);
  }

void OvmsVehicle::OvmsVehicleSignal::IncomingPollTxCallback(const OvmsPoller::poll_job_t &job, bool success)
  {
  if (Ready())
    m_parent->IncomingPollTxCallback(job, success);
  }

bool OvmsVehicle::OvmsVehicleSignal::Ready()
  {
  return m_parent->m_ready;
  }
#endif

void OvmsVehicle::IncomingFrameCan1(CAN_frame_t* p_frame)
  {
  }

void OvmsVehicle::IncomingFrameCan2(CAN_frame_t* p_frame)
  {
  }

void OvmsVehicle::IncomingFrameCan3(CAN_frame_t* p_frame)
  {
  }
void OvmsVehicle::IncomingFrameCan4(CAN_frame_t* p_frame)
  {
  }

void OvmsVehicle::Status(int verbosity, OvmsWriter* writer)
  {
  writer->printf("Vehicle module '%s' (code %s) loaded and running\n", VehicleShortName(), VehicleType());
  }

void OvmsVehicle::RegisterCanBus(int bus, CAN_mode_t mode, CAN_speed_t speed, dbcfile* dbcfile)
  {
  canbus *can;
#ifdef CONFIG_OVMS_COMP_POLLER
  can = MyPollers.RegisterCanBus(bus, mode, speed, dbcfile, true);
#else
  {
    std::string busname = string_format("can%d", bus);
    can = (canbus*)MyPcpApp.FindDeviceByName(busname.c_str());
    can->SetPowerMode(On);
    can->Start(mode,speed,dbcfile);
  }
#endif
  switch (bus)
    {
    case 1: m_can1 = can; break;
    case 2: m_can2 = can; break;
    case 3: m_can3 = can; break;
    case 4: m_can4 = can; break;
    }
  }

bool OvmsVehicle::PinCheck(const char* pin)
  {
  if (!MyConfig.IsDefined("password","pin")) return false;

  std::string vpin = MyConfig.GetParamValue("password","pin");
  return (strcmp(vpin.c_str(),pin)==0);
  }

void OvmsVehicle::PollRunFinishedNotify(canbus* bus, void *data)
  {
  PollRunFinished(bus);
  }
void OvmsVehicle::PollerStateTickerNotify(canbus* bus, void *data)
  {
  PollerStateTicker(bus);
  }

void OvmsVehicle::VehicleTicker1(std::string event, void* data)
  {
  if (!m_ready)
    return;

  m_ticker++;
<<<<<<< HEAD

=======
  
  // todo: revisar si bajar
  PollerStateTicker();
  PollerSend(poller_source_t::Primary);
>>>>>>> 09a0c757

  Ticker1(m_ticker);
  if ((m_ticker % 10) == 0)
    {
    Ticker10(m_ticker);
    if ((m_ticker % 60) == 0)
      {
      Ticker60(m_ticker);
      if ((m_ticker % 300) == 0)
        {
        Ticker300(m_ticker);
        if ((m_ticker % 600) == 0)
          {
          Ticker600(m_ticker);
          if ((m_ticker % 3600) == 0)
            Ticker3600(m_ticker);
          }
        }
      }
    }

  if (StandardMetrics.ms_v_env_on->AsBool())
    {
    StandardMetrics.ms_v_env_parktime->SetValue(0);
    m_last_drivetime = StandardMetrics.ms_v_env_drivetime->AsInt() + 1;
    StandardMetrics.ms_v_env_drivetime->SetValue(m_last_drivetime);
    }
  else
    {
    StandardMetrics.ms_v_env_drivetime->SetValue(0);
    m_last_parktime = StandardMetrics.ms_v_env_parktime->AsInt() + 1;
    StandardMetrics.ms_v_env_parktime->SetValue(m_last_parktime);
    }

  if (StandardMetrics.ms_v_charge_inprogress->AsBool())
    {
    m_last_chargetime = StandardMetrics.ms_v_charge_time->AsInt() + 1;
    StandardMetrics.ms_v_charge_time->SetValue(m_last_chargetime);
    }
  else
    {
    StandardMetrics.ms_v_charge_time->SetValue(0);
    }

  if (StandardMetrics.ms_v_gen_inprogress->AsBool())
    {
    m_last_gentime = StandardMetrics.ms_v_gen_time->AsInt() + 1;
    StandardMetrics.ms_v_gen_time->SetValue(m_last_gentime);
    }
  else
    {
    StandardMetrics.ms_v_gen_time->SetValue(0);
    }

  if (m_chargestate_ticker > 0 && --m_chargestate_ticker == 0)
    NotifyChargeState();
  if (m_vehicleon_ticker > 0 && --m_vehicleon_ticker == 0)
    NotifyVehicleOn();
  if (m_vehicleoff_ticker > 0 && --m_vehicleoff_ticker == 0)
    NotifyVehicleOff();

  CalculateEfficiency();

  // 12V battery monitor:
  if (StandardMetrics.ms_v_env_charging12v->AsBool() == true)
    {
    // add two seconds calmdown per second charging, max 15 minutes:
    if (m_12v_ticker < 15*60)
      m_12v_ticker += 2;
    }
  else if (m_12v_ticker > 0)
    {
    --m_12v_ticker;
    if (m_12v_ticker == 0)
      {
      // take 12V reference voltage:
      StandardMetrics.ms_v_bat_12v_voltage_ref->SetValue(StandardMetrics.ms_v_bat_12v_voltage->AsFloat());
      }
    }

  if ((m_ticker % 60) == 0)
    {
    // check 12V voltage:
    float volt = StandardMetrics.ms_v_bat_12v_voltage->AsFloat();
    // …against the maximum of default and measured reference voltage, so alerts will also
    //  be triggered if the measured ref follows a degrading battery:
    float dref = MyConfig.GetParamValueFloat("vehicle", "12v.ref", 12.6);
    float vref = MAX(StandardMetrics.ms_v_bat_12v_voltage_ref->AsFloat(), dref);

    // Check for alert level:
    bool alert_on = StandardMetrics.ms_v_bat_12v_voltage_alert->AsBool();
    float alert_threshold = MyConfig.GetParamValueFloat("vehicle", "12v.alert", 1.6);
    if (!alert_on && volt > 0 && vref > 0 && vref-volt > alert_threshold)
      {
      StandardMetrics.ms_v_bat_12v_voltage_alert->SetValue(true);
      MyEvents.SignalEvent("vehicle.alert.12v.on", NULL);
      if (m_autonotifications) Notify12vCritical();
      }
    else if (alert_on && volt > 0 && vref > 0 && vref-volt < alert_threshold*0.6)
      {
      StandardMetrics.ms_v_bat_12v_voltage_alert->SetValue(false);
      MyEvents.SignalEvent("vehicle.alert.12v.off", NULL);
      if (m_autonotifications) Notify12vRecovered();
      }

    // Check for shutdown level:
    if (!m_12v_shutdown_ticker && !MyBoot.IsShuttingDown())
      {
      float shutdown_threshold = MyConfig.GetParamValueFloat("vehicle", "12v.shutdown", 0);
      if (shutdown_threshold > 0 && volt > 0 && volt <= shutdown_threshold)
        {
        ++m_12v_low_ticker;
        if (m_12v_low_ticker == 1)
          {
          MyEvents.SignalEvent("vehicle.alert.12v.low", NULL);
          }
        int shutdown_delay = MyConfig.GetParamValueInt("vehicle", "12v.shutdown_delay", 2);
        if (m_12v_low_ticker > shutdown_delay)
          {
          MyEvents.SignalEvent("vehicle.alert.12v.shutdown", NULL);
          if (m_autonotifications) Notify12vShutdown();
          // shutdown in 10 seconds to allow for scripts & notifications:
          m_12v_shutdown_ticker = 10;
          }
        }
      else
        {
        if (m_12v_low_ticker > 0)
          {
          m_12v_low_ticker = 0;
          MyEvents.SignalEvent("vehicle.alert.12v.operational", NULL);
          }
        }
      }
    }

  if (m_12v_shutdown_ticker > 0 && --m_12v_shutdown_ticker == 0)
    {
    unsigned int wakeup_interval = MyConfig.GetParamValueInt("vehicle", "12v.wakeup_interval", 60);
    MyBoot.DeepSleep(wakeup_interval);
    }

  if ((m_ticker % 10)==0)
    {
    // Check MINSOC
    int soc = (int) ceil(StandardMetrics.ms_v_bat_soc->AsFloat());
    m_minsoc = MyConfig.GetParamValueInt("vehicle", "minsoc", 0);
    if (m_minsoc <= 0)
      {
      m_minsoc_triggered = 0;
      }
    else if (soc >= m_minsoc+2)
      {
      m_minsoc_triggered = m_minsoc;
      }
    if ((m_minsoc_triggered > 0) && (soc <= m_minsoc_triggered))
      {
      // We have reached the minimum SOC level
      if (m_autonotifications) NotifyMinSocCritical();
      if (soc > 1)
        m_minsoc_triggered = soc - 1;
      else
        m_minsoc_triggered = 0;
      }
    }

  // BMS ticker:
  BmsTicker();

  // TPMS alerts:
  if (StdMetrics.ms_v_tpms_alert->LastModified() > m_tpms_lastcheck)
    {
    m_tpms_lastcheck = StdMetrics.ms_v_tpms_alert->LastModified();
    auto tpms_state = StdMetrics.ms_v_tpms_alert->AsVector();
    m_tpms_laststate.resize(tpms_state.size());
    bool notify = false;
    for (int i = 0; i < tpms_state.size(); i++)
      {
      if (tpms_state[i] > m_tpms_laststate[i])
        notify = true;
      m_tpms_laststate[i] = tpms_state[i];
      }
    if (notify)
      {
      MyEvents.SignalEvent("vehicle.alert.tpms", NULL);
      if (m_autonotifications && MyConfig.GetParamValueBool("vehicle", "tpms.alerts.enabled", true))
        NotifyTpmsAlerts();
      }
    }

  // Idle alert:
  if (!StdMetrics.ms_v_env_awake->AsBool() || StdMetrics.ms_v_pos_speed->AsFloat() > 0)
    {
    m_idle_ticker = 15 * 60; // first alert after 15 minutes
    }
  else if (m_idle_ticker > 0 && --m_idle_ticker == 0)
    {
    NotifyVehicleIdling();
    m_idle_ticker = 60 * 60; // successive alerts every 60 minutes
    }
  } // VehicleTicker1()

void OvmsVehicle::Ticker1(uint32_t ticker)
  {
  }

void OvmsVehicle::Ticker10(uint32_t ticker)
  {
  }

void OvmsVehicle::Ticker60(uint32_t ticker)
  {
  }

void OvmsVehicle::Ticker300(uint32_t ticker)
  {
  }

void OvmsVehicle::Ticker600(uint32_t ticker)
  {
  }

void OvmsVehicle::Ticker3600(uint32_t ticker)
  {
  }

void OvmsVehicle::NotifyChargeStart()
  {
  StringWriter buf(200);
  CommandStat(COMMAND_RESULT_NORMAL, &buf);
  MyNotify.NotifyString("info","charge.started",buf.c_str());
  }

void OvmsVehicle::NotifyChargeTopOff()
  {
  StringWriter buf(200);
  CommandStat(COMMAND_RESULT_NORMAL, &buf);
  MyNotify.NotifyString("info","charge.toppingoff",buf.c_str());
  }

void OvmsVehicle::NotifyHeatingStart()
  {
  StringWriter buf(200);
  CommandStat(COMMAND_RESULT_NORMAL, &buf);
  MyNotify.NotifyString("info","heating.started",buf.c_str());
  }

void OvmsVehicle::NotifyChargeStopped()
  {
  StringWriter buf(200);
  CommandStat(COMMAND_RESULT_NORMAL, &buf);
  if (StdMetrics.ms_v_charge_substate->AsString() == "scheduledstop" ||
      StdMetrics.ms_v_charge_substate->AsString() == "timerwait" ||
      StdMetrics.ms_v_charge_substate->AsString() == "onrequest")
    MyNotify.NotifyString("info","charge.stopped",buf.c_str());
  else
    MyNotify.NotifyString("alert","charge.stopped",buf.c_str());
  }

void OvmsVehicle::NotifyChargeDone()
  {
  StringWriter buf(200);
  CommandStat(COMMAND_RESULT_NORMAL, &buf);
  MyNotify.NotifyString("info","charge.done",buf.c_str());
  }

void OvmsVehicle::NotifyValetEnabled()
  {
  MyNotify.NotifyString("info", "valet.enabled", "Valet mode enabled");
  }

void OvmsVehicle::NotifyValetDisabled()
  {
  MyNotify.NotifyString("info", "valet.disabled", "Valet mode disabled");
  }

void OvmsVehicle::NotifyValetHood()
  {
  MyNotify.NotifyString("alert", "valet.hood", "Vehicle hood opened while in valet mode");
  }

void OvmsVehicle::NotifyValetTrunk()
  {
  MyNotify.NotifyString("alert", "valet.trunk", "Vehicle trunk opened while in valet mode");
  }

void OvmsVehicle::NotifyAlarmSounding()
  {
  MyNotify.NotifyString("alert", "alarm.sounding", "Vehicle alarm is sounding");
  }

void OvmsVehicle::NotifyAlarmStopped()
  {
  MyNotify.NotifyString("alert", "alarm.stopped", "Vehicle alarm has stopped");
  }

void OvmsVehicle::Notify12vCritical()
  {
  float volt = StandardMetrics.ms_v_bat_12v_voltage->AsFloat();
  float dref = MyConfig.GetParamValueFloat("vehicle", "12v.ref", 12.6);
  float vref = MAX(StandardMetrics.ms_v_bat_12v_voltage_ref->AsFloat(), dref);

  MyNotify.NotifyStringf("alert", "batt.12v.alert", "12V Battery critical: %.1fV (ref=%.1fV)", volt, vref);
  }

void OvmsVehicle::Notify12vRecovered()
  {
  float volt = StandardMetrics.ms_v_bat_12v_voltage->AsFloat();
  float dref = MyConfig.GetParamValueFloat("vehicle", "12v.ref", 12.6);
  float vref = MAX(StandardMetrics.ms_v_bat_12v_voltage_ref->AsFloat(), dref);

  MyNotify.NotifyStringf("alert", "batt.12v.recovered", "12V Battery restored: %.1fV (ref=%.1fV)", volt, vref);
  }

void OvmsVehicle::Notify12vShutdown()
  {
  float volt = StandardMetrics.ms_v_bat_12v_voltage->AsFloat();
  float wakeup = MyBoot.GetMin12VLevel();

  MyNotify.NotifyStringf("alert", "batt.12v.shutdown", "12V Battery shutdown: %.1fV (wakeup at/above %.1fV)", volt, wakeup);
  }

void OvmsVehicle::NotifyMinSocCritical()
  {
  float soc = StandardMetrics.ms_v_bat_soc->AsFloat();

  MyNotify.NotifyStringf("alert", "batt.soc.alert", "Battery SOC critical: %.1f%% (alert<=%d%%)", soc, m_minsoc);
  }

void OvmsVehicle::NotifyVehicleIdling()
  {
  MyNotify.NotifyString("alert", "vehicle.idle", "Vehicle is idling / stopped turned on");
  }

std::vector<std::string> OvmsVehicle::GetTpmsLayout()
  {
  return { "FL", "FR", "RL", "RR" };
  }

void OvmsVehicle::NotifyTpmsAlerts()
  {
  int maxlevel = 0;
  for (int i = 0; i < m_tpms_laststate.size(); i++)
    {
    if (m_tpms_laststate[i] > maxlevel)
      maxlevel = m_tpms_laststate[i];
    }
  if (maxlevel == 0)
    return;

  StringWriter buf(200);
  std::vector<std::string> wheels = GetTpmsLayout();
  const char* alertlevel[] = { "OK", "WARNING", "ALERT" };

  buf.printf("TPMS %s:\n", maxlevel == 1 ? "INFO" : "ALERT");

  for (int i = 0; i < m_tpms_laststate.size(); i++)
    {
    if (m_tpms_laststate[i])
      {
      buf.printf("%s wheel %s:", wheels[i].c_str(), alertlevel[m_tpms_laststate[i]]);
      if (StdMetrics.ms_v_tpms_health->IsDefined())
        buf.printf(" Health=%s", StdMetrics.ms_v_tpms_health->ElemAsUnitString(i, "", Native, 0).c_str());
      if (StdMetrics.ms_v_tpms_pressure->IsDefined())
        buf.printf(" Pressure=%s", StdMetrics.ms_v_tpms_pressure->ElemAsUnitString(i, "", Native, 1).c_str());
      if (StdMetrics.ms_v_tpms_temp->IsDefined())
        buf.printf(" Temp=%sC", StdMetrics.ms_v_tpms_temp->ElemAsString(i, "", Native, 1).c_str());
      buf.append("\n");
      }
    }

  if (maxlevel == 1)
    MyNotify.NotifyString("info", "tpms.warning", buf.c_str());
  else
    MyNotify.NotifyString("alert", "tpms.alert", buf.c_str());
  }

// Default efficiency calculation by speed & power per second, average smoothed over 5 seconds.
// Override if your vehicle provides more detail.
void OvmsVehicle::CalculateEfficiency()
  {
  float consumption = 0;
  if (StdMetrics.ms_v_pos_speed->AsFloat() >= 5)
    consumption = StdMetrics.ms_v_bat_power->AsFloat(0, Watts) / StdMetrics.ms_v_pos_speed->AsFloat();
  StdMetrics.ms_v_bat_consumption->SetValue(
    TRUNCPREC((StdMetrics.ms_v_bat_consumption->AsFloat() * 4 + consumption) / 5, 1));
  }

OvmsVehicle::vehicle_command_t OvmsVehicle::CommandSetChargeMode(vehicle_mode_t mode)
  {
#ifdef CONFIG_OVMS_SC_JAVASCRIPT_DUKTAPE
  if (MyDuktape.DukTapeAvailable())
    {
    std::string mode_code = chargemode_code((int)mode);
    StringWriter dukcmd;
    dukcmd.printf("(!OvmsVehicle.SetChargeMode.prototype)?-1:"
      "OvmsVehicle.SetChargeMode(\"%s\")", mode_code.c_str());
    int res = MyDuktape.DuktapeEvalIntResult(dukcmd.c_str());
    if (res >= 0) return res ? Success : Fail;
    }
#endif
  return NotImplemented;
  }

OvmsVehicle::vehicle_command_t OvmsVehicle::CommandSetChargeCurrent(uint16_t limit)
  {
#ifdef CONFIG_OVMS_SC_JAVASCRIPT_DUKTAPE
  if (MyDuktape.DukTapeAvailable())
    {
    StringWriter dukcmd;
    dukcmd.printf("(!OvmsVehicle.SetChargeCurrent.prototype)?-1:"
      "OvmsVehicle.SetChargeCurrent(%" PRIu16 ")", limit);
    int res = MyDuktape.DuktapeEvalIntResult(dukcmd.c_str());
    if (res >= 0) return res ? Success : Fail;
    }
#endif
  return NotImplemented;
  }

OvmsVehicle::vehicle_command_t OvmsVehicle::CommandStartCharge()
  {
#ifdef CONFIG_OVMS_SC_JAVASCRIPT_DUKTAPE
  if (MyDuktape.DukTapeAvailable())
    {
    StringWriter dukcmd;
    dukcmd.printf("(!OvmsVehicle.StartCharge.prototype)?-1:"
      "OvmsVehicle.StartCharge()");
    int res = MyDuktape.DuktapeEvalIntResult(dukcmd.c_str());
    if (res >= 0) return res ? Success : Fail;
    }
#endif
  return NotImplemented;
  }

OvmsVehicle::vehicle_command_t OvmsVehicle::CommandStopCharge()
  {
#ifdef CONFIG_OVMS_SC_JAVASCRIPT_DUKTAPE
  if (MyDuktape.DukTapeAvailable())
    {
    StringWriter dukcmd;
    dukcmd.printf("(!OvmsVehicle.StopCharge.prototype)?-1:"
      "OvmsVehicle.StopCharge()");
    int res = MyDuktape.DuktapeEvalIntResult(dukcmd.c_str());
    if (res >= 0) return res ? Success : Fail;
    }
#endif
  return NotImplemented;
  }

OvmsVehicle::vehicle_command_t OvmsVehicle::CommandSetChargeTimer(bool timeron, uint16_t timerstart)
  {
#ifdef CONFIG_OVMS_SC_JAVASCRIPT_DUKTAPE
  if (MyDuktape.DukTapeAvailable())
    {
    StringWriter dukcmd;
    dukcmd.printf("(!OvmsVehicle.SetChargeTimer.prototype)?-1:"
      "OvmsVehicle.SetChargeTimer(%s,%" PRIu16 ")", timeron ? "true" : "false", timerstart);
    int res = MyDuktape.DuktapeEvalIntResult(dukcmd.c_str());
    if (res >= 0) return res ? Success : Fail;
    }
#endif
  return NotImplemented;
  }

OvmsVehicle::vehicle_command_t OvmsVehicle::CommandCooldown(bool cooldownon)
  {
#ifdef CONFIG_OVMS_SC_JAVASCRIPT_DUKTAPE
  if (MyDuktape.DukTapeAvailable())
    {
    StringWriter dukcmd;
    const char *method = cooldownon ? "StartCooldown" : "StopCooldown";
    dukcmd.printf("(!OvmsVehicle.%s.prototype)?-1:"
      "OvmsVehicle.%s()", method, method);
    int res = MyDuktape.DuktapeEvalIntResult(dukcmd.c_str());
    if (res >= 0) return res ? Success : Fail;
    }
#endif
  return NotImplemented;
  }

OvmsVehicle::vehicle_command_t OvmsVehicle::CommandClimateControl(bool climatecontrolon)
  {
#ifdef CONFIG_OVMS_SC_JAVASCRIPT_DUKTAPE
  if (MyDuktape.DukTapeAvailable())
    {
    StringWriter dukcmd;
    dukcmd.printf("(!OvmsVehicle.ClimateControl.prototype)?-1:"
      "OvmsVehicle.ClimateControl(%s)", climatecontrolon ? "true" : "false");
    int res = MyDuktape.DuktapeEvalIntResult(dukcmd.c_str());
    if (res >= 0) return res ? Success : Fail;
    }
#endif
  return NotImplemented;
  }

OvmsVehicle::vehicle_command_t OvmsVehicle::CommandWakeup()
  {
#ifdef CONFIG_OVMS_SC_JAVASCRIPT_DUKTAPE
  if (MyDuktape.DukTapeAvailable())
    {
    StringWriter dukcmd;
    dukcmd.printf("(!OvmsVehicle.Wakeup.prototype)?-1:"
      "OvmsVehicle.Wakeup()");
    int res = MyDuktape.DuktapeEvalIntResult(dukcmd.c_str());
    if (res >= 0) return res ? Success : Fail;
    }
#endif
  return NotImplemented;
  }

OvmsVehicle::vehicle_command_t OvmsVehicle::CommandLock(const char* pin)
  {
#ifdef CONFIG_OVMS_SC_JAVASCRIPT_DUKTAPE
  if (MyDuktape.DukTapeAvailable())
    {
    std::string pin_json = json_encode(std::string(pin));
    StringWriter dukcmd;
    dukcmd.printf("(!OvmsVehicle.Lock.prototype)?-1:"
      "OvmsVehicle.Lock(\"%s\")", pin_json.c_str());
    int res = MyDuktape.DuktapeEvalIntResult(dukcmd.c_str());
    if (res >= 0) return res ? Success : Fail;
    }
#endif
  return NotImplemented;
  }

OvmsVehicle::vehicle_command_t OvmsVehicle::CommandUnlock(const char* pin)
  {
#ifdef CONFIG_OVMS_SC_JAVASCRIPT_DUKTAPE
  if (MyDuktape.DukTapeAvailable())
    {
    std::string pin_json = json_encode(std::string(pin));
    StringWriter dukcmd;
    dukcmd.printf("(!OvmsVehicle.Unlock.prototype)?-1:"
      "OvmsVehicle.Unlock(\"%s\")", pin_json.c_str());
    int res = MyDuktape.DuktapeEvalIntResult(dukcmd.c_str());
    if (res >= 0) return res ? Success : Fail;
    }
#endif
  return NotImplemented;
  }

OvmsVehicle::vehicle_command_t OvmsVehicle::CommandActivateValet(const char* pin)
  {
#ifdef CONFIG_OVMS_SC_JAVASCRIPT_DUKTAPE
  if (MyDuktape.DukTapeAvailable())
    {
    std::string pin_json = json_encode(std::string(pin));
    StringWriter dukcmd;
    dukcmd.printf("(!OvmsVehicle.Valet.prototype)?-1:"
      "OvmsVehicle.Valet(\"%s\")", pin_json.c_str());
    int res = MyDuktape.DuktapeEvalIntResult(dukcmd.c_str());
    if (res >= 0)
      {
        if (res)
          {
          StandardMetrics.ms_v_env_valet->SetValue(true);
          return Success;
          }
        else
          return Fail;
      }
    }
#endif
  if (StandardMetrics.ms_v_env_valet->AsBool())
    return Success;
  if (!PinCheck(pin))
    return Fail;
  StandardMetrics.ms_v_env_valet->SetValue(true);
  return Success;

  }

OvmsVehicle::vehicle_command_t OvmsVehicle::CommandDeactivateValet(const char* pin)
  {
#ifdef CONFIG_OVMS_SC_JAVASCRIPT_DUKTAPE
  if (MyDuktape.DukTapeAvailable())
    {
    std::string pin_json = json_encode(std::string(pin));
    StringWriter dukcmd;
    dukcmd.printf("(!OvmsVehicle.Unvalet.prototype)?-1:"
      "OvmsVehicle.Unvalet(\"%s\")", pin_json.c_str());
    int res = MyDuktape.DuktapeEvalIntResult(dukcmd.c_str());
    if (res >= 0)
      {
      if (res)
        StandardMetrics.ms_v_env_valet->SetValue(false);
      return res ? Success : Fail;
      }
    }
#endif
  if (!StandardMetrics.ms_v_env_valet->AsBool())
    return Success;
  if (!PinCheck(pin))
    return Fail;
  StandardMetrics.ms_v_env_valet->SetValue(false);
  return Success;
  }

OvmsVehicle::vehicle_command_t OvmsVehicle::CommandHomelink(int button, int durationms)
  {
#ifdef CONFIG_OVMS_SC_JAVASCRIPT_DUKTAPE
  if (MyDuktape.DukTapeAvailable())
    {
    StringWriter dukcmd;
    dukcmd.printf("(!OvmsVehicle.Homelink.prototype)?-1:"
      "OvmsVehicle.Homelink(%d,%d)", button+1, durationms);
    int res = MyDuktape.DuktapeEvalIntResult(dukcmd.c_str());
    if (res >= 0) return res ? Success : Fail;
    }
#endif
  return NotImplemented;
  }

#ifdef CONFIG_OVMS_COMP_TPMS

bool OvmsVehicle::TPMSRead(std::vector<uint32_t> *tpms)
  {
  ESP_LOGE(TAG, "TPMS tyre IDs not implemented in this vehicle");
  return false;
  }

bool OvmsVehicle::TPMSWrite(std::vector<uint32_t> &tpms)
  {
  ESP_LOGE(TAG, "TPMS tyre IDs not implemented in this vehicle");
  return false;
  }

#endif // #ifdef CONFIG_OVMS_COMP_TPMS

/**
 * CommandStat: default implementation of vehicle status output
 */
OvmsVehicle::vehicle_command_t OvmsVehicle::CommandStat(int verbosity, OvmsWriter* writer)
  {

  bool chargeport_open = StdMetrics.ms_v_door_chargeport->AsBool();
  std::string charge_state = StdMetrics.ms_v_charge_state->AsString();
  if (chargeport_open && charge_state != "")
    {
    std::string charge_mode = StdMetrics.ms_v_charge_mode->AsString();
    bool show_details = !(charge_state == "done" || charge_state == "stopped");

    // Translate mode codes:
    if (charge_mode == "standard")
      charge_mode = "Standard";
    else if (charge_mode == "storage")
      charge_mode = "Storage";
    else if (charge_mode == "range")
      charge_mode = "Range";
    else if (charge_mode == "performance")
      charge_mode = "Performance";

    // Translate state codes:
    if (charge_state == "charging")
      charge_state = "Charging";
    else if (charge_state == "topoff")
      charge_state = "Topping off";
    else if (charge_state == "done")
      charge_state = "Charge Done";
    else if (charge_state == "preparing")
      charge_state = "Preparing";
    else if (charge_state == "heating")
      charge_state = "Charging, Heating";
    else if (charge_state == "stopped")
      charge_state = "Charge Stopped";
    else if (charge_state == "timerwait")
      charge_state = "Charge Stopped, Timer On";

    if (charge_mode != "")
      writer->printf("%s - ", charge_mode.c_str());
    writer->printf("%s\n", charge_state.c_str());

    if (show_details)
      {
      // Voltage & current:
      bool show_vc = (StdMetrics.ms_v_charge_voltage->AsFloat() > 0 || StdMetrics.ms_v_charge_current->AsFloat() > 0);
      if (show_vc)
        {
        writer->printf("%s/%s ",
          (char*) StdMetrics.ms_v_charge_voltage->AsUnitString("-", Native, 1).c_str(),
          (char*) StdMetrics.ms_v_charge_current->AsUnitString("-", Native, 1).c_str());
        }

      // Charge speed:
      if (StdMetrics.ms_v_bat_range_speed->IsDefined() && StdMetrics.ms_v_bat_range_speed->AsFloat() != 0)
        {
        writer->printf("%s\n", StdMetrics.ms_v_bat_range_speed->AsUnitString("-", ToUser, 1).c_str());
        }
      else if (show_vc)
        {
        writer->puts("");
        }

      // Estimated time(s) remaining:
      int duration_full = StdMetrics.ms_v_charge_duration_full->AsInt();
      if (duration_full > 0)
        writer->printf("Full: %d:%02dh\n", duration_full / 60, duration_full % 60);

      int duration_soc = StdMetrics.ms_v_charge_duration_soc->AsInt();
      if (duration_soc > 0)
        writer->printf("%s: %d:%02dh\n",
          (char*) StdMetrics.ms_v_charge_limit_soc->AsUnitString("SOC", ToUser, 0).c_str(),
          duration_soc / 60, duration_soc % 60);

      int duration_range = StdMetrics.ms_v_charge_duration_range->AsInt();
      if (duration_range > 0)
        writer->printf("%s: %d:%02dh\n",
          (char*) StdMetrics.ms_v_charge_limit_range->AsUnitString("Range", ToUser, 0).c_str(),
          duration_range / 60, duration_range % 60);
      }

    // Energy sums:
    if (StdMetrics.ms_v_charge_kwh_grid->IsDefined())
      {
      writer->printf("Drawn: %s\n",
        StdMetrics.ms_v_charge_kwh_grid->AsUnitString("-", ToUser, 1).c_str());
      }
    if (StdMetrics.ms_v_charge_kwh->IsDefined())
      {
      writer->printf("Charged: %s\n",
        StdMetrics.ms_v_charge_kwh->AsUnitString("-", ToUser, 1).c_str());
      }
    }
  else
    {
    writer->puts("Not charging");
    }

  writer->printf("SOC: %s\n", (char*) StdMetrics.ms_v_bat_soc->AsUnitString("-", ToUser, 1).c_str());

  if (StdMetrics.ms_v_bat_range_ideal->IsDefined())
    {
    const std::string& range_ideal = StdMetrics.ms_v_bat_range_ideal->AsUnitString("-", ToUser, 0);
    writer->printf("Ideal range: %s\n", range_ideal.c_str());
    }

  if (StdMetrics.ms_v_bat_range_est->IsDefined())
    {
    const std::string& range_est = StdMetrics.ms_v_bat_range_est->AsUnitString("-", ToUser, 0);
    writer->printf("Est. range: %s\n", range_est.c_str());
    }

  if (StdMetrics.ms_v_pos_odometer->IsDefined())
    {
    const std::string& odometer = StdMetrics.ms_v_pos_odometer->AsUnitString("-", ToUser, 1);
    writer->printf("ODO: %s\n", odometer.c_str());
    }

  if (StdMetrics.ms_v_bat_cac->IsDefined())
    {
    const std::string& cac = StdMetrics.ms_v_bat_cac->AsUnitString("-", ToUser, 1);
    writer->printf("CAC: %s\n", cac.c_str());
    }

  if (StdMetrics.ms_v_bat_soh->IsDefined())
    {
    const std::string& soh = StdMetrics.ms_v_bat_soh->AsUnitString("-", ToUser, 0);
    writer->printf("SOH: %s\n", soh.c_str());
    }

  return Success;
  }

/**
 * CommandStatTrip: default implementation of vehicle trip status report
 */
OvmsVehicle::vehicle_command_t OvmsVehicle::CommandStatTrip(int verbosity, OvmsWriter* writer)
  {
  metric_unit_t rangeUnit = OvmsMetricGetUserUnit(GrpDistance, Kilometers);
  metric_unit_t speedUnit = OvmsMetricGetUserUnit(GrpSpeed, Kph);
  metric_unit_t accelUnit = OvmsMetricGetUserUnit(GrpAccel, KphPS);
  metric_unit_t consumUnit = OvmsMetricGetUserUnit(GrpConsumption, WattHoursPK);
  metric_unit_t energyUnit = kWh;
  metric_unit_t altitudeUnit = OvmsMetricGetUserUnit(GrpDistanceShort, Meters);
  const char* rangeUnitLabel = OvmsMetricUnitLabel(rangeUnit);
  const char* speedUnitLabel = OvmsMetricUnitLabel(speedUnit);
  const char* accelUnitLabel = OvmsMetricUnitLabel(accelUnit);
  const char* consumUnitLabel = OvmsMetricUnitLabel(consumUnit);
  const char* energyUnitLabel = OvmsMetricUnitLabel(energyUnit);
  const char* altitudeUnitLabel = OvmsMetricUnitLabel(altitudeUnit);

  float trip_length = StdMetrics.ms_v_pos_trip->AsFloat(0);

  float speed_avg = (m_drive_speedcnt > 0)
    ? UnitConvert(Kph, speedUnit, (float)(m_drive_speedsum / m_drive_speedcnt))
    : 0;
  float accel_avg = (m_drive_accelcnt > 0)
    ? UnitConvert(MetersPSS, accelUnit, (float)(m_drive_accelsum / m_drive_accelcnt))
    : 0;
  float decel_avg = (m_drive_decelcnt > 0)
    ? UnitConvert(MetersPSS, accelUnit, (float)(m_drive_decelsum / m_drive_decelcnt))
    : 0;
  float energy_recup_perc = (m_inv_energyused > 0) ? m_inv_energyrecd / m_inv_energyused * 100 : 0;

  float energy_used = StdMetrics.ms_v_bat_energy_used->AsFloat();
  float energy_recd = StdMetrics.ms_v_bat_energy_recd->AsFloat();
  float energy_recd_perc = (energy_used > 0) ? energy_recd / energy_used * 100 : 0;
  float wh_per_km = (trip_length > 0) ? (energy_used - energy_recd) * 1000 / trip_length : 0;

  float soc = StdMetrics.ms_v_bat_soc->AsFloat();
  float soc_diff = soc - m_drive_startsoc;
  float range = StdMetrics.ms_v_bat_range_est->AsFloat();
  float range_diff = range - m_drive_startrange;
  float alt = StdMetrics.ms_v_pos_altitude->AsFloat();
  float alt_diff = UnitConvert(Meters, altitudeUnit, alt - m_drive_startaltitude);

  std::ostringstream buf;
  buf
    << "Trip "
    << std::fixed
    << std::setprecision(1)
    << UnitConvert(Kilometers, rangeUnit, trip_length) << rangeUnitLabel
    << " Avg "
    << std::setprecision(0)
    << speed_avg << speedUnitLabel
    << " Alt "
    << ((alt_diff >= 0) ? "+" : "")
    << alt_diff << altitudeUnitLabel
    ;
  if (wh_per_km != 0)
    {
    buf
      << "\nEnergy "
      << UnitConvert(WattHoursPK, consumUnit, wh_per_km) << consumUnitLabel
      << ", "
      << energy_recd_perc << "% recd"
      ;
    }
  buf
    << std::setprecision(1)
    << "\nSOC "
    << ((soc_diff >= 0) ? "+" : "")
    << soc_diff << "%"
    << " = "
    << soc << "%"
    << "\nRange "
    << ((range_diff >= 0) ? "+" : "")
    << range_diff << rangeUnitLabel
    << " = "
    << range << rangeUnitLabel
    ;
  if (accel_avg > 0)
    {
    buf
      << "\nAccel +"
      << accel_avg
      << " / "
      << decel_avg << accelUnitLabel
      ;
    }
  if (m_inv_energyused > 0)
    {
    buf
      << "\nMotor +"
      << std::setprecision(3)
      << m_inv_energyused
      << " / -"
      << m_inv_energyrecd << energyUnitLabel
      << std::setprecision(0)
      << " (" << energy_recup_perc << "% recd)"
      ;
    }

  writer->puts(buf.str().c_str());

  return Success;
  }

void OvmsVehicle::VehicleConfigChanged(std::string event, void* data)
  {
  OvmsConfigParam* param = (OvmsConfigParam*) data;

  // read vehicle framework config:
  if (!param || param->GetName() == "vehicle")
    {
    // acceleration calculation:
    m_accel_smoothing = MyConfig.GetParamValueFloat("vehicle", "accel.smoothing", 2.0);

    // brakelight battery power smoothing:
    m_batpwr_smoothing = MyConfig.GetParamValueFloat("vehicle", "batpwr.smoothing", 2.0);

    // brakelight control:
    if (m_brakelight_enable)
      {
      SetBrakelight(0);
      StdMetrics.ms_v_env_regenbrake->SetValue(false);
      }
    m_brakelight_enable = MyConfig.GetParamValueBool("vehicle", "brakelight.enable", false);
    m_brakelight_on = MyConfig.GetParamValueFloat("vehicle", "brakelight.on", 1.3);
    m_brakelight_off = MyConfig.GetParamValueFloat("vehicle", "brakelight.off", 0.7);
    m_brakelight_port = MyConfig.GetParamValueInt("vehicle", "brakelight.port", 1);
    m_brakelight_basepwr = MyConfig.GetParamValueFloat("vehicle", "brakelight.basepwr", 0);
    m_brakelight_ignftbrk = MyConfig.GetParamValueBool("vehicle", "brakelight.ignftbrk", false);
    m_brakelight_start = 0;
    }

  // read vehicle specific config:
  ConfigChanged(param);
  }

void OvmsVehicle::ConfigChanged(OvmsConfigParam* param)
  {
  }

void OvmsVehicle::MetricModified(OvmsMetric* metric)
  {
  if (metric == StandardMetrics.ms_v_env_on)
    {
    if (StandardMetrics.ms_v_env_on->AsBool())
      {
      m_drive_startsoc = StdMetrics.ms_v_bat_soc->AsFloat();
      m_drive_startrange = StdMetrics.ms_v_bat_range_est->AsFloat();
      m_drive_startaltitude = StdMetrics.ms_v_pos_altitude->AsFloat();
      m_drive_speedcnt = 0;
      m_drive_speedsum = 0;
      m_drive_accelcnt = 0;
      m_drive_accelsum = 0;
      m_drive_decelcnt = 0;
      m_drive_decelsum = 0;
      m_inv_reftime = esp_log_timestamp();
      m_inv_refpower = 0;
      m_inv_energyused = 0;
      m_inv_energyrecd = 0;
      MyEvents.SignalEvent("vehicle.on",NULL);
      if (m_autonotifications)
        {
        m_vehicleon_ticker = GetNotifyVehicleStateDelay("on");
        if (m_vehicleon_ticker == 0)
          NotifyVehicleOn();
        }
      }
    else
      {
      if (m_brakelight_enable && m_brakelight_start)
        {
        SetBrakelight(0);
        m_brakelight_start = 0;
        StdMetrics.ms_v_env_regenbrake->SetValue(false);
        }
      MyEvents.SignalEvent("vehicle.off",NULL);
      if (m_autonotifications)
        {
        m_vehicleoff_ticker = GetNotifyVehicleStateDelay("off");
        if (m_vehicleoff_ticker == 0)
          NotifyVehicleOff();
        }
      }
    }
  else if (metric == StandardMetrics.ms_v_env_awake)
    {
    if (StandardMetrics.ms_v_env_awake->AsBool())
      {
      MyEvents.SignalEvent("vehicle.awake",NULL);
      NotifiedVehicleAwake();
      }
    else
      {
      MyEvents.SignalEvent("vehicle.asleep",NULL);
      NotifiedVehicleAsleep();
      }
    }
  else if (metric == StandardMetrics.ms_v_charge_inprogress)
    {
    if (StandardMetrics.ms_v_charge_inprogress->AsBool())
      {
      MyEvents.SignalEvent("vehicle.charge.start",NULL);
      NotifiedVehicleChargeStart();
      }
    else
      {
      MyEvents.SignalEvent("vehicle.charge.stop",NULL);
      NotifiedVehicleChargeStop();
      }
    }
  else if (metric == StandardMetrics.ms_v_door_chargeport)
    {
    if (StandardMetrics.ms_v_door_chargeport->AsBool())
      {
      MyEvents.SignalEvent("vehicle.charge.prepare",NULL);
      NotifiedVehicleChargePrepare();
      }
    else
      {
      MyEvents.SignalEvent("vehicle.charge.finish",NULL);
      NotifiedVehicleChargeFinish();
      }
    }
  else if (metric == StandardMetrics.ms_v_charge_pilot)
    {
    if (StandardMetrics.ms_v_charge_pilot->AsBool())
      {
      MyEvents.SignalEvent("vehicle.charge.pilot.on",NULL);
      NotifiedVehicleChargePilotOn();
      }
    else
      {
      MyEvents.SignalEvent("vehicle.charge.pilot.off",NULL);
      NotifiedVehicleChargePilotOff();
      }
    }
  else if (metric == StandardMetrics.ms_v_charge_timermode)
    {
    if (StandardMetrics.ms_v_charge_timermode->AsBool())
      {
      MyEvents.SignalEvent("vehicle.charge.timermode.on",NULL);
      NotifiedVehicleChargeTimermodeOn();
      }
    else
      {
      MyEvents.SignalEvent("vehicle.charge.timermode.off",NULL);
      NotifiedVehicleChargeTimermodeOff();
      }
    }
  else if (metric == StandardMetrics.ms_v_env_aux12v)
    {
    if (StandardMetrics.ms_v_env_aux12v->AsBool())
      {
      MyEvents.SignalEvent("vehicle.aux.12v.on", NULL);
      NotifiedVehicleAux12vOn();
      }
    else
      {
      MyEvents.SignalEvent("vehicle.aux.12v.off", NULL);
      NotifiedVehicleAux12vOff();
      }
    }
  else if (metric == StandardMetrics.ms_v_env_charging12v)
    {
    if (StandardMetrics.ms_v_env_charging12v->AsBool())
      {
      if (m_12v_ticker < 30)
        m_12v_ticker = 30; // min calmdown time
      MyEvents.SignalEvent("vehicle.charge.12v.start",NULL);
      NotifiedVehicleCharge12vStart();
      }
    else
      {
      MyEvents.SignalEvent("vehicle.charge.12v.stop",NULL);
      NotifiedVehicleCharge12vStop();
      }
    }
  else if (metric == StandardMetrics.ms_v_env_locked)
    {
    if (StandardMetrics.ms_v_env_locked->AsBool())
      {
      MyEvents.SignalEvent("vehicle.locked",NULL);
      NotifiedVehicleLocked();
      }
    else
      {
      MyEvents.SignalEvent("vehicle.unlocked",NULL);
      NotifiedVehicleUnlocked();
      }
    }
  else if (metric == StandardMetrics.ms_v_env_valet)
    {
    if (StandardMetrics.ms_v_env_valet->AsBool())
      {
      MyEvents.SignalEvent("vehicle.valet.on",NULL);
      if (m_autonotifications) NotifyValetEnabled();
      NotifiedVehicleValetOn();
      }
    else
      {
      MyEvents.SignalEvent("vehicle.valet.off",NULL);
      if (m_autonotifications) NotifyValetDisabled();
      NotifiedVehicleValetOff();
      }
    }
  else if (metric == StandardMetrics.ms_v_env_headlights)
    {
    if (StandardMetrics.ms_v_env_headlights->AsBool())
      {
      MyEvents.SignalEvent("vehicle.headlights.on",NULL);
      NotifiedVehicleHeadlightsOn();
      }
    else
      {
      MyEvents.SignalEvent("vehicle.headlights.off",NULL);
      NotifiedVehicleHeadlightsOff();
      }
    }
  else if (metric == StandardMetrics.ms_v_door_hood)
    {
    if (StandardMetrics.ms_v_door_hood->AsBool() &&
        StandardMetrics.ms_v_env_valet->AsBool())
      {
      if (m_autonotifications) NotifyValetHood();
      }
    }
  else if (metric == StandardMetrics.ms_v_door_trunk)
    {
    if (StandardMetrics.ms_v_door_trunk->AsBool() &&
        StandardMetrics.ms_v_env_valet->AsBool())
      {
      if (m_autonotifications) NotifyValetTrunk();
      }
    }
  else if (metric == StandardMetrics.ms_v_env_alarm)
    {
    if (StandardMetrics.ms_v_env_alarm->AsBool())
      {
      MyEvents.SignalEvent("vehicle.alarm.on",NULL);
      if (m_autonotifications) NotifyAlarmSounding();
      NotifiedVehicleAlarmOn();
      }
    else
      {
      MyEvents.SignalEvent("vehicle.alarm.off",NULL);
      if (m_autonotifications) NotifyAlarmStopped();
      NotifiedVehicleAlarmOff();
      }
    }
  else if (metric == StandardMetrics.ms_v_env_gear)
    {
    int gear = StandardMetrics.ms_v_env_gear->AsInt();
    if (gear < 0)
      MyEvents.SignalEvent("vehicle.gear.reverse", NULL);
    else if (gear > 0)
      MyEvents.SignalEvent("vehicle.gear.forward", NULL);
    else
      MyEvents.SignalEvent("vehicle.gear.neutral", NULL);
    NotifiedVehicleGear(gear);
    }
  else if (metric == StandardMetrics.ms_v_env_drivemode)
    {
    std::string event = "vehicle.drivemode." + StandardMetrics.ms_v_env_drivemode->AsString();
    MyEvents.SignalEvent(event, NULL);
    NotifiedVehicleDrivemode(StandardMetrics.ms_v_env_drivemode->AsInt());
    }
  else if (metric == StandardMetrics.ms_v_charge_mode)
    {
    std::string m = metric->AsString();
    const char* mc = m.c_str();
    MyEvents.SignalEvent("vehicle.charge.mode",(void*)mc, strlen(mc)+1);
    NotifiedVehicleChargeMode(mc);
    }
  else if (metric == StandardMetrics.ms_v_charge_state)
    {
    std::string m = metric->AsString();
    const char* mc = m.c_str();
    MyEvents.SignalEvent("vehicle.charge.state",(void*)mc, strlen(mc)+1);
    if (m == "done")
      {
      StandardMetrics.ms_v_charge_duration_full->SetValue(0);
      StandardMetrics.ms_v_charge_duration_range->SetValue(0);
      StandardMetrics.ms_v_charge_duration_soc->SetValue(0);
      }
    if (m_autonotifications)
      {
      m_chargestate_ticker = GetNotifyChargeStateDelay(mc);
      if (m_chargestate_ticker == 0)
        NotifyChargeState();
      }
    }
  else if (metric == StandardMetrics.ms_v_charge_type)
    {
    std::string m = metric->AsString();
    MyEvents.SignalEvent("vehicle.charge.type", (void*)m.c_str(), m.size()+1);
    NotifiedVehicleChargeType(m);
    }
  else if (metric == StandardMetrics.ms_v_gen_state)
    {
    std::string state = metric->AsString();
    MyEvents.SignalEvent("vehicle.gen.state", (void*)state.c_str(), state.size()+1);
    if (m_autonotifications)
      NotifyGenState();
    }
  else if (metric == StandardMetrics.ms_v_gen_type)
    {
    std::string m = metric->AsString();
    MyEvents.SignalEvent("vehicle.gen.type", (void*)m.c_str(), m.size()+1);
    NotifiedVehicleGenType(m);
    }
  else if (metric == StandardMetrics.ms_v_pos_speed)
    {
    // Collect data for trip speed average:
    const float min_speed = 5.0;          // slow speed exclusion [kph]
    float speed = StandardMetrics.ms_v_pos_speed->AsFloat();
    if (speed > min_speed)
      {
      m_drive_speedcnt++;
      m_drive_speedsum += speed;
      }
    }
  else if (metric == StdMetrics.ms_v_inv_power)
    // collect data for trip pos. and neg. (recuperated) motor energies
    {
    uint32_t now = esp_log_timestamp();
    if (now > m_inv_reftime)
      {
      float invpower = StdMetrics.ms_v_inv_power->AsFloat();
      float invenergy = (m_inv_refpower + invpower) * (now - m_inv_reftime) / (2*1000*3600); // average of last 2 values in kWh
      if ( invenergy < 0 )
        {
        m_inv_energyrecd -= invenergy; // sum should be positive
        }
      else
        {
        m_inv_energyused += invenergy;
        }
      m_inv_refpower = invpower;
      m_inv_reftime = now;
      }
    }
  else if (metric == StandardMetrics.ms_v_pos_acceleration)
    {
    if (m_brakelight_enable)
      CheckBrakelight();

    // Collect data for trip acceleration/deceleration average:
    const float min_accel = 2.5 / 3.6;    // cruising range exclusion [m/s²]
    float accel = StandardMetrics.ms_v_pos_acceleration->AsFloat();
    if (accel > min_accel)
      {
      m_drive_accelcnt++;
      m_drive_accelsum += accel;
      }
    else if (accel < -min_accel)
      {
      m_drive_decelcnt++;
      m_drive_decelsum += accel;
      }
    }
  else if (metric == StandardMetrics.ms_v_bat_power)
    {
    if (m_batpwr_smoothing > 0)
      m_batpwr_smoothed = (m_batpwr_smoothed + metric->AsFloat() * m_batpwr_smoothing) / (m_batpwr_smoothing + 1);
    else
      m_batpwr_smoothed = metric->AsFloat();
    }
  else if (metric == StdMetrics.ms_v_bat_current || metric == StdMetrics.ms_v_bat_cac ||
      metric == StdMetrics.ms_v_bat_range_full)
    {
    CalculateRangeSpeed();
    }
  else if (metric == StdMetrics.ms_m_obd2ecu_on)
    {
    if ( StdMetrics.ms_m_obd2ecu_on->AsBool() )
      {
      NotifiedOBD2ECUStart();
      }
    else
      {
      NotifiedOBD2ECUStop();
      }
    }
  }

/**
 * CalculateAcceleration: derive acceleration / deceleration level from speed change
 * Note:
 *  IF you want to let the framework calculate acceleration, call this after your regular
 *  update to StdMetrics.ms_v_pos_speed. This is optional, you can set ms_v_pos_acceleration
 *  yourself if your vehicle provides this metric.
 */
void OvmsVehicle::CalculateAcceleration()
  {
  uint32_t now = esp_log_timestamp();
  if (now > m_accel_reftime)
    {
    float speed = ABS(StdMetrics.ms_v_pos_speed->AsFloat(0, MetersPS));
    float accel = (speed - m_accel_refspeed) / (now - m_accel_reftime) * 1000;
    // smooth out road bumps & gear box backlash:
    if (m_accel_smoothing > 0)
      accel = (accel + StdMetrics.ms_v_pos_acceleration->AsFloat() * m_accel_smoothing) / (m_accel_smoothing + 1);
    StdMetrics.ms_v_pos_acceleration->SetValue(TRUNCPREC(accel, 3));
    m_accel_refspeed = speed;
    m_accel_reftime = now;
    }
  }

/**
 * CheckBrakelight: check for regenerative braking, control brakelight accordingly
 * Notes:
 *  a) This depends on a regular and frequent speed update with <= 100 ms period. If the vehicle
 *     delivers speed values at too large intervals, the trigger will still work but come
 *     too late (reducing/deactivating acceleration smoothing may help).
 *     If the vehicle raw speed is already smoothed, reducing acceleration smoothing will
 *     provide a faster trigger. Same applies for the battery power level.
 *  b) The battery power regen threshold is defined at -[brakelight.basepwr] for activation
 *     and +[brakelight.basepwr] for deactivation. The config default is 0 as that works
 *     on vehicles without the battery power metric.
 *  c) To reduce flicker the brake light has a minimum hold time of currently fixed 500 ms.
 *  d) Normal operation is "regen light XOR foot brake light", set [brakelight.ignftbrk]
 *     to true to disable this.
 * Override to customize.
 */
void OvmsVehicle::CheckBrakelight()
  {
  uint32_t now = esp_log_timestamp();
  float speed = ABS(StdMetrics.ms_v_pos_speed->AsFloat(0, Kph)) * 1000 / 3600;
  float accel = StdMetrics.ms_v_pos_acceleration->AsFloat();
  bool car_on = StdMetrics.ms_v_env_on->AsBool();
  bool footbrake = StdMetrics.ms_v_env_footbrake->AsFloat() > 0;
  const uint32_t holdtime = 500;

  // activate brake light?
  if (car_on && accel < -m_brakelight_on && speed >= 1 && m_batpwr_smoothed <= -m_brakelight_basepwr
    && (m_brakelight_ignftbrk || !footbrake))
    {
    if (!m_brakelight_start)
      {
      if (SetBrakelight(1))
        {
        ESP_LOGD(TAG, "brakelight on at speed=%.2f m/s, accel=%.2f m/s^2", speed, accel);
        m_brakelight_start = now;
        StdMetrics.ms_v_env_regenbrake->SetValue(true);
        }
      else
        ESP_LOGW(TAG, "can't activate brakelight");
      }
    else
      m_brakelight_start = now;
    }
  // deactivate brake light?
  else if (!car_on || accel >= -m_brakelight_off || speed < 1 || m_batpwr_smoothed > m_brakelight_basepwr
    || (!m_brakelight_ignftbrk && footbrake))
    {
    if (m_brakelight_start && now >= m_brakelight_start + holdtime)
      {
      if (SetBrakelight(0))
        {
        ESP_LOGD(TAG, "brakelight off at speed=%.2f m/s, accel=%.2f m/s^2", speed, accel);
        m_brakelight_start = 0;
        StdMetrics.ms_v_env_regenbrake->SetValue(false);
        }
      else
        ESP_LOGW(TAG, "can't deactivate brakelight");
      }
    }
  }

/**
 * SetBrakelight: hardware brake light control method
 * Override for custom control, e.g. CAN.
 */
bool OvmsVehicle::SetBrakelight(int on)
  {
#ifdef CONFIG_OVMS_COMP_MAX7317
  // port 2 = SN65 for esp32can
  if (m_brakelight_port == 1 || (m_brakelight_port >= 3 && m_brakelight_port <= 9))
    {
    MyPeripherals->m_max7317->Output(m_brakelight_port, on);
    return true;
    }
  else
    {
    ESP_LOGE(TAG, "SetBrakelight: invalid port configuration (valid: 1, 3..9)");
    return false;
    }
#else // CONFIG_OVMS_COMP_MAX7317
  ESP_LOGE(TAG, "SetBrakelight: OVMS_COMP_MAX7317 missing");
  return false;
#endif // CONFIG_OVMS_COMP_MAX7317
  }

/**
 * CalculateRangeSpeed: derive momentary charge gain/loss speed (range charged/discharged per hour)
 */
void OvmsVehicle::CalculateRangeSpeed()
  {
  float
    bat_current = StdMetrics.ms_v_bat_current->AsFloat(),
    bat_capacity = StdMetrics.ms_v_bat_cac->AsFloat(),
    range_full = StdMetrics.ms_v_bat_range_full->AsFloat();

  if (bat_capacity > 0 && range_full > 0)
    {
    *StdMetrics.ms_v_bat_range_speed = TRUNCPREC(-bat_current / bat_capacity * range_full, 1);
    }
  }

void OvmsVehicle::NotifyChargeState()
  {
  std::string m = StandardMetrics.ms_v_charge_state->AsString();
  if (m == "done")
    NotifyChargeDone();
  else if (m == "stopped" || m == "timerwait")
    NotifyChargeStopped();
  else if (m == "charging")
    NotifyChargeStart();
  else if (m == "topoff")
    NotifyChargeTopOff();
  else if (m == "heating")
    NotifyHeatingStart();

  if (m != "")
    NotifyGridLog();

  NotifiedVehicleChargeState(m.c_str());
  }

void OvmsVehicle::NotifyGenState()
  {
  std::string m = StandardMetrics.ms_v_gen_state->AsString();
  // Generator states TBD

  if (m != "")
    NotifyGridLog();

  NotifiedVehicleGenState(m);
  }

void OvmsVehicle::NotifyGridLog()
  {
  // Send grid (charge/generator) session log
  //  History type "*-LOG-Grid"
  //  Notification type "data", subtype "log.grid"

  int storetime_days = MyConfig.GetParamValueInt("notify", "log.grid.storetime", 0);
  if (storetime_days <= 0)
    return;

  std::ostringstream buf;
  buf
    << "*-LOG-Grid,1," << storetime_days * 86400        // V1, increment on additions

    << std::noboolalpha
    << "," << (StdMetrics.ms_v_pos_gpslock->AsBool() ? 1 : 0)
    << std::fixed
    << std::setprecision(6)
    << "," << StdMetrics.ms_v_pos_latitude->AsFloat()
    << "," << StdMetrics.ms_v_pos_longitude->AsFloat()
    << std::setprecision(1)
    << "," << StdMetrics.ms_v_pos_altitude->AsFloat()
    << "," << mp_encode(StdMetrics.ms_v_pos_location->AsString())

    << "," << mp_encode(StdMetrics.ms_v_charge_type->AsString())
    << "," << mp_encode(StdMetrics.ms_v_charge_state->AsString())
    << "," << mp_encode(StdMetrics.ms_v_charge_substate->AsString())
    << "," << mp_encode(StdMetrics.ms_v_charge_mode->AsString())
    << "," << StdMetrics.ms_v_charge_climit->AsFloat()
    << "," << StdMetrics.ms_v_charge_limit_range->AsFloat()
    << "," << StdMetrics.ms_v_charge_limit_soc->AsFloat()

    << "," << mp_encode(StdMetrics.ms_v_gen_type->AsString())
    << "," << mp_encode(StdMetrics.ms_v_gen_state->AsString())
    << "," << mp_encode(StdMetrics.ms_v_gen_substate->AsString())
    << "," << mp_encode(StdMetrics.ms_v_gen_mode->AsString())
    << "," << StdMetrics.ms_v_gen_climit->AsFloat()
    << "," << StdMetrics.ms_v_gen_limit_range->AsFloat()
    << "," << StdMetrics.ms_v_gen_limit_soc->AsFloat()

    << std::setprecision(3)

    << "," << m_last_chargetime
    << "," << StdMetrics.ms_v_charge_kwh->AsFloat()
    << "," << StdMetrics.ms_v_charge_kwh_grid->AsFloat()
    << "," << StdMetrics.ms_v_charge_kwh_grid_total->AsFloat()

    << "," << m_last_gentime
    << "," << StdMetrics.ms_v_gen_kwh->AsFloat()
    << "," << StdMetrics.ms_v_gen_kwh_grid->AsFloat()
    << "," << StdMetrics.ms_v_gen_kwh_grid_total->AsFloat()

    << std::setprecision(1)

    << "," << StdMetrics.ms_v_bat_soc->AsFloat()
    << "," << StdMetrics.ms_v_bat_range_est->AsFloat()
    << "," << StdMetrics.ms_v_bat_range_ideal->AsFloat()
    << "," << StdMetrics.ms_v_bat_range_full->AsFloat()

    << "," << StdMetrics.ms_v_bat_voltage->AsFloat()
    << "," << StdMetrics.ms_v_bat_temp->AsFloat()

    << "," << StdMetrics.ms_v_charge_temp->AsFloat()
    << "," << StdMetrics.ms_v_charge_12v_temp->AsFloat()
    << "," << StdMetrics.ms_v_env_temp->AsFloat()
    << "," << StdMetrics.ms_v_env_cabintemp->AsFloat()

    << std::setprecision(3)

    << "," << StdMetrics.ms_v_bat_soh->AsFloat()
    << "," << mp_encode(StdMetrics.ms_v_bat_health->AsString())
    << "," << StdMetrics.ms_v_bat_cac->AsFloat()

    << "," << StdMetrics.ms_v_bat_energy_used_total->AsFloat()
    << "," << StdMetrics.ms_v_bat_energy_recd_total->AsFloat()
    << "," << StdMetrics.ms_v_bat_coulomb_used_total->AsFloat()
    << "," << StdMetrics.ms_v_bat_coulomb_recd_total->AsFloat()
    ;

  MyNotify.NotifyString("data", "log.grid", buf.str().c_str());
  }

void OvmsVehicle::NotifyVehicleOn()
  {
  NotifyTripLog();
  NotifiedVehicleOn();
  }

void OvmsVehicle::NotifyVehicleOff()
  {
  float trip = StdMetrics.ms_v_pos_trip->AsFloat();
  if (trip >= MyConfig.GetParamValueFloat("notify", "log.trip.minlength", 0.2))
    NotifyTripLog();
  if (trip >= MyConfig.GetParamValueFloat("notify", "report.trip.minlength", 0.2))
    NotifyTripReport();
  NotifiedVehicleOff();
  }

void OvmsVehicle::NotifyTripLog()
  {
  // Send trip log
  //  History type "*-LOG-Trip"
  //  Notification type "data", subtype "log.trip"

  int storetime_days = MyConfig.GetParamValueInt("notify", "log.trip.storetime", 0);
  if (storetime_days <= 0)
    return;

  // Get min/max TPMS values:
  const auto t_temp = StdMetrics.ms_v_tpms_temp->AsVector();
  const auto t_prss = StdMetrics.ms_v_tpms_pressure->AsVector();
  const auto t_hlth = StdMetrics.ms_v_tpms_health->AsVector();
  const auto t_temp_minmax = std::minmax_element(t_temp.begin(), t_temp.end());
  const auto t_prss_minmax = std::minmax_element(t_prss.begin(), t_prss.end());
  const auto t_hlth_minmax = std::minmax_element(t_hlth.begin(), t_hlth.end());

  std::ostringstream buf;
  buf
    << "*-LOG-Trip,1," << storetime_days * 86400        // V1, increment on additions

    << std::noboolalpha
    << "," << (StdMetrics.ms_v_pos_gpslock->AsBool() ? 1 : 0)
    << std::fixed
    << std::setprecision(8)
    << "," << StdMetrics.ms_v_pos_latitude->AsFloat()
    << "," << StdMetrics.ms_v_pos_longitude->AsFloat()
    << std::setprecision(1)
    << "," << StdMetrics.ms_v_pos_altitude->AsFloat()
    << "," << mp_encode(StdMetrics.ms_v_pos_location->AsString())

    << "," << StdMetrics.ms_v_pos_odometer->AsFloat()

    << "," << StdMetrics.ms_v_pos_trip->AsFloat()
    << "," << m_last_drivetime
    << "," << StdMetrics.ms_v_env_drivemode->AsInt()

    << "," << StdMetrics.ms_v_bat_soc->AsFloat()
    << "," << StdMetrics.ms_v_bat_range_est->AsFloat()
    << "," << StdMetrics.ms_v_bat_range_ideal->AsFloat()
    << "," << StdMetrics.ms_v_bat_range_full->AsFloat()

    << std::setprecision(3)

    << "," << StdMetrics.ms_v_bat_energy_used->AsFloat()
    << "," << StdMetrics.ms_v_bat_energy_recd->AsFloat()
    << "," << StdMetrics.ms_v_bat_coulomb_used->AsFloat()
    << "," << StdMetrics.ms_v_bat_coulomb_recd->AsFloat()

    << "," << StdMetrics.ms_v_bat_soh->AsFloat()
    << "," << mp_encode(StdMetrics.ms_v_bat_health->AsString())
    << "," << StdMetrics.ms_v_bat_cac->AsFloat()

    << "," << StdMetrics.ms_v_bat_energy_used_total->AsFloat()
    << "," << StdMetrics.ms_v_bat_energy_recd_total->AsFloat()
    << "," << StdMetrics.ms_v_bat_coulomb_used_total->AsFloat()
    << "," << StdMetrics.ms_v_bat_coulomb_recd_total->AsFloat()

    << std::setprecision(1)

    << "," << StdMetrics.ms_v_env_temp->AsFloat()
    << "," << StdMetrics.ms_v_env_cabintemp->AsFloat()
    << "," << StdMetrics.ms_v_bat_temp->AsFloat()
    << "," << StdMetrics.ms_v_inv_temp->AsFloat()
    << "," << StdMetrics.ms_v_mot_temp->AsFloat()
    << "," << StdMetrics.ms_v_charge_12v_temp->AsFloat()
    ;

  if (t_temp.empty())
    buf << ",,";
  else
    buf << "," << *std::get<0>(t_temp_minmax) << "," << *std::get<1>(t_temp_minmax);
  if (t_prss.empty())
    buf << ",,";
  else
    buf << "," << *std::get<0>(t_prss_minmax) << "," << *std::get<1>(t_prss_minmax);
  if (t_hlth.empty())
    buf << ",,";
  else
    buf << "," << *std::get<0>(t_hlth_minmax) << "," << *std::get<1>(t_hlth_minmax);

  MyNotify.NotifyString("data", "log.trip", buf.str().c_str());
  }

void OvmsVehicle::NotifyTripReport()
  {
  // Send trip report notification
  //  Notification type "info", subtype "drive.trip.report"
  bool send_report = MyConfig.GetParamValueBool("notify", "report.trip.enable", false);
  if (send_report)
    {
    StringWriter buf(200);
    CommandStatTrip(COMMAND_RESULT_NORMAL, &buf);
    MyNotify.NotifyString("info", "drive.trip.report", buf.c_str());
    }
  }

OvmsVehicle::vehicle_mode_t OvmsVehicle::VehicleModeKey(const std::string code)
  {
  vehicle_mode_t key;
  if      (code == "standard")      key = Standard;
  else if (code == "storage")       key = Storage;
  else if (code == "range")         key = Range;
  else if (code == "performance")   key = Performance;
  else key = Standard;
  return key;
  }


/**
 * SetFeature: V2 compatibility config wrapper
 *  Note: V2 only supported integer values, V3 values may be text
 */
bool OvmsVehicle::SetFeature(int key, const char *value)
  {
  switch (key)
    {
    case 8:
      MyConfig.SetParamValue("vehicle", "stream", value);
      return true;
    case 9:
      MyConfig.SetParamValue("vehicle", "minsoc", value);
      return true;
    case 14:
      MyConfig.SetParamValue("vehicle", "carbits", value);
      return true;
    case 15:
      MyConfig.SetParamValue("vehicle", "canwrite", value);
      return true;
    default:
      return false;
    }
  }

/**
 * GetFeature: V2 compatibility config wrapper
 *  Note: V2 only supported integer values, V3 values may be text
 */
const std::string OvmsVehicle::GetFeature(int key)
  {
  switch (key)
    {
    case 8:
      return MyConfig.GetParamValue("vehicle", "stream", "0");
    case 9:
      return MyConfig.GetParamValue("vehicle", "minsoc", "0");
    case 14:
      return MyConfig.GetParamValue("vehicle", "carbits", "0");
    case 15:
      return MyConfig.GetParamValue("vehicle", "canwrite", "0");
    default:
      return "0";
    }
  }

/**
 * ProcessMsgCommand: V2 compatibility protocol message command processing
 *  result: optional payload or message to return to the caller with the command response
 */
OvmsVehicle::vehicle_command_t OvmsVehicle::ProcessMsgCommand(std::string &result, int command, const char* args)
  {
  return NotImplemented;
  }


/**
 * PollerStateTicker: check for state changes (stub, override with vehicle implementation)
 *  This is called by VehicleTicker1() just before the next PollerSend().
 *  Implement your poller state transition logic in this method, so the changes
 *  will get applied immediately.
 */
void OvmsVehicle::PollerStateTicker(canbus* bus)
  {
  }

// Signal poller
void OvmsVehicle::PausePolling()
  {
#ifdef CONFIG_OVMS_COMP_POLLER
  MyPollers.PausePolling();
#endif
  }
void OvmsVehicle::ResumePolling()
  {
#ifdef CONFIG_OVMS_COMP_POLLER
  MyPollers.ResumePolling();
#endif
  }

#ifdef CONFIG_OVMS_COMP_POLLER
OvmsPoller::VehicleSignal *OvmsVehicle::GetPollerSignal()
  {
  if (!m_pollsignal)
    m_pollsignal = new OvmsVehicle::OvmsVehicleSignal(this);
  return m_pollsignal;
  }
void OvmsVehicle::PollSetPidList(canbus* bus, const OvmsPoller::poll_pid_t* plist)
  {
  m_poll_bus_default = bus;
  MyPollers.PollSetPidList(bus, plist, GetPollerSignal());
  }
#endif

/**
 * PollSetState: set the polling state
 *  Call this to change the polling state and restart the current polling list.
 *  This won't do anything if the state is already active. The state is changed without
 *  waiting for pending responses to finish (except PollSingleRequests).
 *
 *  @param state
 *    The polling state to activate (0 … VEHICLE_POLL_NSTATES)
 */
void OvmsVehicle::PollSetState(uint8_t state, canbus* bus)
  {
#ifdef CONFIG_OVMS_COMP_POLLER
  if (!bus)
    m_poll_state = state;
  MyPollers.PollSetState(state, bus);
#endif
  }

#ifdef CONFIG_OVMS_COMP_POLLER
int OvmsVehicle::PollSingleRequest(canbus* bus, uint32_t txid, uint32_t rxid,
                std::string request, std::string& response,
                int timeout_ms, uint8_t protocol)
  {

  if (!m_ready)
    return POLLSINGLE_TXFAILURE;
  auto poller = MyPollers.GetPoller(bus, true);
  if (!poller)
    return POLLSINGLE_TXFAILURE;
  return poller->PollSingleRequest(txid, rxid, request, response, timeout_ms, protocol);
  }

int OvmsVehicle::PollSingleRequest(canbus* bus, uint32_t txid, uint32_t rxid,
                uint8_t polltype, uint16_t pid, std::string& response,
                int timeout_ms, uint8_t protocol)
  {
  if (!m_ready)
    return POLLSINGLE_TXFAILURE;
  auto poller = MyPollers.GetPoller(bus, true);
  if (!poller)
    return POLLSINGLE_TXFAILURE;
  return poller->PollSingleRequest(txid, rxid, polltype, pid, response, timeout_ms, protocol);
  }

/** Set the 'tick' interval for the poller.
 * @param tick_time_ms The interval in ms between poll 'ticks'
 * @param secondary_ticks The number of ticks making up a primary tick (0/1 means no secondary ticks)
 * Only Primary ticks will allow starting the poll-queue again once it has reached the end.
 * Either secondary or primary ticks allow fetching of the next entry in the queue.
 */
void OvmsVehicle::PollSetTicker(uint16_t tick_time_ms, uint8_t secondary_ticks)
  {
  MyPollers.PollSetTicker(tick_time_ms, secondary_ticks);
  }

void OvmsVehicle::PollSetResponseSeparationTime(uint8_t septime)
  {
  MyPollers.PollSetResponseSeparationTime(septime);
  }
void OvmsVehicle::PollSetChannelKeepalive(uint16_t keepalive_seconds)
  {
  MyPollers.PollSetChannelKeepalive(keepalive_seconds);
  }
void OvmsVehicle::PollSetTimeBetweenSuccess(uint16_t time_between_ms)
  {
  MyPollers.PollSetTimeBetweenSuccess(time_between_ms);
  }

/**
 * IncomingPollReply: poll response handler (stub, override with vehicle implementation)
 *  This is called by PollerReceive() on each valid response frame for the current request.
 *  Be aware responses may consist of multiple frames, detectable e.g. by mlremain > 0.
 *  A typical pattern is to collect frames in a buffer until mlremain == 0.
 *
 *  @param job
 *    Status of the current Poll job
 *  @param data
 *    Payload
 *  @param length
 *    Payload size
 */
void OvmsVehicle::IncomingPollReply(const OvmsPoller::poll_job_t &job, uint8_t* data, uint8_t length)
  {
  }

/**
 * IncomingPollError: Calls Vehicle poll response error handler
 *  This is called by PollerReceive() on reception of an OBD/UDS Negative Response Code (NRC),
 *  except if the code is requestCorrectlyReceived-ResponsePending (0x78), which is handled
 *  by the poller. See ISO 14229 Annex A.1 for the list of NRC codes.
 *
 *  @param job
 *    Status of the current Poll job
 *  @param code
 *    NRC detail code
 */
void OvmsVehicle::IncomingPollError(const OvmsPoller::poll_job_t &job, uint16_t code)
  {
  }

/**
 * IncomingPollTxCallback: poller TX callback (stub, override with vehicle implementation)
 *  This is called by PollerTxCallback() on TX success/failure for a poller request.
 *  You can use this to detect CAN bus issues, e.g. if the car switches off the OBD port.
 *
 *  ATT: this is executed in the main CAN task context. Keep it simple.
 *    Complex processing here will affect overall CAN performance.
 *
 *  @param job
 *    Status of the current Poll job
 *  @param success
 *    Frame transmission success
 */
void OvmsVehicle::IncomingPollTxCallback(const OvmsPoller::poll_job_t &job, bool success)
  {
  }

#endif

#ifdef CONFIG_OVMS_COMP_POLLER
void OvmsVehicle::IncomingRxFrame(const CAN_frame_t &frame)
  {
  SendIncomingFrame(&frame);
  }
#else
void OvmsVehicle::OvmsVehicleTask(void *pvParameters)
  {
  OvmsVehicle *me = (OvmsVehicle*)pvParameters;
  me->VehicleTask();
  }

void OvmsVehicle::VehicleTask()
  {

  CAN_frame_t entry;
  while (!m_is_shutdown)
    {
    if (xQueueReceive(m_vqueue, &entry, (portTickType)portMAX_DELAY)!=pdTRUE)
      continue;
    if (entry.origin != nullptr )
      SendIncomingFrame(&entry);
    }
  auto vtask = Atomic_GetAndNull(m_vtask);
  if (vtask)
    vTaskDelete(vtask);
  vTaskSuspend(nullptr);
  }
#endif

void OvmsVehicle::SendIncomingFrame(const CAN_frame_t *frame)
  {
  if (!m_ready)
    return;

  auto bus = frame->origin;

  // Pass frame to standard handlers:
  CAN_frame_t tmp_frame = *frame;
  if (m_can1 == bus) IncomingFrameCan1(&tmp_frame);
  else if (m_can2 == bus) IncomingFrameCan2(&tmp_frame);
  else if (m_can3 == bus) IncomingFrameCan3(&tmp_frame);
  else if (m_can4 == bus) IncomingFrameCan4(&tmp_frame);
  }

#ifdef CONFIG_OVMS_COMP_POLLER
void OvmsVehicle::PollRequest(canbus* bus, const std::string &name, const std::shared_ptr<OvmsPoller::PollSeriesEntry> &series)
  {
  auto poller = MyPollers.GetPoller(bus, true);
  poller->PollRequest(name, series);
  }

void OvmsVehicle::RemovePollRequest(canbus* bus, const std::string &name)
  {
  auto poller = MyPollers.GetPoller(bus, false);
  if (poller)
    poller->RemovePollRequest(name);
  }
#endif

#ifdef CONFIG_OVMS_COMP_POLLER
/** Does the specified bus have a non-empty PollList ?
  * @param bus Canbus to check or null for any bus
  */
bool OvmsVehicle::HasPollList(canbus* bus)
  {
  return MyPollers.HasPollList(bus);
  }
#endif

#ifdef CONFIG_OVMS_COMP_WEBSERVER
/**
 * GetDashboardConfig: template / default configuration
 *  (override with vehicle specific configuration)
 *  see https://api.highcharts.com/highcharts/yAxis for details on options
 */
void OvmsVehicle::GetDashboardConfig(DashboardConfig& cfg)
  {
  // Speed:
  dash_gauge_t speed_dash(NULL,Kph);
  speed_dash.SetMinMax(0, 200, 5);
  speed_dash.AddBand("green", 0, 120);
  speed_dash.AddBand("yellow", 120, 160);
  speed_dash.AddBand("red", 160, 200);

  // Voltage:
  dash_gauge_t voltage_dash(NULL,Volts);
  voltage_dash.SetMinMax(310, 410);
  voltage_dash.AddBand("red", 310, 325);
  voltage_dash.AddBand("yellow", 325, 340);
  voltage_dash.AddBand("green", 340, 410);

  // SOC:
  dash_gauge_t soc_dash("SOC ",Percentage);
  soc_dash.SetMinMax(0, 100);
  soc_dash.AddBand("red", 0, 12.5);
  soc_dash.AddBand("yellow", 12.5, 25);
  soc_dash.AddBand("green", 25, 100);

  // Efficiency:
  dash_gauge_t eff_dash(NULL,WattHoursPK);
  eff_dash.SetMinMax(0, 400);
  eff_dash.AddBand("green", 0, 200);
  eff_dash.AddBand("yellow", 200, 300);
  eff_dash.AddBand("red", 300, 400);

  // Power:
  dash_gauge_t power_dash(NULL,kW);
  power_dash.SetMinMax(-50, 200);
  power_dash.AddBand("violet", -50, 0);
  power_dash.AddBand("green", 0, 100);
  power_dash.AddBand("yellow", 100, 150);
  power_dash.AddBand("red", 150, 200);

  // Charger temperature:
  dash_gauge_t charget_dash("CHG ",Celcius);
  charget_dash.SetMinMax(20, 80);
  charget_dash.SetTick(20);
  charget_dash.AddBand("normal", 20, 65);
  charget_dash.AddBand("red", 65, 80);

  // Battery temperature:
  dash_gauge_t batteryt_dash("BAT ",Celcius);
  batteryt_dash.SetMinMax(-15, 65);
  batteryt_dash.SetTick(25);
  batteryt_dash.AddBand("red", -15, 0);
  batteryt_dash.AddBand("normal", 0, 50);
  batteryt_dash.AddBand("red", 50, 65);

  // Inverter temperature:
  dash_gauge_t invertert_dash("PEM ",Celcius);
  invertert_dash.SetMinMax(20, 80);
  invertert_dash.SetTick(20);
  invertert_dash.AddBand("normal", 20, 70);
  invertert_dash.AddBand("red", 70, 80);

  // Motor temperature:
  dash_gauge_t motort_dash("MOT ",Celcius);
  motort_dash.SetMinMax(50, 125);
  motort_dash.SetTick(25);
  motort_dash.AddBand("normal", 50, 110);
  motort_dash.AddBand("red", 110, 125);

  std::ostringstream str;
  str << "yAxis: ["
      << speed_dash << "," // Speed
      << voltage_dash << "," // Voltage
      << soc_dash << "," // SOC
      << eff_dash << "," // Efficiency
      << power_dash << "," // Power
      << charget_dash << "," // Charger temperature
      << batteryt_dash << "," // Battery temperature
      << invertert_dash << "," // Inverter temperature
      << motort_dash // Motor temperature
      << "]";
  cfg.gaugeset1 = str.str();
  }
#endif // #ifdef CONFIG_OVMS_COMP_WEBSERVER<|MERGE_RESOLUTION|>--- conflicted
+++ resolved
@@ -30,11 +30,8 @@
 
 #include "ovms_log.h"
 static const char *TAG = "vehicle";
-<<<<<<< HEAD
+static const char *BASE_VEHICLE = "ME6";
 // static const char *TAGRX = "vehicle-rx";
-=======
-static const char *BASE_VEHICLE = "ME6";
->>>>>>> 09a0c757
 
 #include <stdio.h>
 #include <algorithm>
@@ -212,18 +209,9 @@
 
 void OvmsVehicleFactory::SetVehicle(const char* type)
   {
-<<<<<<< HEAD
-
   DoClearVehicle(false, true, true);
   m_currentvehicle = NewVehicle(type);
-=======
-  OvmsVehicleFactory::map_vehicle_t::iterator check = m_vmap.find(type);
-  if (check == m_vmap.end())
-  {
-    ESP_LOGW(TAG, "Tried to set NULL vehicle");
-    return SetVehicle(BASE_VEHICLE);
-  }
->>>>>>> 09a0c757
+
   if (m_currentvehicle)
     {
     std::string new_type(type);
@@ -245,7 +233,9 @@
   // REPLACE DEFAULT
   std::string type = MyConfig.GetParamValue("auto", "vehicle.type", BASE_VEHICLE);
   if (!type.empty())
-    SetVehicle(type.c_str());
+    
+    
+    (type.c_str());
   }
 
 OvmsVehicle* OvmsVehicleFactory::ActiveVehicle()
@@ -653,14 +643,9 @@
     return;
 
   m_ticker++;
-<<<<<<< HEAD
-
-=======
-  
-  // todo: revisar si bajar
-  PollerStateTicker();
-  PollerSend(poller_source_t::Primary);
->>>>>>> 09a0c757
+  // todo: revisar si bajar REVISAR
+//   PollerStateTicker();
+//   PollerSend(poller_source_t::Primary);
 
   Ticker1(m_ticker);
   if ((m_ticker % 10) == 0)
