/*
;    Project:       Open Vehicle Monitor System
;    Date:          14th March 2017
;
;    Changes:
;    1.0  Initial release
;
;    (C) 2011       Michael Stegen / Stegen Electronics
;    (C) 2011-2017  Mark Webb-Johnson
;    (C) 2011        Sonny Chen @ EPRO/DX
;
; Permission is hereby granted, free of charge, to any person obtaining a copy
; of this software and associated documentation files (the "Software"), to deal
; in the Software without restriction, including without limitation the rights
; to use, copy, modify, merge, publish, distribute, sublicense, and/or sell
; copies of the Software, and to permit persons to whom the Software is
; furnished to do so, subject to the following conditions:
;
; The above copyright notice and this permission notice shall be included in
; all copies or substantial portions of the Software.
;
; THE SOFTWARE IS PROVIDED "AS IS", WITHOUT WARRANTY OF ANY KIND, EXPRESS OR
; IMPLIED, INCLUDING BUT NOT LIMITED TO THE WARRANTIES OF MERCHANTABILITY,
; FITNESS FOR A PARTICULAR PURPOSE AND NONINFRINGEMENT. IN NO EVENT SHALL THE
; AUTHORS OR COPYRIGHT HOLDERS BE LIABLE FOR ANY CLAIM, DAMAGES OR OTHER
; LIABILITY, WHETHER IN AN ACTION OF CONTRACT, TORT OR OTHERWISE, ARISING FROM,
; OUT OF OR IN CONNECTION WITH THE SOFTWARE OR THE USE OR OTHER DEALINGS IN
; THE SOFTWARE.
*/

#include "ovms_log.h"
static const char *TAG = "vehicle";

#include <stdio.h>
#include <algorithm>
#include <ovms_command.h>
#include <ovms_script.h>
#include <ovms_metrics.h>
#include <ovms_notify.h>
#include <metrics_standard.h>
#ifdef CONFIG_OVMS_COMP_WEBSERVER
#include <ovms_webserver.h>
#endif // #ifdef CONFIG_OVMS_COMP_WEBSERVER
#include <ovms_peripherals.h>
#include <string_writer.h>
#include "vehicle.h"

#undef SQR
#define SQR(n) ((n)*(n))
#undef ABS
#define ABS(n) (((n) < 0) ? -(n) : (n))
#undef LIMIT_MIN
#define LIMIT_MIN(n,lim) ((n) < (lim) ? (lim) : (n))
#undef LIMIT_MAX
#define LIMIT_MAX(n,lim) ((n) > (lim) ? (lim) : (n))

#undef TRUNCPREC
#define TRUNCPREC(fval,prec) (trunc((fval) * pow(10,(prec))) / pow(10,(prec)))
#undef ROUNDPREC
#define ROUNDPREC(fval,prec) (round((fval) * pow(10,(prec))) / pow(10,(prec)))
#undef CEILPREC
#define CEILPREC(fval,prec)  (ceil((fval)  * pow(10,(prec))) / pow(10,(prec)))


OvmsVehicleFactory MyVehicleFactory __attribute__ ((init_priority (2000)));

void vehicle_module(int verbosity, OvmsWriter* writer, OvmsCommand* cmd, int argc, const char* const* argv)
  {
  if (argc == 0)
    {
    MyVehicleFactory.ClearVehicle();
    }
  else
    {
    MyVehicleFactory.SetVehicle(argv[0]);
    }
  }

void vehicle_list(int verbosity, OvmsWriter* writer, OvmsCommand* cmd, int argc, const char* const* argv)
  {
  writer->puts("Type Name");
  for (OvmsVehicleFactory::map_vehicle_t::iterator k=MyVehicleFactory.m_vmap.begin(); k!=MyVehicleFactory.m_vmap.end(); ++k)
    {
    writer->printf("%-4.4s %s\n",k->first,k->second.name);
    }
  }

void vehicle_status(int verbosity, OvmsWriter* writer, OvmsCommand* cmd, int argc, const char* const* argv)
  {
  if (MyVehicleFactory.m_currentvehicle != NULL)
    {
    MyVehicleFactory.m_currentvehicle->Status(verbosity, writer);
    }
  else
    {
    writer->puts("No vehicle module selected");
    }
  }

void vehicle_wakeup(int verbosity, OvmsWriter* writer, OvmsCommand* cmd, int argc, const char* const* argv)
  {
  if (MyVehicleFactory.m_currentvehicle==NULL)
    {
    writer->puts("Error: No vehicle module selected");
    return;
    }

  switch(MyVehicleFactory.m_currentvehicle->CommandWakeup())
    {
    case OvmsVehicle::Success:
      writer->puts("Vehicle has been woken");
      break;
    case OvmsVehicle::Fail:
      writer->puts("Error: vehicle could not be woken");
      break;
    default:
      writer->puts("Error: Vehicle wake functionality not available");
      break;
    }
  }

void vehicle_homelink(int verbosity, OvmsWriter* writer, OvmsCommand* cmd, int argc, const char* const* argv)
  {
  int homelink = atoi(argv[0]);
  if ((homelink<1)||(homelink>3))
    {
    writer->puts("Error: Homelink button should be in range 1..3");
    return;
    }

  int durationms = 1000;
  if (argc>1) durationms= atoi(argv[1]);
  if (durationms < 100)
    {
    writer->puts("Error: Minimum homelink timer duration 100ms");
    return;
    }

  if (MyVehicleFactory.m_currentvehicle==NULL)
    {
    writer->puts("Error: No vehicle module selected");
    return;
    }

  switch(MyVehicleFactory.m_currentvehicle->CommandHomelink(homelink-1, durationms))
    {
    case OvmsVehicle::Success:
      writer->printf("Homelink #%d activated\n",homelink);
      break;
    case OvmsVehicle::Fail:
      writer->printf("Error: Could not activate homelink #%d\n",homelink);
      break;
    default:
      writer->puts("Error: Homelink functionality not available");
      break;
    }
  }

void vehicle_climatecontrol(int verbosity, OvmsWriter* writer, OvmsCommand* cmd, int argc, const char* const* argv)
  {
  if (MyVehicleFactory.m_currentvehicle==NULL)
    {
    writer->puts("Error: No vehicle module selected");
    return;
    }

  bool on;
  if (strcmp("on", argv[0]) == 0)
    {
    on = true;
    }
  else if (strcmp("off", argv[0]) == 0)
    {
    on = false;
    }
  else
    {
    writer->puts("Error: argument must be 'on' or 'off'");
    return;
    }

  switch(MyVehicleFactory.m_currentvehicle->CommandClimateControl(on))
    {
    case OvmsVehicle::Success:
      writer->puts("Climate Control ");
      writer->puts(on ? "on" : "off");
      break;
    case OvmsVehicle::Fail:
      writer->puts("Error: Climate Control failed");
      break;
    default:
      writer->puts("Error: Climate Control functionality not available");
      break;
    }
  }

void vehicle_lock(int verbosity, OvmsWriter* writer, OvmsCommand* cmd, int argc, const char* const* argv)
  {
  if (MyVehicleFactory.m_currentvehicle==NULL)
    {
    writer->puts("Error: No vehicle module selected");
    return;
    }

  switch(MyVehicleFactory.m_currentvehicle->CommandLock(argv[0]))
    {
    case OvmsVehicle::Success:
      writer->puts("Vehicle locked");
      break;
    case OvmsVehicle::Fail:
      writer->puts("Error: vehicle could not be locked");
      break;
    default:
      writer->puts("Error: Vehicle lock functionality not available");
      break;
    }
  }

void vehicle_unlock(int verbosity, OvmsWriter* writer, OvmsCommand* cmd, int argc, const char* const* argv)
  {
  if (MyVehicleFactory.m_currentvehicle==NULL)
    {
    writer->puts("Error: No vehicle module selected");
    return;
    }

  switch(MyVehicleFactory.m_currentvehicle->CommandUnlock(argv[0]))
    {
    case OvmsVehicle::Success:
      writer->puts("Vehicle unlocked");
      break;
    case OvmsVehicle::Fail:
      writer->puts("Error: vehicle could not be unlocked");
      break;
    default:
      writer->puts("Error: Vehicle unlock functionality not available");
      break;
    }
  }

void vehicle_valet(int verbosity, OvmsWriter* writer, OvmsCommand* cmd, int argc, const char* const* argv)
  {
  if (MyVehicleFactory.m_currentvehicle==NULL)
    {
    writer->puts("Error: No vehicle module selected");
    return;
    }

  switch(MyVehicleFactory.m_currentvehicle->CommandActivateValet(argv[0]))
    {
    case OvmsVehicle::Success:
      writer->puts("Vehicle valet mode activated");
      break;
    case OvmsVehicle::Fail:
      writer->puts("Error: vehicle could not activate valet mode");
      break;
    default:
      writer->puts("Error: Vehicle valet functionality not available");
      break;
    }
  }

void vehicle_unvalet(int verbosity, OvmsWriter* writer, OvmsCommand* cmd, int argc, const char* const* argv)
  {
  if (MyVehicleFactory.m_currentvehicle==NULL)
    {
    writer->puts("Error: No vehicle module selected");
    return;
    }

  switch(MyVehicleFactory.m_currentvehicle->CommandDeactivateValet(argv[0]))
    {
    case OvmsVehicle::Success:
      writer->puts("Vehicle valet mode deactivated");
      break;
    case OvmsVehicle::Fail:
      writer->puts("Error: vehicle could not deactivate valet mode");
      break;
    default:
      writer->puts("Error: Vehicle valet functionality not available");
      break;
    }
  }

void vehicle_charge_mode(int verbosity, OvmsWriter* writer, OvmsCommand* cmd, int argc, const char* const* argv)
  {
  if (MyVehicleFactory.m_currentvehicle==NULL)
    {
    writer->puts("Error: No vehicle module selected");
    return;
    }

  const char* smode = cmd->GetName();
  OvmsVehicle::vehicle_mode_t mode = OvmsVehicle::Standard;
  if (strcmp(smode,"storage")==0)
    mode = OvmsVehicle::Storage;
  else if (strcmp(smode,"range")==0)
    mode = OvmsVehicle::Range;
  else if (strcmp(smode,"performance")==0)
    mode = OvmsVehicle::Performance;
  else if (strcmp(smode,"standard")==0)
    mode = OvmsVehicle::Standard;
  else
    {
    writer->printf("Error: Unrecognised charge mode (%s) not standard/storage/range/performance\n",smode);
    return;
    }

  switch(MyVehicleFactory.m_currentvehicle->CommandSetChargeMode(mode))
    {
    case OvmsVehicle::Success:
      writer->printf("Charge mode '%s' set\n",smode);
      break;
    case OvmsVehicle::Fail:
      writer->puts("Error: Could not set charge mode");
      break;
    default:
      writer->puts("Error: Charge mode functionality not available");
      break;
    }
  }

void vehicle_charge_current(int verbosity, OvmsWriter* writer, OvmsCommand* cmd, int argc, const char* const* argv)
  {
  int limit = atoi(argv[0]);

  if (MyVehicleFactory.m_currentvehicle==NULL)
    {
    writer->puts("Error: No vehicle module selected");
    return;
    }

  switch(MyVehicleFactory.m_currentvehicle->CommandSetChargeCurrent((uint16_t) limit))
    {
    case OvmsVehicle::Success:
      writer->printf("Charge current limit set to %dA\n",limit);
      break;
    case OvmsVehicle::Fail:
      writer->printf("Error: Could not set charge current limit to %dA\n",limit);
      break;
    default:
      writer->puts("Error: Charge current limit functionality not available");
      break;
    }
  }

void vehicle_charge_start(int verbosity, OvmsWriter* writer, OvmsCommand* cmd, int argc, const char* const* argv)
  {
  if (MyVehicleFactory.m_currentvehicle==NULL)
    {
    writer->puts("Error: No vehicle module selected");
    return;
    }

  switch(MyVehicleFactory.m_currentvehicle->CommandStartCharge())
    {
    case OvmsVehicle::Success:
      writer->puts("Charge has been started");
      break;
    case OvmsVehicle::Fail:
      writer->puts("Error: Could not start charge");
      break;
    default:
      writer->puts("Error: Charge start functionality not available");
      break;
    }
  }

void vehicle_charge_stop(int verbosity, OvmsWriter* writer, OvmsCommand* cmd, int argc, const char* const* argv)
  {
  if (MyVehicleFactory.m_currentvehicle==NULL)
    {
    writer->puts("Error: No vehicle module selected");
    return;
    }

  switch(MyVehicleFactory.m_currentvehicle->CommandStopCharge())
    {
    case OvmsVehicle::Success:
      writer->puts("Charge has been stopped");
      break;
    case OvmsVehicle::Fail:
      writer->puts("Error: Could not stop charge");
      break;
    default:
      writer->puts("Error: Charge stop functionality not available");
      break;
    }
  }

void vehicle_charge_cooldown(int verbosity, OvmsWriter* writer, OvmsCommand* cmd, int argc, const char* const* argv)
  {
  if (MyVehicleFactory.m_currentvehicle==NULL)
    {
    writer->puts("Error: No vehicle module selected");
    return;
    }

  switch(MyVehicleFactory.m_currentvehicle->CommandCooldown(true))
    {
    case OvmsVehicle::Success:
      writer->puts("Cooldown has been started");
      break;
    case OvmsVehicle::Fail:
      writer->puts("Error: Could not start cooldown");
      break;
    default:
      writer->puts("Error: Cooldown functionality not available");
      break;
    }
  }

void vehicle_stat(int verbosity, OvmsWriter* writer, OvmsCommand* cmd, int argc, const char* const* argv)
  {
  if (MyVehicleFactory.m_currentvehicle==NULL)
    {
    writer->puts("Error: No vehicle module selected");
    return;
    }

  if (MyVehicleFactory.m_currentvehicle->CommandStat(verbosity, writer) == OvmsVehicle::NotImplemented)
    {
    writer->puts("Error: Functionality not available");
    }
  }

void bms_status(int verbosity, OvmsWriter* writer, OvmsCommand* cmd, int argc, const char* const* argv)
  {
  if (MyVehicleFactory.m_currentvehicle != NULL)
    {
    MyVehicleFactory.m_currentvehicle->BmsStatus(verbosity, writer);
    }
  else
    {
    writer->puts("No vehicle module selected");
    }
  }

void bms_reset(int verbosity, OvmsWriter* writer, OvmsCommand* cmd, int argc, const char* const* argv)
  {
  if (MyVehicleFactory.m_currentvehicle != NULL)
    {
    MyVehicleFactory.m_currentvehicle->BmsResetCellStats();
    writer->puts("BMS cell statistics have been reset.");
    }
  else
    {
    writer->puts("No vehicle module selected");
    }
  }

void bms_alerts(int verbosity, OvmsWriter* writer, OvmsCommand* cmd, int argc, const char* const* argv)
  {
  if (MyVehicleFactory.m_currentvehicle != NULL)
    {
    MyVehicleFactory.m_currentvehicle->FormatBmsAlerts(verbosity, writer, true);
    }
  else
    {
    writer->puts("No vehicle module selected");
    }
  }

#ifdef CONFIG_OVMS_SC_JAVASCRIPT_DUKTAPE

static duk_ret_t DukOvmsVehicleType(duk_context *ctx)
  {
  if (MyVehicleFactory.m_currentvehicle != NULL)
    {
    duk_push_string(ctx, MyVehicleFactory.m_currentvehicletype.c_str());
    return 1;
    }
  else
    {
    return 0;
    }
  }

static duk_ret_t DukOvmsVehicleWakeup(duk_context *ctx)
  {
  if (MyVehicleFactory.m_currentvehicle==NULL)
    {
    duk_push_boolean(ctx, 0);
    }
  else
    {
    switch(MyVehicleFactory.m_currentvehicle->CommandWakeup())
      {
      case OvmsVehicle::Success:
        duk_push_boolean(ctx, 1);
        break;
      default:
        duk_push_boolean(ctx, 0);
        break;
      }
    }

  return 1;
  }

static duk_ret_t DukOvmsVehicleHomelink(duk_context *ctx)
  {
  if (MyVehicleFactory.m_currentvehicle==NULL)
    {
    duk_push_boolean(ctx, 0);
    }
  else
    {
    int homelink = duk_to_int(ctx,0);
    int durationms = duk_to_int(ctx,-1);
    if (durationms==0) durationms = 1000;

    if ((homelink<1)||(homelink>3))
      { duk_push_boolean(ctx, 0); }
    else if (durationms < 100)
      { duk_push_boolean(ctx, 0); }
    else
      {
      switch(MyVehicleFactory.m_currentvehicle->CommandHomelink(homelink-1, durationms))
        {
        case OvmsVehicle::Success:
          duk_push_boolean(ctx, 1);
          break;
        default:
          duk_push_boolean(ctx, 0);
          break;
        }
      }
    }

  return 1;
  }

static duk_ret_t DukOvmsVehicleClimateControl(duk_context *ctx)
  {
  if (MyVehicleFactory.m_currentvehicle==NULL)
    {
    duk_push_boolean(ctx, 0);
    }
  else
    {
    bool on = duk_to_boolean(ctx,0);
    switch(MyVehicleFactory.m_currentvehicle->CommandClimateControl(on))
      {
      case OvmsVehicle::Success:
        duk_push_boolean(ctx, 1);
        break;
      default:
        duk_push_boolean(ctx, 0);
        break;
      }
    }
  return 1;
  }

static duk_ret_t DukOvmsVehicleLock(duk_context *ctx)
  {
  if (MyVehicleFactory.m_currentvehicle==NULL)
    {
    duk_push_boolean(ctx, 0);
    }
  else
    {
    const char* pin = duk_safe_to_string(ctx, 0);
    switch(MyVehicleFactory.m_currentvehicle->CommandLock(pin))
      {
      case OvmsVehicle::Success:
        duk_push_boolean(ctx, 1);
        break;
      default:
        duk_push_boolean(ctx, 0);
        break;
      }
    }
  return 1;
  }

static duk_ret_t DukOvmsVehicleUnlock(duk_context *ctx)
  {
  if (MyVehicleFactory.m_currentvehicle==NULL)
    {
    duk_push_boolean(ctx, 0);
    }
  else
    {
    const char* pin = duk_safe_to_string(ctx, 0);
    switch(MyVehicleFactory.m_currentvehicle->CommandUnlock(pin))
      {
      case OvmsVehicle::Success:
        duk_push_boolean(ctx, 1);
        break;
      default:
        duk_push_boolean(ctx, 0);
        break;
      }
    }
  return 1;
  }

static duk_ret_t DukOvmsVehicleValet(duk_context *ctx)
  {
  if (MyVehicleFactory.m_currentvehicle==NULL)
    {
    duk_push_boolean(ctx, 0);
    }
  else
    {
    const char* pin = duk_safe_to_string(ctx, 0);
    switch(MyVehicleFactory.m_currentvehicle->CommandActivateValet(pin))
      {
      case OvmsVehicle::Success:
        duk_push_boolean(ctx, 1);
        break;
      default:
        duk_push_boolean(ctx, 0);
        break;
      }
    }
  return 1;
  }

static duk_ret_t DukOvmsVehicleUnvalet(duk_context *ctx)
  {
  if (MyVehicleFactory.m_currentvehicle==NULL)
    {
    duk_push_boolean(ctx, 0);
    }
  else
    {
    const char* pin = duk_safe_to_string(ctx, 0);
    switch(MyVehicleFactory.m_currentvehicle->CommandDeactivateValet(pin))
      {
      case OvmsVehicle::Success:
        duk_push_boolean(ctx, 1);
        break;
      default:
        duk_push_boolean(ctx, 0);
        break;
      }
    }
  return 1;
  }

static duk_ret_t DukOvmsVehicleSetChargeMode(duk_context *ctx)
  {
  if (MyVehicleFactory.m_currentvehicle==NULL)
    {
    duk_push_boolean(ctx, 0);
    }
  else
    {
    const char* mode = duk_safe_to_string(ctx, 0);
    OvmsVehicle::vehicle_mode_t tmode = (OvmsVehicle::vehicle_mode_t)chargemode_key(mode);
    switch(MyVehicleFactory.m_currentvehicle->CommandSetChargeMode(tmode))
      {
      case OvmsVehicle::Success:
        duk_push_boolean(ctx, 1);
        break;
      default:
        duk_push_boolean(ctx, 0);
        break;
      }
    }
  return 1;
  }

static duk_ret_t DukOvmsVehicleSetChargeCurrent(duk_context *ctx)
  {
  if (MyVehicleFactory.m_currentvehicle==NULL)
    {
    duk_push_boolean(ctx, 0);
    }
  else
    {
    int limit = duk_to_int(ctx,0);
    switch(MyVehicleFactory.m_currentvehicle->CommandSetChargeCurrent(limit))
      {
      case OvmsVehicle::Success:
        duk_push_boolean(ctx, 1);
        break;
      default:
        duk_push_boolean(ctx, 0);
        break;
      }
    }
  return 1;
  }

static duk_ret_t DukOvmsVehicleSetChargeTimer(duk_context *ctx)
  {
  if (MyVehicleFactory.m_currentvehicle==NULL)
    {
    duk_push_boolean(ctx, 0);
    }
  else
    {
    bool timeron = duk_to_boolean(ctx,0);
    int timerstart = duk_to_int(ctx,-1);
    switch(MyVehicleFactory.m_currentvehicle->CommandSetChargeTimer(timeron, timerstart))
      {
      case OvmsVehicle::Success:
        duk_push_boolean(ctx, 1);
        break;
      default:
        duk_push_boolean(ctx, 0);
        break;
      }
    }
  return 1;
  }

static duk_ret_t DukOvmsVehicleStopCharge(duk_context *ctx)
  {
  if (MyVehicleFactory.m_currentvehicle==NULL)
    {
    duk_push_boolean(ctx, 0);
    }
  else
    {
    switch(MyVehicleFactory.m_currentvehicle->CommandStopCharge())
      {
      case OvmsVehicle::Success:
        duk_push_boolean(ctx, 1);
        break;
      default:
        duk_push_boolean(ctx, 0);
        break;
      }
    }
  return 1;
  }

static duk_ret_t DukOvmsVehicleStartCharge(duk_context *ctx)
  {
  if (MyVehicleFactory.m_currentvehicle==NULL)
    {
    duk_push_boolean(ctx, 0);
    }
  else
    {
    switch(MyVehicleFactory.m_currentvehicle->CommandStartCharge())
      {
      case OvmsVehicle::Success:
        duk_push_boolean(ctx, 1);
        break;
      default:
        duk_push_boolean(ctx, 0);
        break;
      }
    }
  return 1;
  }

static duk_ret_t DukOvmsVehicleStartCooldown(duk_context *ctx)
  {
  if (MyVehicleFactory.m_currentvehicle==NULL)
    {
    duk_push_boolean(ctx, 0);
    }
  else
    {
    switch(MyVehicleFactory.m_currentvehicle->CommandCooldown(true))
      {
      case OvmsVehicle::Success:
        duk_push_boolean(ctx, 1);
        break;
      default:
        duk_push_boolean(ctx, 0);
        break;
      }
    }
  return 1;
  }

static duk_ret_t DukOvmsVehicleStopCooldown(duk_context *ctx)
  {
  if (MyVehicleFactory.m_currentvehicle==NULL)
    {
    duk_push_boolean(ctx, 0);
    }
  else
    {
    switch(MyVehicleFactory.m_currentvehicle->CommandCooldown(false))
      {
      case OvmsVehicle::Success:
        duk_push_boolean(ctx, 1);
        break;
      default:
        duk_push_boolean(ctx, 0);
        break;
      }
    }
  return 1;
  }

#endif // #ifdef CONFIG_OVMS_SC_JAVASCRIPT_DUKTAPE

OvmsVehicleFactory::OvmsVehicleFactory()
  {
  ESP_LOGI(TAG, "Initialising VEHICLE Factory (2000)");

  m_currentvehicle = NULL;
  m_currentvehicletype.clear();

  OvmsCommand* cmd_vehicle = MyCommandApp.RegisterCommand("vehicle","Vehicle framework");
  cmd_vehicle->RegisterCommand("module","Set (or clear) vehicle module",vehicle_module,"<type>",0,1);
  cmd_vehicle->RegisterCommand("list","Show list of available vehicle modules",vehicle_list);
  cmd_vehicle->RegisterCommand("status","Show vehicle module status",vehicle_status);

  MyCommandApp.RegisterCommand("wakeup","Wake up vehicle",vehicle_wakeup);
  MyCommandApp.RegisterCommand("homelink","Activate specified homelink button",vehicle_homelink,"<homelink><durationms>",1,2);
  MyCommandApp.RegisterCommand("climatecontrol","(De)Activate Climate Control",vehicle_climatecontrol,"<on|off>",1,1);
  MyCommandApp.RegisterCommand("lock","Lock vehicle",vehicle_lock,"<pin>",1,1);
  MyCommandApp.RegisterCommand("unlock","Unlock vehicle",vehicle_unlock,"<pin>",1,1);
  MyCommandApp.RegisterCommand("valet","Activate valet mode",vehicle_valet,"<pin>",1,1);
  MyCommandApp.RegisterCommand("unvalet","Deactivate valet mode",vehicle_unvalet,"<pin>",1,1);

  OvmsCommand* cmd_charge = MyCommandApp.RegisterCommand("charge","Charging framework");
  OvmsCommand* cmd_chargemode = cmd_charge->RegisterCommand("mode","Set vehicle charge mode");
  cmd_chargemode->RegisterCommand("standard","Set vehicle standard charge mode",vehicle_charge_mode);
  cmd_chargemode->RegisterCommand("storage","Set vehicle standard charge mode",vehicle_charge_mode);
  cmd_chargemode->RegisterCommand("range","Set vehicle standard charge mode",vehicle_charge_mode);
  cmd_chargemode->RegisterCommand("performance","Set vehicle standard charge mode",vehicle_charge_mode);
  cmd_charge->RegisterCommand("start","Start a vehicle charge",vehicle_charge_start);
  cmd_charge->RegisterCommand("stop","Stop a vehicle charge",vehicle_charge_stop);
  cmd_charge->RegisterCommand("current","Limit charge current",vehicle_charge_current,"<amps>",1,1);
  cmd_charge->RegisterCommand("cooldown","Start a vehicle cooldown",vehicle_charge_cooldown);

  MyCommandApp.RegisterCommand("stat","Show vehicle status",vehicle_stat);

  OvmsCommand* cmd_bms = MyCommandApp.RegisterCommand("bms","BMS framework");
  cmd_bms->RegisterCommand("status","Show BMS status",bms_status);
  cmd_bms->RegisterCommand("reset","Reset BMS statistics",bms_reset);
  cmd_bms->RegisterCommand("alerts","Show BMS alerts",bms_alerts);

#ifdef CONFIG_OVMS_SC_JAVASCRIPT_DUKTAPE
  DuktapeObjectRegistration* dto = new DuktapeObjectRegistration("OvmsVehicle");
  dto->RegisterDuktapeFunction(DukOvmsVehicleType, 0, "Type");
  dto->RegisterDuktapeFunction(DukOvmsVehicleWakeup, 0, "Wakeup");
  dto->RegisterDuktapeFunction(DukOvmsVehicleHomelink, 2, "Homelink");
  dto->RegisterDuktapeFunction(DukOvmsVehicleClimateControl, 1, "ClimateControl");
  dto->RegisterDuktapeFunction(DukOvmsVehicleLock, 1, "Lock");
  dto->RegisterDuktapeFunction(DukOvmsVehicleUnlock, 1, "Unlock");
  dto->RegisterDuktapeFunction(DukOvmsVehicleValet, 1, "Valet");
  dto->RegisterDuktapeFunction(DukOvmsVehicleUnvalet, 1, "Unvalet");
  dto->RegisterDuktapeFunction(DukOvmsVehicleSetChargeMode, 1, "SetChargeMode");
  dto->RegisterDuktapeFunction(DukOvmsVehicleSetChargeCurrent, 1, "SetChargeCurrent");
  dto->RegisterDuktapeFunction(DukOvmsVehicleSetChargeTimer, 2, "SetChargeTimer");
  dto->RegisterDuktapeFunction(DukOvmsVehicleStopCharge, 0, "StopCharge");
  dto->RegisterDuktapeFunction(DukOvmsVehicleStartCharge, 0, "StartCharge");
  dto->RegisterDuktapeFunction(DukOvmsVehicleStartCooldown, 0, "StartCooldown");
  dto->RegisterDuktapeFunction(DukOvmsVehicleStopCooldown, 0, "StopCooldown");
  MyDuktape.RegisterDuktapeObject(dto);
#endif // #ifdef CONFIG_OVMS_SC_JAVASCRIPT_DUKTAPE
  }

OvmsVehicleFactory::~OvmsVehicleFactory()
  {
  if (m_currentvehicle)
    {
    m_currentvehicle->m_ready = false;
    delete m_currentvehicle;
    m_currentvehicle = NULL;
    m_currentvehicletype.clear();
    }
  }

OvmsVehicle* OvmsVehicleFactory::NewVehicle(const char* VehicleType)
  {
  OvmsVehicleFactory::map_vehicle_t::iterator iter = m_vmap.find(VehicleType);
  if (iter != m_vmap.end())
    {
    return iter->second.construct();
    }
  return NULL;
  }

void OvmsVehicleFactory::ClearVehicle()
  {
  if (m_currentvehicle)
    {
    m_currentvehicle->m_ready = false;
    delete m_currentvehicle;
    m_currentvehicle = NULL;
    m_currentvehicletype.clear();
    StandardMetrics.ms_v_type->SetValue("");
    MyEvents.SignalEvent("vehicle.type.cleared", NULL);
    }
  }

void OvmsVehicleFactory::SetVehicle(const char* type)
  {
  if (m_currentvehicle)
    {
    m_currentvehicle->m_ready = false;
    delete m_currentvehicle;
    m_currentvehicle = NULL;
    m_currentvehicletype.clear();
    MyEvents.SignalEvent("vehicle.type.cleared", NULL);
    }
  m_currentvehicle = NewVehicle(type);
  if (m_currentvehicle)
    {
    m_currentvehicle->m_ready = true;
    m_currentvehicletype = std::string(type);
    StandardMetrics.ms_v_type->SetValue(m_currentvehicle ? type : "");
    MyEvents.SignalEvent("vehicle.type.set", (void*)type, strlen(type)+1);
    }
  else
    {
    ESP_LOGE(TAG,"Vehicle type '%s' is not valid",type);
    }
  }

void OvmsVehicleFactory::AutoInit()
  {
  std::string type = MyConfig.GetParamValue("auto", "vehicle.type");
  if (!type.empty())
    SetVehicle(type.c_str());
  }

OvmsVehicle* OvmsVehicleFactory::ActiveVehicle()
  {
  return m_currentvehicle;
  }

const char* OvmsVehicleFactory::ActiveVehicleType()
  {
  return m_currentvehicletype.c_str();
  }

const char* OvmsVehicleFactory::ActiveVehicleName()
  {
  map_vehicle_t::iterator it = m_vmap.find(m_currentvehicletype.c_str());
  if (it != m_vmap.end())
    return it->second.name;
  return "";
  }

const char* OvmsVehicleFactory::ActiveVehicleShortName()
  {
  return m_currentvehicle ? m_currentvehicle->VehicleShortName() : "";
  }

static void OvmsVehicleRxTask(void *pvParameters)
  {
  OvmsVehicle *me = (OvmsVehicle*)pvParameters;
  me->RxTask();
  }

OvmsVehicle::OvmsVehicle()
  {
  m_can1 = NULL;
  m_can2 = NULL;
  m_can3 = NULL;
  m_can4 = NULL;

  m_ticker = 0;
  m_12v_ticker = 0;
  m_chargestate_ticker = 0;
  m_idle_ticker = 0;
  m_registeredlistener = false;
  m_autonotifications = true;
  m_ready = false;

  m_poll_state = 0;
  m_poll_bus = NULL;
  m_poll_plist = NULL;
  m_poll_plcur = NULL;
  m_poll_ticker = 0;
  m_poll_moduleid_sent = 0;
  m_poll_moduleid_low = 0;
  m_poll_moduleid_high = 0;
  m_poll_type = 0;
  m_poll_pid = 0;
  m_poll_ml_remain = 0;
  m_poll_ml_offset = 0;
  m_poll_ml_frame = 0;
  m_poll_wait = 0;
  m_poll_sequence_max = 1;
  m_poll_sequence_cnt = 0;
  m_poll_fc_septime = 25;       // response default timing: 25 milliseconds

  m_bms_voltages = NULL;
  m_bms_vmins = NULL;
  m_bms_vmaxs = NULL;
  m_bms_vdevmaxs = NULL;
  m_bms_valerts = NULL;
  m_bms_valerts_new = 0;
  m_bms_has_voltages = false;

  m_bms_temperatures = NULL;
  m_bms_tmins = NULL;
  m_bms_tmaxs = NULL;
  m_bms_tdevmaxs = NULL;
  m_bms_talerts = NULL;
  m_bms_talerts_new = 0;
  m_bms_has_temperatures = false;

  m_bms_bitset_v.clear();
  m_bms_bitset_t.clear();
  m_bms_bitset_cv = 0;
  m_bms_bitset_ct = 0;
  m_bms_readings_v = 0;
  m_bms_readingspermodule_v = 0;
  m_bms_readings_t = 0;
  m_bms_readingspermodule_t = 0;

  m_bms_limit_tmin = -1000;
  m_bms_limit_tmax = 1000;
  m_bms_limit_vmin = -1000;
  m_bms_limit_vmax = 1000;

  m_bms_defthr_vwarn  = BMS_DEFTHR_VWARN;
  m_bms_defthr_valert = BMS_DEFTHR_VALERT;
  m_bms_defthr_twarn  = BMS_DEFTHR_TWARN;
  m_bms_defthr_talert = BMS_DEFTHR_TALERT;

  m_minsoc = 0;
  m_minsoc_triggered = 0;

  m_accel_refspeed = 0;
  m_accel_reftime = 0;
  m_accel_smoothing = 2.0;

  m_batpwr_smoothing = 2.0;
  m_batpwr_smoothed = 0;

  m_brakelight_enable = false;
  m_brakelight_on = 1.3;
  m_brakelight_off = 0.7;
  m_brakelight_port = 1;
  m_brakelight_start = 0;
  m_brakelight_basepwr = 0;
  m_brakelight_ignftbrk = false;

  m_rxqueue = xQueueCreate(CONFIG_OVMS_VEHICLE_CAN_RX_QUEUE_SIZE,sizeof(CAN_frame_t));
  xTaskCreatePinnedToCore(OvmsVehicleRxTask, "OVMS Vehicle",
    CONFIG_OVMS_VEHICLE_RXTASK_STACK, (void*)this, 10, &m_rxtask, CORE(1));

  using std::placeholders::_1;
  using std::placeholders::_2;
  MyEvents.RegisterEvent(TAG, "ticker.1", std::bind(&OvmsVehicle::VehicleTicker1, this, _1, _2));
  MyEvents.RegisterEvent(TAG, "config.changed", std::bind(&OvmsVehicle::VehicleConfigChanged, this, _1, _2));
  MyEvents.RegisterEvent(TAG, "config.mounted", std::bind(&OvmsVehicle::VehicleConfigChanged, this, _1, _2));
  VehicleConfigChanged("config.mounted", NULL);

  MyMetrics.RegisterListener(TAG, "*", std::bind(&OvmsVehicle::MetricModified, this, _1));
  }

OvmsVehicle::~OvmsVehicle()
  {
  if (m_can1) m_can1->SetPowerMode(Off);
  if (m_can2) m_can2->SetPowerMode(Off);
  if (m_can3) m_can3->SetPowerMode(Off);
  if (m_can4) m_can4->SetPowerMode(Off);

  if (m_bms_voltages != NULL)
    {
    delete [] m_bms_voltages;
    m_bms_voltages = NULL;
    }
  if (m_bms_vmins != NULL)
    {
    delete [] m_bms_vmins;
    m_bms_vmins = NULL;
    }
  if (m_bms_vmaxs != NULL)
    {
    delete [] m_bms_vmaxs;
    m_bms_vmaxs = NULL;
    }
  if (m_bms_vdevmaxs != NULL)
    {
    delete [] m_bms_vdevmaxs;
    m_bms_vdevmaxs = NULL;
    }
  if (m_bms_valerts != NULL)
    {
    delete [] m_bms_valerts;
    m_bms_valerts = NULL;
    }

  if (m_bms_temperatures != NULL)
    {
    delete [] m_bms_temperatures;
    m_bms_temperatures = NULL;
    }
  if (m_bms_tmins != NULL)
    {
    delete [] m_bms_tmins;
    m_bms_tmins = NULL;
    }
  if (m_bms_tmaxs != NULL)
    {
    delete [] m_bms_tmaxs;
    m_bms_tmaxs = NULL;
    }
  if (m_bms_tdevmaxs != NULL)
    {
    delete [] m_bms_tdevmaxs;
    m_bms_tdevmaxs = NULL;
    }
  if (m_bms_talerts != NULL)
    {
    delete [] m_bms_talerts;
    m_bms_talerts = NULL;
    }

  if (m_registeredlistener)
    {
    MyCan.DeregisterListener(m_rxqueue);
    m_registeredlistener = false;
    }

  vQueueDelete(m_rxqueue);
  vTaskDelete(m_rxtask);

  MyEvents.DeregisterEvent(TAG);
  MyMetrics.DeregisterListener(TAG);
  }

const char* OvmsVehicle::VehicleShortName()
  {
  return MyVehicleFactory.ActiveVehicleName();
  }

void OvmsVehicle::RxTask()
  {
  CAN_frame_t frame;

  while(1)
    {
    if (xQueueReceive(m_rxqueue, &frame, (portTickType)portMAX_DELAY)==pdTRUE)
      {
      if (!m_ready)
        continue;
      if (m_poll_wait && frame.origin == m_poll_bus && m_poll_plist)
        {
        // This is a quick filter check to see if the frame is possibly intended for our poller.
        // The filter will be checked again in PollerReceive() after locking the mutex.
        // ESP_LOGI(TAG, "Poller Rx candidate ID=%03x (expecting %03x-%03x)",frame.MsgID,m_poll_moduleid_low,m_poll_moduleid_high);
        if ((frame.MsgID >= m_poll_moduleid_low)&&(frame.MsgID <= m_poll_moduleid_high))
          {
          PollerReceive(&frame);
          }
        }
      if (m_can1 == frame.origin) IncomingFrameCan1(&frame);
      else if (m_can2 == frame.origin) IncomingFrameCan2(&frame);
      else if (m_can3 == frame.origin) IncomingFrameCan3(&frame);
      else if (m_can4 == frame.origin) IncomingFrameCan4(&frame);
      }
    }
  }

void OvmsVehicle::IncomingFrameCan1(CAN_frame_t* p_frame)
  {
  }

void OvmsVehicle::IncomingFrameCan2(CAN_frame_t* p_frame)
  {
  }

void OvmsVehicle::IncomingFrameCan3(CAN_frame_t* p_frame)
  {
  }

void OvmsVehicle::IncomingFrameCan4(CAN_frame_t* p_frame)
  {
  }

void OvmsVehicle::IncomingPollReply(canbus* bus, uint16_t type, uint16_t pid, uint8_t* data, uint8_t length, uint16_t mlremain)
  {
  }

void OvmsVehicle::IncomingPollError(canbus* bus, uint16_t type, uint16_t pid, uint16_t code)
  {
  }

void OvmsVehicle::Status(int verbosity, OvmsWriter* writer)
  {
  writer->puts("Vehicle module loaded and running");
  }

void OvmsVehicle::RegisterCanBus(int bus, CAN_mode_t mode, CAN_speed_t speed, dbcfile* dbcfile)
  {
  switch (bus)
    {
    case 1:
      m_can1 = (canbus*)MyPcpApp.FindDeviceByName("can1");
      m_can1->SetPowerMode(On);
      m_can1->Start(mode,speed,dbcfile);
      break;
    case 2:
      m_can2 = (canbus*)MyPcpApp.FindDeviceByName("can2");
      m_can2->SetPowerMode(On);
      m_can2->Start(mode,speed,dbcfile);
      break;
    case 3:
      m_can3 = (canbus*)MyPcpApp.FindDeviceByName("can3");
      m_can3->SetPowerMode(On);
      m_can3->Start(mode,speed,dbcfile);
      break;
    case 4:
      m_can4 = (canbus*)MyPcpApp.FindDeviceByName("can4");
      m_can4->SetPowerMode(On);
      m_can4->Start(mode,speed,dbcfile);
      break;
    default:
      break;
    }

  if (!m_registeredlistener)
    {
    m_registeredlistener = true;
    MyCan.RegisterListener(m_rxqueue);
    }
  }

bool OvmsVehicle::PinCheck(char* pin)
  {
  if (!MyConfig.IsDefined("password","pin")) return false;

  std::string vpin = MyConfig.GetParamValue("password","pin");
  return (strcmp(vpin.c_str(),pin)==0);
  }

void OvmsVehicle::VehicleTicker1(std::string event, void* data)
  {
  if (!m_ready)
    return;

  m_ticker++;

  PollerSend(true);

  Ticker1(m_ticker);
  if ((m_ticker % 10) == 0) Ticker10(m_ticker);
  if ((m_ticker % 60) == 0) Ticker60(m_ticker);
  if ((m_ticker % 300) == 0) Ticker300(m_ticker);
  if ((m_ticker % 600) == 0) Ticker600(m_ticker);
  if ((m_ticker % 3600) == 0) Ticker3600(m_ticker);

  if (StandardMetrics.ms_v_env_on->AsBool())
    {
    StandardMetrics.ms_v_env_parktime->SetValue(0);
    StandardMetrics.ms_v_env_drivetime->SetValue(StandardMetrics.ms_v_env_drivetime->AsInt() + 1);
    }
  else
    {
    StandardMetrics.ms_v_env_drivetime->SetValue(0);
    StandardMetrics.ms_v_env_parktime->SetValue(StandardMetrics.ms_v_env_parktime->AsInt() + 1);
    }

  if (StandardMetrics.ms_v_charge_inprogress->AsBool())
    StandardMetrics.ms_v_charge_time->SetValue(StandardMetrics.ms_v_charge_time->AsInt() + 1);
  else
    StandardMetrics.ms_v_charge_time->SetValue(0);

  if (m_chargestate_ticker > 0 && --m_chargestate_ticker == 0)
    NotifyChargeState();

  CalculateEfficiency();

  // 12V battery monitor:
  if (StandardMetrics.ms_v_env_charging12v->AsBool() == true)
    {
    // add two seconds calmdown per second charging, max 15 minutes:
    if (m_12v_ticker < 15*60)
      m_12v_ticker += 2;
    }
  else if (m_12v_ticker > 0)
    {
    --m_12v_ticker;
    if (m_12v_ticker == 0)
      {
      // take 12V reference voltage:
      StandardMetrics.ms_v_bat_12v_voltage_ref->SetValue(StandardMetrics.ms_v_bat_12v_voltage->AsFloat());
      }
    }

  if ((m_ticker % 60) == 0)
    {
    // check 12V voltage:
    float volt = StandardMetrics.ms_v_bat_12v_voltage->AsFloat();
    // …against the maximum of default and measured reference voltage, so alerts will also
    //  be triggered if the measured ref follows a degrading battery:
    float dref = MyConfig.GetParamValueFloat("vehicle", "12v.ref", 12.6);
    float vref = MAX(StandardMetrics.ms_v_bat_12v_voltage_ref->AsFloat(), dref);
    bool alert_on = StandardMetrics.ms_v_bat_12v_voltage_alert->AsBool();
    float alert_threshold = MyConfig.GetParamValueFloat("vehicle", "12v.alert", 1.6);
    if (!alert_on && volt > 0 && vref > 0 && vref-volt > alert_threshold)
      {
      StandardMetrics.ms_v_bat_12v_voltage_alert->SetValue(true);
      MyEvents.SignalEvent("vehicle.alert.12v.on", NULL);
      if (m_autonotifications) Notify12vCritical();
      }
    else if (alert_on && volt > 0 && vref > 0 && vref-volt < alert_threshold*0.6)
      {
      StandardMetrics.ms_v_bat_12v_voltage_alert->SetValue(false);
      MyEvents.SignalEvent("vehicle.alert.12v.off", NULL);
      if (m_autonotifications) Notify12vRecovered();
      }
    }

  if ((m_ticker % 10)==0)
    {
    // Check MINSOC
    int soc = (int)StandardMetrics.ms_v_bat_soc->AsFloat();
    m_minsoc = MyConfig.GetParamValueInt("vehicle", "minsoc", 0);
    if (m_minsoc <= 0)
      {
      m_minsoc_triggered = 0;
      }
    else if (soc >= m_minsoc+2)
      {
      m_minsoc_triggered = m_minsoc;
      }
    if ((m_minsoc_triggered > 0) && (soc <= m_minsoc_triggered))
      {
      // We have reached the minimum SOC level
      if (m_autonotifications) NotifyMinSocCritical();
      if (soc > 1)
        m_minsoc_triggered = soc - 1;
      else
        m_minsoc_triggered = 0;
      }
    }

  // BMS alerts:
  if (m_bms_valerts_new || m_bms_talerts_new)
    {
    ESP_LOGW(TAG, "BMS new alerts: %d voltages, %d temperatures", m_bms_valerts_new, m_bms_talerts_new);
    MyEvents.SignalEvent("vehicle.alert.bms", NULL);
    if (m_autonotifications && MyConfig.GetParamValueBool("vehicle", "bms.alerts.enabled", true))
      NotifyBmsAlerts();
    m_bms_valerts_new = 0;
    m_bms_talerts_new = 0;
    }

  // Idle alert:
  if (!StdMetrics.ms_v_env_awake->AsBool() || StdMetrics.ms_v_pos_speed->AsFloat() > 0)
    {
    m_idle_ticker = 15 * 60; // first alert after 15 minutes
    }
  else if (m_idle_ticker > 0 && --m_idle_ticker == 0)
    {
    NotifyVehicleIdling();
    m_idle_ticker = 60 * 60; // successive alerts every 60 minutes
    }
  } // VehicleTicker1()

void OvmsVehicle::Ticker1(uint32_t ticker)
  {
  }

void OvmsVehicle::Ticker10(uint32_t ticker)
  {
  }

void OvmsVehicle::Ticker60(uint32_t ticker)
  {
  }

void OvmsVehicle::Ticker300(uint32_t ticker)
  {
  }

void OvmsVehicle::Ticker600(uint32_t ticker)
  {
  }

void OvmsVehicle::Ticker3600(uint32_t ticker)
  {
  }

void OvmsVehicle::NotifyChargeStart()
  {
  StringWriter buf(200);
  CommandStat(COMMAND_RESULT_NORMAL, &buf);
  MyNotify.NotifyString("info","charge.started",buf.c_str());
  }

void OvmsVehicle::NotifyHeatingStart()
  {
  StringWriter buf(200);
  CommandStat(COMMAND_RESULT_NORMAL, &buf);
  MyNotify.NotifyString("info","heating.started",buf.c_str());
  }

void OvmsVehicle::NotifyChargeStopped()
  {
  StringWriter buf(200);
  CommandStat(COMMAND_RESULT_NORMAL, &buf);
  if (StdMetrics.ms_v_charge_substate->AsString() == "scheduledstop")
    MyNotify.NotifyString("info","charge.stopped",buf.c_str());
  else
    MyNotify.NotifyString("alert","charge.stopped",buf.c_str());
  }

void OvmsVehicle::NotifyChargeDone()
  {
  StringWriter buf(200);
  CommandStat(COMMAND_RESULT_NORMAL, &buf);
  MyNotify.NotifyString("info","charge.done",buf.c_str());
  }

void OvmsVehicle::NotifyValetEnabled()
  {
  MyNotify.NotifyString("info", "valet.enabled", "Valet mode enabled");
  }

void OvmsVehicle::NotifyValetDisabled()
  {
  MyNotify.NotifyString("info", "valet.disabled", "Valet mode disabled");
  }

void OvmsVehicle::NotifyValetHood()
  {
  MyNotify.NotifyString("alert", "valet.hood", "Vehicle hood opened while in valet mode");
  }

void OvmsVehicle::NotifyValetTrunk()
  {
  MyNotify.NotifyString("alert", "valet.trunk", "Vehicle trunk opened while in valet mode");
  }

void OvmsVehicle::NotifyAlarmSounding()
  {
  MyNotify.NotifyString("alert", "alarm.sounding", "Vehicle alarm is sounding");
  }

void OvmsVehicle::NotifyAlarmStopped()
  {
  MyNotify.NotifyString("alert", "alarm.stopped", "Vehicle alarm has stopped");
  }

void OvmsVehicle::Notify12vCritical()
  {
  float volt = StandardMetrics.ms_v_bat_12v_voltage->AsFloat();
  float dref = MyConfig.GetParamValueFloat("vehicle", "12v.ref", 12.6);
  float vref = MAX(StandardMetrics.ms_v_bat_12v_voltage_ref->AsFloat(), dref);

  MyNotify.NotifyStringf("alert", "batt.12v.alert", "12V Battery critical: %.1fV (ref=%.1fV)", volt, vref);
  }

void OvmsVehicle::Notify12vRecovered()
  {
  float volt = StandardMetrics.ms_v_bat_12v_voltage->AsFloat();
  float dref = MyConfig.GetParamValueFloat("vehicle", "12v.ref", 12.6);
  float vref = MAX(StandardMetrics.ms_v_bat_12v_voltage_ref->AsFloat(), dref);

  MyNotify.NotifyStringf("alert", "batt.12v.recovered", "12V Battery restored: %.1fV (ref=%.1fV)", volt, vref);
  }

void OvmsVehicle::NotifyMinSocCritical()
  {
  float soc = StandardMetrics.ms_v_bat_soc->AsFloat();

  MyNotify.NotifyStringf("alert", "batt.soc.alert", "Battery SOC critical: %.1f%% (alert<=%d%%)", soc, m_minsoc);
  }

void OvmsVehicle::NotifyVehicleIdling()
  {
  MyNotify.NotifyString("alert", "vehicle.idle", "Vehicle is idling / stopped turned on");
  }

void OvmsVehicle::NotifyBmsAlerts()
  {
  StringWriter buf(200);
  if (FormatBmsAlerts(COMMAND_RESULT_SMS, &buf, false))
    MyNotify.NotifyString("alert", "batt.bms.alert", buf.c_str());
  }

// Default efficiency calculation by speed & power per second, average smoothed over 5 seconds.
// Override if your vehicle provides more detail.
void OvmsVehicle::CalculateEfficiency()
  {
  float consumption = 0;
  if (StdMetrics.ms_v_pos_speed->AsFloat() >= 5)
    consumption = StdMetrics.ms_v_bat_power->AsFloat(0, Watts) / StdMetrics.ms_v_pos_speed->AsFloat();
  StdMetrics.ms_v_bat_consumption->SetValue((StdMetrics.ms_v_bat_consumption->AsFloat() * 4 + consumption) / 5);
  }

OvmsVehicle::vehicle_command_t OvmsVehicle::CommandSetChargeMode(vehicle_mode_t mode)
  {
  return NotImplemented;
  }

OvmsVehicle::vehicle_command_t OvmsVehicle::CommandSetChargeCurrent(uint16_t limit)
  {
  return NotImplemented;
  }

OvmsVehicle::vehicle_command_t OvmsVehicle::CommandStartCharge()
  {
  return NotImplemented;
  }

OvmsVehicle::vehicle_command_t OvmsVehicle::CommandStopCharge()
  {
  return NotImplemented;
  }

OvmsVehicle::vehicle_command_t OvmsVehicle::CommandSetChargeTimer(bool timeron, uint16_t timerstart)
  {
  return NotImplemented;
  }

OvmsVehicle::vehicle_command_t OvmsVehicle::CommandCooldown(bool cooldownon)
  {
  return NotImplemented;
  }

OvmsVehicle::vehicle_command_t OvmsVehicle::CommandClimateControl(bool climatecontrolon)
  {
  return NotImplemented;
  }

OvmsVehicle::vehicle_command_t OvmsVehicle::CommandWakeup()
  {
  return NotImplemented;
  }

OvmsVehicle::vehicle_command_t OvmsVehicle::CommandLock(const char* pin)
  {
  return NotImplemented;
  }

OvmsVehicle::vehicle_command_t OvmsVehicle::CommandUnlock(const char* pin)
  {
  return NotImplemented;
  }

OvmsVehicle::vehicle_command_t OvmsVehicle::CommandActivateValet(const char* pin)
  {
  return NotImplemented;
  }

OvmsVehicle::vehicle_command_t OvmsVehicle::CommandDeactivateValet(const char* pin)
  {
  return NotImplemented;
  }

OvmsVehicle::vehicle_command_t OvmsVehicle::CommandHomelink(int button, int durationms)
  {
  return NotImplemented;
  }

#ifdef CONFIG_OVMS_COMP_TPMS

bool OvmsVehicle::TPMSRead(std::vector<uint32_t> *tpms)
  {
  ESP_LOGE(TAG, "TPMS tyre IDs not implemented in this vehicle");
  return false;
  }

bool OvmsVehicle::TPMSWrite(std::vector<uint32_t> &tpms)
  {
  ESP_LOGE(TAG, "TPMS tyre IDs not implemented in this vehicle");
  return false;
  }

#endif // #ifdef CONFIG_OVMS_COMP_TPMS

/**
 * CommandStat: default implementation of vehicle status output
 */
OvmsVehicle::vehicle_command_t OvmsVehicle::CommandStat(int verbosity, OvmsWriter* writer)
  {
  metric_unit_t rangeUnit = (MyConfig.GetParamValue("vehicle", "units.distance") == "M") ? Miles : Kilometers;

  bool chargeport_open = StdMetrics.ms_v_door_chargeport->AsBool();
  if (chargeport_open)
    {
    std::string charge_mode = StdMetrics.ms_v_charge_mode->AsString();
    std::string charge_state = StdMetrics.ms_v_charge_state->AsString();
    bool show_details = !(charge_state == "done" || charge_state == "stopped");

    // Translate mode codes:
    if (charge_mode == "standard")
      charge_mode = "Standard";
    else if (charge_mode == "storage")
      charge_mode = "Storage";
    else if (charge_mode == "range")
      charge_mode = "Range";
    else if (charge_mode == "performance")
      charge_mode = "Performance";

    // Translate state codes:
    if (charge_state == "charging")
      charge_state = "Charging";
    else if (charge_state == "topoff")
      charge_state = "Topping off";
    else if (charge_state == "done")
      charge_state = "Charge Done";
    else if (charge_state == "preparing")
      charge_state = "Preparing";
    else if (charge_state == "heating")
      charge_state = "Charging, Heating";
    else if (charge_state == "stopped")
      charge_state = "Charge Stopped";

    writer->printf("%s - %s\n", charge_mode.c_str(), charge_state.c_str());

    if (show_details)
      {
      writer->printf("%s/%s\n",
        (char*) StdMetrics.ms_v_charge_voltage->AsUnitString("-", Native, 1).c_str(),
        (char*) StdMetrics.ms_v_charge_current->AsUnitString("-", Native, 1).c_str());

      int duration_full = StdMetrics.ms_v_charge_duration_full->AsInt();
      if (duration_full > 0)
        writer->printf("Full: %d mins\n", duration_full);

      int duration_soc = StdMetrics.ms_v_charge_duration_soc->AsInt();
      if (duration_soc > 0)
        writer->printf("%s: %d mins\n",
          (char*) StdMetrics.ms_v_charge_limit_soc->AsUnitString("SOC", Native, 0).c_str(),
          duration_soc);

      int duration_range = StdMetrics.ms_v_charge_duration_range->AsInt();
      if (duration_range > 0)
        writer->printf("%s: %d mins\n",
          (char*) StdMetrics.ms_v_charge_limit_range->AsUnitString("Range", rangeUnit, 0).c_str(),
          duration_range);
      }
    }
  else
    {
    writer->puts("Not charging");
    }

  writer->printf("SOC: %s\n", (char*) StdMetrics.ms_v_bat_soc->AsUnitString("-", Native, 1).c_str());

  const char* range_ideal = StdMetrics.ms_v_bat_range_ideal->AsUnitString("-", rangeUnit, 0).c_str();
  if (*range_ideal != '-')
    writer->printf("Ideal range: %s\n", range_ideal);

  const char* range_est = StdMetrics.ms_v_bat_range_est->AsUnitString("-", rangeUnit, 0).c_str();
  if (*range_est != '-')
    writer->printf("Est. range: %s\n", range_est);

  const char* odometer = StdMetrics.ms_v_pos_odometer->AsUnitString("-", rangeUnit, 1).c_str();
  if (*odometer != '-')
    writer->printf("ODO: %s\n", odometer);

  const char* cac = StdMetrics.ms_v_bat_cac->AsUnitString("-", Native, 1).c_str();
  if (*cac != '-')
    writer->printf("CAC: %s\n", cac);

  const char* soh = StdMetrics.ms_v_bat_soh->AsUnitString("-", Native, 0).c_str();
  if (*soh != '-')
    writer->printf("SOH: %s\n", soh);

  return Success;
  }

void OvmsVehicle::VehicleConfigChanged(std::string event, void* data)
  {
  OvmsConfigParam* param = (OvmsConfigParam*) data;

  // read vehicle framework config:
  if (!param || param->GetName() == "vehicle")
    {
    // acceleration calculation:
    m_accel_smoothing = MyConfig.GetParamValueFloat("vehicle", "accel.smoothing", 2.0);

    // brakelight battery power smoothing:
    m_batpwr_smoothing = MyConfig.GetParamValueFloat("vehicle", "batpwr.smoothing", 2.0);

    // brakelight control:
    if (m_brakelight_enable)
      {
      SetBrakelight(0);
      StdMetrics.ms_v_env_regenbrake->SetValue(false);
      }
    m_brakelight_enable = MyConfig.GetParamValueBool("vehicle", "brakelight.enable", false);
    m_brakelight_on = MyConfig.GetParamValueFloat("vehicle", "brakelight.on", 1.3);
    m_brakelight_off = MyConfig.GetParamValueFloat("vehicle", "brakelight.off", 0.7);
    m_brakelight_port = MyConfig.GetParamValueInt("vehicle", "brakelight.port", 1);
    m_brakelight_basepwr = MyConfig.GetParamValueFloat("vehicle", "brakelight.basepwr", 0);
    m_brakelight_ignftbrk = MyConfig.GetParamValueBool("vehicle", "brakelight.ignftbrk", false);
    m_brakelight_start = 0;
    }

  // read vehicle specific config:
  ConfigChanged(param);
  }

void OvmsVehicle::ConfigChanged(OvmsConfigParam* param)
  {
  }

void OvmsVehicle::MetricModified(OvmsMetric* metric)
  {
  if (metric == StandardMetrics.ms_v_env_on)
    {
    if (StandardMetrics.ms_v_env_on->AsBool())
      {
      MyEvents.SignalEvent("vehicle.on",NULL);
      NotifiedVehicleOn();
      }
    else
      {
      if (m_brakelight_enable && m_brakelight_start)
        {
        SetBrakelight(0);
        m_brakelight_start = 0;
        StdMetrics.ms_v_env_regenbrake->SetValue(false);
        }
      MyEvents.SignalEvent("vehicle.off",NULL);
      NotifiedVehicleOff();
      }
    }
  else if (metric == StandardMetrics.ms_v_env_awake)
    {
    if (StandardMetrics.ms_v_env_awake->AsBool())
      {
      NotifiedVehicleAwake();
      MyEvents.SignalEvent("vehicle.awake",NULL);
      }
    else
      {
      MyEvents.SignalEvent("vehicle.asleep",NULL);
      NotifiedVehicleAsleep();
      }
    }
  else if (metric == StandardMetrics.ms_v_charge_inprogress)
    {
    if (StandardMetrics.ms_v_charge_inprogress->AsBool())
      {
      MyEvents.SignalEvent("vehicle.charge.start",NULL);
      NotifiedVehicleChargeStart();
      }
    else
      {
      MyEvents.SignalEvent("vehicle.charge.stop",NULL);
      NotifiedVehicleChargeStop();
      }
    }
  else if (metric == StandardMetrics.ms_v_door_chargeport)
    {
    if (StandardMetrics.ms_v_door_chargeport->AsBool())
      {
      MyEvents.SignalEvent("vehicle.charge.prepare",NULL);
      NotifiedVehicleChargePrepare();
      }
    else
      {
      MyEvents.SignalEvent("vehicle.charge.finish",NULL);
      NotifiedVehicleChargeFinish();
      }
    }
  else if (metric == StandardMetrics.ms_v_charge_pilot)
    {
    if (StandardMetrics.ms_v_charge_pilot->AsBool())
      {
      MyEvents.SignalEvent("vehicle.charge.pilot.on",NULL);
      NotifiedVehicleChargePilotOn();
      }
    else
      {
      MyEvents.SignalEvent("vehicle.charge.pilot.off",NULL);
      NotifiedVehicleChargePilotOff();
      }
    }
  else if (metric == StandardMetrics.ms_v_env_charging12v)
    {
    if (StandardMetrics.ms_v_env_charging12v->AsBool())
      {
      if (m_12v_ticker < 30)
        m_12v_ticker = 30; // min calmdown time
      MyEvents.SignalEvent("vehicle.charge.12v.start",NULL);
      NotifiedVehicleCharge12vStart();
      }
    else
      {
      MyEvents.SignalEvent("vehicle.charge.12v.stop",NULL);
      NotifiedVehicleCharge12vStop();
      }
    }
  else if (metric == StandardMetrics.ms_v_env_locked)
    {
    if (StandardMetrics.ms_v_env_locked->AsBool())
      {
      MyEvents.SignalEvent("vehicle.locked",NULL);
      NotifiedVehicleLocked();
      }
    else
      {
      MyEvents.SignalEvent("vehicle.unlocked",NULL);
      NotifiedVehicleUnlocked();
      }
    }
  else if (metric == StandardMetrics.ms_v_env_valet)
    {
    if (StandardMetrics.ms_v_env_valet->AsBool())
      {
      MyEvents.SignalEvent("vehicle.valet.on",NULL);
      if (m_autonotifications) NotifyValetEnabled();
      NotifiedVehicleValetOn();
      }
    else
      {
      MyEvents.SignalEvent("vehicle.valet.off",NULL);
      if (m_autonotifications) NotifyValetDisabled();
      NotifiedVehicleValetOff();
      }
    }
  else if (metric == StandardMetrics.ms_v_env_headlights)
    {
    if (StandardMetrics.ms_v_env_headlights->AsBool())
      {
      MyEvents.SignalEvent("vehicle.headlights.on",NULL);
      NotifiedVehicleHeadlightsOn();
      }
    else
      {
      MyEvents.SignalEvent("vehicle.headlights.off",NULL);
      NotifiedVehicleHeadlightsOff();
      }
    }
  else if (metric == StandardMetrics.ms_v_door_hood)
    {
    if (StandardMetrics.ms_v_door_hood->AsBool() &&
        StandardMetrics.ms_v_env_valet->AsBool())
      {
      if (m_autonotifications) NotifyValetHood();
      }
    }
  else if (metric == StandardMetrics.ms_v_door_trunk)
    {
    if (StandardMetrics.ms_v_door_trunk->AsBool() &&
        StandardMetrics.ms_v_env_valet->AsBool())
      {
      if (m_autonotifications) NotifyValetTrunk();
      }
    }
  else if (metric == StandardMetrics.ms_v_env_alarm)
    {
    if (StandardMetrics.ms_v_env_alarm->AsBool())
      {
      MyEvents.SignalEvent("vehicle.alarm.on",NULL);
      if (m_autonotifications) NotifyAlarmSounding();
      NotifiedVehicleAlarmOn();
      }
    else
      {
      MyEvents.SignalEvent("vehicle.alarm.off",NULL);
      if (m_autonotifications) NotifyAlarmStopped();
      NotifiedVehicleAlarmOff();
      }
    }
  else if (metric == StandardMetrics.ms_v_charge_mode)
    {
    const char* m = metric->AsString().c_str();
    MyEvents.SignalEvent("vehicle.charge.mode",(void*)m, strlen(m)+1);
    NotifiedVehicleChargeMode(m);
    }
  else if (metric == StandardMetrics.ms_v_charge_state)
    {
    const char* m = metric->AsString().c_str();
    MyEvents.SignalEvent("vehicle.charge.state",(void*)m, strlen(m)+1);
    if (strcmp(m,"done")==0)
      {
      StandardMetrics.ms_v_charge_duration_full->SetValue(0);
      StandardMetrics.ms_v_charge_duration_range->SetValue(0);
      StandardMetrics.ms_v_charge_duration_soc->SetValue(0);
      }
    if (m_autonotifications)
      {
      m_chargestate_ticker = GetNotifyChargeStateDelay(m);
      if (m_chargestate_ticker == 0)
        NotifyChargeState();
      }
    NotifiedVehicleChargeState(m);
    }
  else if (metric == StandardMetrics.ms_v_pos_acceleration)
    {
    if (m_brakelight_enable)
      CheckBrakelight();
    }
  else if (metric == StandardMetrics.ms_v_bat_power)
    {
    if (m_batpwr_smoothing > 0)
      m_batpwr_smoothed = (m_batpwr_smoothed + metric->AsFloat() * m_batpwr_smoothing) / (m_batpwr_smoothing + 1);
    else
      m_batpwr_smoothed = metric->AsFloat();
    }
  }

/**
 * CalculateAcceleration: derive acceleration / deceleration level from speed change
 * Note:
 *  IF you want to let the framework calculate acceleration, call this after your regular
 *  update to StdMetrics.ms_v_pos_speed. This is optional, you can set ms_v_pos_acceleration
 *  yourself if your vehicle provides this metric.
 */
void OvmsVehicle::CalculateAcceleration()
  {
  uint32_t now = esp_log_timestamp();
  if (now > m_accel_reftime)
    {
    float speed = ABS(StdMetrics.ms_v_pos_speed->AsFloat(0, Kph)) * 1000 / 3600;
    float accel = (speed - m_accel_refspeed) / (now - m_accel_reftime) * 1000;
    // smooth out road bumps & gear box backlash:
    if (m_accel_smoothing > 0)
      accel = (accel + StdMetrics.ms_v_pos_acceleration->AsFloat() * m_accel_smoothing) / (m_accel_smoothing + 1);
    StdMetrics.ms_v_pos_acceleration->SetValue(TRUNCPREC(accel, 3));
    m_accel_refspeed = speed;
    m_accel_reftime = now;
    }
  }

/**
 * CheckBrakelight: check for regenerative braking, control brakelight accordingly
 * Notes:
 *  a) This depends on a regular and frequent speed update with <= 100 ms period. If the vehicle
 *     delivers speed values at too large intervals, the trigger will still work but come
 *     too late (reducing/deactivating acceleration smoothing may help).
 *     If the vehicle raw speed is already smoothed, reducing acceleration smoothing will
 *     provide a faster trigger. Same applies for the battery power level.
 *  b) The battery power regen threshold is defined at -[brakelight.basepwr] for activation
 *     and +[brakelight.basepwr] for deactivation. The config default is 0 as that works
 *     on vehicles without the battery power metric.
 *  c) To reduce flicker the brake light has a minimum hold time of currently fixed 500 ms.
 *  d) Normal operation is "regen light XOR foot brake light", set [brakelight.ignftbrk]
 *     to true to disable this.
 * Override to customize.
 */
void OvmsVehicle::CheckBrakelight()
  {
  uint32_t now = esp_log_timestamp();
  float speed = ABS(StdMetrics.ms_v_pos_speed->AsFloat(0, Kph)) * 1000 / 3600;
  float accel = StdMetrics.ms_v_pos_acceleration->AsFloat();
  bool car_on = StdMetrics.ms_v_env_on->AsBool();
  bool footbrake = StdMetrics.ms_v_env_footbrake->AsFloat() > 0;
  const uint32_t holdtime = 500;

  // activate brake light?
  if (car_on && accel < -m_brakelight_on && speed >= 1 && m_batpwr_smoothed <= -m_brakelight_basepwr
    && (m_brakelight_ignftbrk || !footbrake))
    {
    if (!m_brakelight_start)
      {
      if (SetBrakelight(1))
        {
        ESP_LOGD(TAG, "brakelight on at speed=%.2f m/s, accel=%.2f m/s^2", speed, accel);
        m_brakelight_start = now;
        StdMetrics.ms_v_env_regenbrake->SetValue(true);
        }
      else
        ESP_LOGW(TAG, "can't activate brakelight");
      }
    else
      m_brakelight_start = now;
    }
  // deactivate brake light?
  else if (!car_on || accel >= -m_brakelight_off || speed < 1 || m_batpwr_smoothed > m_brakelight_basepwr
    || (!m_brakelight_ignftbrk && footbrake))
    {
    if (m_brakelight_start && now >= m_brakelight_start + holdtime)
      {
      if (SetBrakelight(0))
        {
        ESP_LOGD(TAG, "brakelight off at speed=%.2f m/s, accel=%.2f m/s^2", speed, accel);
        m_brakelight_start = 0;
        StdMetrics.ms_v_env_regenbrake->SetValue(false);
        }
      else
        ESP_LOGW(TAG, "can't deactivate brakelight");
      }
    }
  }

/**
 * SetBrakelight: hardware brake light control method
 * Override for custom control, e.g. CAN.
 */
bool OvmsVehicle::SetBrakelight(int on)
  {
#ifdef CONFIG_OVMS_COMP_MAX7317
  // port 2 = SN65 for esp32can
  if (m_brakelight_port == 1 || (m_brakelight_port >= 3 && m_brakelight_port <= 9))
    {
    MyPeripherals->m_max7317->Output(m_brakelight_port, on);
    return true;
    }
  else
    {
    ESP_LOGE(TAG, "SetBrakelight: invalid port configuration (valid: 1, 3..9)");
    return false;
    }
#else // CONFIG_OVMS_COMP_MAX7317
  ESP_LOGE(TAG, "SetBrakelight: OVMS_COMP_MAX7317 missing");
  return false;
#endif // CONFIG_OVMS_COMP_MAX7317
  }

void OvmsVehicle::NotifyChargeState()
  {
  const char* m = StandardMetrics.ms_v_charge_state->AsString().c_str();
  if (strcmp(m,"done")==0)
    NotifyChargeDone();
  else if (strcmp(m,"stopped")==0)
    NotifyChargeStopped();
  else if (strcmp(m,"charging")==0)
    NotifyChargeStart();
  else if (strcmp(m,"topoff")==0)
    NotifyChargeStart();
  else if (strcmp(m,"heating")==0)
    NotifyHeatingStart();
  }

OvmsVehicle::vehicle_mode_t OvmsVehicle::VehicleModeKey(const std::string code)
  {
  vehicle_mode_t key;
  if      (code == "standard")      key = Standard;
  else if (code == "storage")       key = Storage;
  else if (code == "range")         key = Range;
  else if (code == "performance")   key = Performance;
  else key = Standard;
  return key;
  }

void OvmsVehicle::PollSetPidList(canbus* bus, const poll_pid_t* plist)
  {
  OvmsRecMutexLock lock(&m_poll_mutex);
  m_poll_bus = bus;
  m_poll_plist = plist;
  m_poll_ticker = 0;
  m_poll_sequence_cnt = 0;
  m_poll_wait = 0;
  m_poll_plcur = NULL;
  }

void OvmsVehicle::PollSetState(uint8_t state)
  {
  if ((state < VEHICLE_POLL_NSTATES)&&(state != m_poll_state))
    {
    OvmsRecMutexLock lock(&m_poll_mutex);
    m_poll_state = state;
    m_poll_ticker = 0;
    m_poll_sequence_cnt = 0;
    m_poll_wait = 0;
    m_poll_plcur = NULL;
    }
  }

/**
 * PollSetResponseSeparationTime: configure ISO TP multi frame response timing
 *  See: https://en.wikipedia.org/wiki/ISO_15765-2
 *  
 *  @param septime
 *    Separation Time (ST), the minimum delay time between frames. Default: 25 milliseconds
 *    ST values up to 127 (0x7F) specify the minimum number of milliseconds to delay between frames,
 *    while values in the range 241 (0xF1) to 249 (0xF9) specify delays increasing from
 *    100 to 900 microseconds.
 *  
 *  The configuration is kept unchanged over calls to PollSetPidList() or PollSetState().
 */
void OvmsVehicle::PollSetResponseSeparationTime(uint8_t septime)
  {
  assert (septime <= 127 || (septime >= 241 && septime <= 249));
  OvmsRecMutexLock lock(&m_poll_mutex);
  m_poll_fc_septime = septime;
  }

void OvmsVehicle::PollerSend(bool fromTicker)
  {
  OvmsRecMutexLock lock(&m_poll_mutex);

  // Don't do anything with no bus, no list or an empty list
  if (!m_poll_bus || !m_poll_plist || m_poll_plist->txmoduleid == 0) return;

  if (m_poll_plcur == NULL) m_poll_plcur = m_poll_plist;

  // ESP_LOGD(TAG, "PollerSend(%d): entry at[type=%02X, pid=%X], ticker=%u, wait=%u, cnt=%u/%u",
  //          fromTicker, m_poll_plcur->type, m_poll_plcur->pid,
  //          m_poll_ticker, m_poll_wait, m_poll_sequence_cnt, m_poll_sequence_max);

  if (fromTicker)
    {
    // Timer ticker call: reset throttling counter, check response timeout
    m_poll_sequence_cnt = 0;
    if (m_poll_wait > 0) m_poll_wait--;
    }
  if (m_poll_wait > 0) return;

  while (m_poll_plcur->txmoduleid != 0)
    {
    if ((m_poll_plcur->polltime[m_poll_state] > 0) &&
        ((m_poll_ticker % m_poll_plcur->polltime[m_poll_state]) == 0))
      {
      // We need to poll this one...
      m_poll_type = m_poll_plcur->type;
      m_poll_pid = m_poll_plcur->pid;
      if (m_poll_plcur->rxmoduleid != 0)
        {
        // send to <moduleid>, listen to response from <rmoduleid>:
        m_poll_moduleid_sent = m_poll_plcur->txmoduleid;
        m_poll_moduleid_low = m_poll_plcur->rxmoduleid;
        m_poll_moduleid_high = m_poll_plcur->rxmoduleid;
        }
      else
        {
        // broadcast: send to 0x7df, listen to all responses:
        m_poll_moduleid_sent = 0x7df;
        m_poll_moduleid_low = 0x7e8;
        m_poll_moduleid_high = 0x7ef;
        }

<<<<<<< HEAD
      // ESP_LOGD(TAG, "PollerSend(%d): send [type=%02X, pid=%X], expecting %03x/%03x-%03x",
      //          fromTicker, m_poll_type, m_poll_pid, m_poll_moduleid_sent, m_poll_moduleid_low, m_poll_moduleid_high);

=======
      ESP_LOGD(TAG, "PollerSend(%d): send [type=%02X, pid=%X], expecting %03x/%03x-%03x",
               fromTicker, m_poll_type, m_poll_pid, m_poll_moduleid_sent, m_poll_moduleid_low, m_poll_moduleid_high);
      
>>>>>>> 6469a819
      CAN_frame_t txframe;
      memset(&txframe,0,sizeof(txframe));
      txframe.origin = m_poll_bus;
      txframe.MsgID = m_poll_moduleid_sent;
      txframe.FIR.B.FF = CAN_frame_std;
      txframe.FIR.B.DLC = 8;

      switch (m_poll_plcur->type)
        {
        // 16 bit PID requests:
        case VEHICLE_POLL_TYPE_OBDIIEXTENDED:
          txframe.data.u8[0] = (ISOTP_FT_SINGLE << 4) + 3;
          txframe.data.u8[1] = m_poll_type;
          txframe.data.u8[2] = m_poll_pid >> 8;
          txframe.data.u8[3] = m_poll_pid & 0xff;
          break;

        // 8 bit PID requests:
        default:
          txframe.data.u8[0] = (ISOTP_FT_SINGLE << 4) + 2;
          txframe.data.u8[1] = m_poll_type;
          txframe.data.u8[2] = m_poll_pid;
          break;
        }

      m_poll_bus->Write(&txframe);
      m_poll_ml_frame = 0;
      m_poll_ml_offset = 0;
      m_poll_ml_remain = 0;
      m_poll_wait = 2;
      m_poll_plcur++;
      m_poll_sequence_cnt++;

      return;
      }

    // Poll entry is not due, check next
    m_poll_plcur++;
    }

  // Completed checking all poll entries for the current m_poll_ticker
  // ESP_LOGD(TAG, "PollerSend(%d): cycle complete for ticker=%u", fromTicker, m_poll_ticker);
  m_poll_plcur = m_poll_plist;
  m_poll_ticker++;
  if (m_poll_ticker > 3600) m_poll_ticker -= 3600;
  }


void OvmsVehicle::PollerReceive(CAN_frame_t* frame)
  {
  OvmsRecMutexLock lock(&m_poll_mutex);
  char *hexdump = NULL;

  // After locking the mutex, check again for poll expectance match:
  if (!m_poll_wait || !m_poll_plist || frame->origin != m_poll_bus ||
      frame->MsgID < m_poll_moduleid_low || frame->MsgID > m_poll_moduleid_high)
    {
    ESP_LOGD(TAG, "PollerReceive[%03X]: dropping expired poll response", frame->MsgID);
    return;
    }


  // 
  // Get & validate ISO-TP meta data
  // 

  uint8_t  tp_frametype;          // ISO-TP frame type (0…3)
  uint8_t  tp_frameindex;         // TP cyclic frame index (0…15)
  uint16_t tp_len;                // TP remaining payload length including this frame (0…4095)
  uint8_t* tp_data;               // TP frame data section address
  uint8_t  tp_datalen;            // TP frame data section length (0…7)

  tp_frametype = frame->data.u8[0] >> 4;

  switch (tp_frametype)
    {
    case ISOTP_FT_SINGLE:
      tp_frameindex = 0;
      tp_len = frame->data.u8[0] & 0x0f;
      tp_data = &frame->data.u8[1];
      tp_datalen = tp_len;
      break;
    case ISOTP_FT_FIRST:
      tp_frameindex = 0;
      tp_len = (frame->data.u8[0] & 0x0f) << 8 | frame->data.u8[1];
      tp_data = &frame->data.u8[2];
      tp_datalen = (tp_len > 6) ? 6 : tp_len;
      break;
    case ISOTP_FT_CONSECUTIVE:
      tp_frameindex = frame->data.u8[0] & 0x0f;
      tp_len = m_poll_ml_remain;
      tp_data = &frame->data.u8[1];
      tp_datalen = (tp_len > 7) ? 7 : tp_len;
      break;
    default:
      {
      // This is most likely an indication there is a non ISO-TP device sending
      // in our expected RX ID range, so we log the frame and abort:
      FormatHexDump(&hexdump, (const char*)frame->data.u8, 8, 8);
      ESP_LOGW(TAG, "PollerReceive[%03X]: ignoring unknown/invalid ISO TP frame: %s",
               frame->MsgID, hexdump ? hexdump : "-");
      if (hexdump) free(hexdump);
      return;
      }
    }

  // Check frame index:
  if (tp_frametype == ISOTP_FT_CONSECUTIVE)
    {
    if (m_poll_ml_remain == 0 || tp_frameindex != (m_poll_ml_frame & 0x0f))
      {
      FormatHexDump(&hexdump, (const char*)frame->data.u8, 8, 8);
      ESP_LOGW(TAG, "PollerReceive[%03X]: unexpected/out of sequence ISO TP frame (%d vs %d), aborting poll %02X(%X): %s",
              frame->MsgID, tp_frameindex, m_poll_ml_frame & 0x0f, m_poll_type, m_poll_pid,
              hexdump ? hexdump : "-");
      if (hexdump) free(hexdump);
      m_poll_moduleid_low = m_poll_moduleid_high = 0; // ignore further frames
      m_poll_wait = 2; // give the bus time to let remaining frames pass
      return;
      }
    }


  // 
  // Get & validate OBD/UDS meta data
  // 

  uint8_t  response_type = 0;         // OBD/UDS response type tag (expected: 0x40 + request type)
  uint16_t response_pid = 0;          // OBD/UDS response PID (expected: request PID)
  uint8_t* response_data = NULL;      // OBD/UDS frame payload address
  uint16_t response_datalen = 0;      // OBD/UDS frame payload length (0…7)
  uint8_t  error_type = 0;            // OBD/UDS error response service type (expected: request type)
  uint8_t  error_code = 0;            // OBD/UDS error response code (see ISO 14229 Annex A.1)

  if (tp_frametype == ISOTP_FT_CONSECUTIVE)
    {
    response_type = 0x40+m_poll_type;
    response_pid = m_poll_pid;
    response_data = tp_data;
    response_datalen = tp_datalen;
    }
  else // ISOTP_FT_FIRST || ISOTP_FT_SINGLE
    {
    response_type = tp_data[0];
    switch (response_type)
      {
      // Negative response code:
      case UDS_RESP_TYPE_NRC:
        error_type = tp_data[1];
        error_code = tp_data[2];
        break;

      // 16 bit PID requests:
      case 0x40+VEHICLE_POLL_TYPE_OBDIIEXTENDED:
        response_pid = tp_data[1] << 8 | tp_data[2];
        response_data = &tp_data[3];
        response_datalen = tp_datalen - 3;
        break;

      // 8 bit PID requests:
      default:
        response_pid = tp_data[1];
        response_data = &tp_data[2];
        response_datalen = tp_datalen - 2;
        break;
      }
    }


  // 
  // Process OBD/UDS payload
  // 

  if (response_type == UDS_RESP_TYPE_NRC && error_type == m_poll_type)
    {
    // Negative Response Code:
    if (error_code == UDS_RESP_NRC_RCRRP)
      {
      // Info: requestCorrectlyReceived-ResponsePending (server busy processing the request)
      ESP_LOGD(TAG, "PollerReceive[%03X]: got OBD/UDS info %02X(%X) code=%02X (pending)",
               frame->MsgID, m_poll_type, m_poll_pid, error_code);
      // add some wait time:
      m_poll_wait++;
      return;
      }
    else
      {
      // Error: forward to application:
      ESP_LOGD(TAG, "PollerReceive[%03X]: process OBD/UDS error %02X(%X) code=%02X",
               frame->MsgID, m_poll_type, m_poll_pid, error_code);
      IncomingPollError(frame->origin, m_poll_type, m_poll_pid, error_code);
      // abort:
      m_poll_ml_remain = 0;
      }
    }
  else if (response_type == 0x40+m_poll_type && response_pid == m_poll_pid)
    {
    // Normal matching poll response, forward to application:
    m_poll_ml_remain = tp_len - tp_datalen;
    ESP_LOGD(TAG, "PollerReceive[%03X]: process OBD/UDS response %02X(%X) frm=%u len=%u off=%u rem=%u",
             frame->MsgID, m_poll_type, m_poll_pid,
             m_poll_ml_frame, response_datalen, m_poll_ml_offset, m_poll_ml_remain);
    IncomingPollReply(frame->origin, m_poll_type, m_poll_pid, response_data, response_datalen, m_poll_ml_remain);
    }
  else
    {
    // This is most likely a late response to a previous poll, log & skip:
    FormatHexDump(&hexdump, (const char*)frame->data.u8, 8, 8);
    ESP_LOGW(TAG, "PollerReceive[%03X]: OBD/UDS response type/PID mismatch, got %02X(%X) vs %02X(%X) => ignoring: %s",
             frame->MsgID, response_type, response_pid, 0x40+m_poll_type, m_poll_pid, hexdump ? hexdump : "-");
    if (hexdump) free(hexdump);
    return;
    }


  // Do we expect more data?
  if (m_poll_ml_remain)
    {
    if (tp_frametype == ISOTP_FT_FIRST)
      {
      // First frame; send flow control frame:
      CAN_frame_t txframe;
      memset(&txframe,0,sizeof(txframe));
      txframe.origin = frame->origin;
      txframe.FIR.B.FF = CAN_frame_std;
      txframe.FIR.B.DLC = 8;

      if (m_poll_moduleid_sent == 0x7df)
        {
        // broadcast request: derive module ID from response ID:
        // (Note: this only works for the SAE standard ID scheme)
        txframe.MsgID = frame->MsgID - 8;
        }
      else
        {
        // use known module ID:
        txframe.MsgID = m_poll_moduleid_sent;
        }

      txframe.data.u8[0] = 0x30;                // flow control frame type
      txframe.data.u8[1] = 0x00;                // request all frames available
      txframe.data.u8[2] = m_poll_fc_septime;   // with configured separation timing (default 25 ms)
      txframe.Write();
      m_poll_ml_frame = 1;
      }
    else
      {
      m_poll_ml_frame++;
      }

    m_poll_ml_offset += response_datalen; // next frame application payload offset
    m_poll_wait = 2;
    }
  else
    {
    // Request response complete:
    m_poll_wait = 0;
    }


  // Immediately send the next poll for this tick if…
  // - we are not waiting for another frame
  // - the poll was no broadcast (with potential further responses from other devices)
  // - poll throttling is unlimited or limit isn't reached yet
  if (m_poll_wait == 0 &&
      m_poll_moduleid_sent != 0x7df &&
      (!m_poll_sequence_max || m_poll_sequence_cnt < m_poll_sequence_max))
    {
    PollerSend(false);
    }
  }


/**
 * SetFeature: V2 compatibility config wrapper
 *  Note: V2 only supported integer values, V3 values may be text
 */
bool OvmsVehicle::SetFeature(int key, const char *value)
  {
  switch (key)
    {
    case 8:
      MyConfig.SetParamValue("vehicle", "stream", value);
      return true;
    case 9:
      MyConfig.SetParamValue("vehicle", "minsoc", value);
      return true;
    case 14:
      MyConfig.SetParamValue("vehicle", "carbits", value);
      return true;
    case 15:
      MyConfig.SetParamValue("vehicle", "canwrite", value);
      return true;
    default:
      return false;
    }
  }

/**
 * GetFeature: V2 compatibility config wrapper
 *  Note: V2 only supported integer values, V3 values may be text
 */
const std::string OvmsVehicle::GetFeature(int key)
  {
  switch (key)
    {
    case 8:
      return MyConfig.GetParamValue("vehicle", "stream", "0");
    case 9:
      return MyConfig.GetParamValue("vehicle", "minsoc", "0");
    case 14:
      return MyConfig.GetParamValue("vehicle", "carbits", "0");
    case 15:
      return MyConfig.GetParamValue("vehicle", "canwrite", "0");
    default:
      return "0";
    }
  }

/**
 * ProcessMsgCommand: V2 compatibility protocol message command processing
 *  result: optional payload or message to return to the caller with the command response
 */
OvmsVehicle::vehicle_command_t OvmsVehicle::ProcessMsgCommand(std::string &result, int command, const char* args)
  {
  return NotImplemented;
  }

// BMS helpers

void OvmsVehicle::BmsSetCellArrangementVoltage(int readings, int readingspermodule)
  {
  if (m_bms_voltages != NULL) delete m_bms_voltages;
  m_bms_voltages = new float[readings];
  if (m_bms_vmins != NULL) delete m_bms_vmins;
  m_bms_vmins = new float[readings];
  if (m_bms_vmaxs != NULL) delete m_bms_vmaxs;
  m_bms_vmaxs = new float[readings];
  if (m_bms_vdevmaxs != NULL) delete m_bms_vdevmaxs;
  m_bms_vdevmaxs = new float[readings];
  if (m_bms_valerts != NULL) delete m_bms_valerts;
  m_bms_valerts = new short[readings];
  m_bms_valerts_new = 0;

  m_bms_bitset_v.clear();
  m_bms_bitset_v.reserve(readings);

  m_bms_readings_v = readings;
  m_bms_readingspermodule_v = readingspermodule;

  BmsResetCellVoltages(true);
  }

void OvmsVehicle::BmsSetCellArrangementTemperature(int readings, int readingspermodule)
  {
  if (m_bms_temperatures != NULL) delete m_bms_temperatures;
  m_bms_temperatures = new float[readings];
  if (m_bms_tmins != NULL) delete m_bms_tmins;
  m_bms_tmins = new float[readings];
  if (m_bms_tmaxs != NULL) delete m_bms_tmaxs;
  m_bms_tmaxs = new float[readings];
  if (m_bms_tdevmaxs != NULL) delete m_bms_tdevmaxs;
  m_bms_tdevmaxs = new float[readings];
  if (m_bms_talerts != NULL) delete m_bms_talerts;
  m_bms_talerts = new short[readings];
  m_bms_talerts_new = 0;

  m_bms_bitset_t.clear();
  m_bms_bitset_t.reserve(readings);

  m_bms_readings_t = readings;
  m_bms_readingspermodule_t = readingspermodule;

  BmsResetCellTemperatures(true);
  }

int OvmsVehicle::BmsGetCellArangementVoltage(int* readings, int* readingspermodule)
  {
  if (readings) *readings = m_bms_readings_v;
  if (readingspermodule) *readingspermodule = m_bms_readingspermodule_v;
  return m_bms_readings_v;
  }
int OvmsVehicle::BmsGetCellArangementTemperature(int* readings, int* readingspermodule)
  {
  if (readings) *readings = m_bms_readings_t;
  if (readingspermodule) *readingspermodule = m_bms_readingspermodule_t;
  return m_bms_readings_t;
  }

void OvmsVehicle::BmsSetCellDefaultThresholdsVoltage(float warn, float alert)
  {
  m_bms_defthr_vwarn = warn;
  m_bms_defthr_valert = alert;
  }
void OvmsVehicle::BmsGetCellDefaultThresholdsVoltage(float* warn, float* alert)
  {
  if (warn) *warn = m_bms_defthr_vwarn;
  if (alert) *alert = m_bms_defthr_valert;
  }

void OvmsVehicle::BmsSetCellDefaultThresholdsTemperature(float warn, float alert)
  {
  m_bms_defthr_twarn = warn;
  m_bms_defthr_talert = alert;
  }
void OvmsVehicle::BmsGetCellDefaultThresholdsTemperature(float* warn, float* alert)
  {
  if (warn) *warn = m_bms_defthr_twarn;
  if (alert) *alert = m_bms_defthr_talert;
  }

void OvmsVehicle::BmsSetCellLimitsVoltage(float min, float max)
  {
  m_bms_limit_vmin = min;
  m_bms_limit_vmax = max;
  }

void OvmsVehicle::BmsSetCellLimitsTemperature(float min, float max)
  {
  m_bms_limit_tmin = min;
  m_bms_limit_tmax = max;
  }

void OvmsVehicle::BmsSetCellVoltage(int index, float value)
  {
  // ESP_LOGI(TAG,"BmsSetCellVoltage(%d,%f) c=%d", index, value, m_bms_bitset_cv);
  if ((index<0)||(index>=m_bms_readings_v)) return;
  if ((value<m_bms_limit_vmin)||(value>m_bms_limit_vmax)) return;
  m_bms_voltages[index] = value;

  if (! m_bms_has_voltages)
    {
    m_bms_vmins[index] = value;
    m_bms_vmaxs[index] = value;
    }
  else if (m_bms_vmins[index] > value)
    m_bms_vmins[index] = value;
  else if (m_bms_vmaxs[index] < value)
    m_bms_vmaxs[index] = value;

  if (m_bms_bitset_v[index] == false) m_bms_bitset_cv++;
  if (m_bms_bitset_cv == m_bms_readings_v)
    {
    // get min, max, avg & standard deviation:
    double sum=0, sqrsum=0, avg, stddev=0;
    float min=0, max=0;
    for (int i=0; i<m_bms_readings_v; i++)
      {
      sum += m_bms_voltages[i];
      sqrsum += SQR(m_bms_voltages[i]);
      if (min==0 || m_bms_voltages[i]<min)
        min = m_bms_voltages[i];
      if (max==0 || m_bms_voltages[i]>max)
        max = m_bms_voltages[i];
      }
    avg = sum / m_bms_readings_v;
    stddev = sqrt(LIMIT_MIN((sqrsum / m_bms_readings_v) - SQR(avg), 0));
    // check cell deviations:
    float dev;
    float thr_warn  = MyConfig.GetParamValueFloat("vehicle", "bms.dev.voltage.warn", m_bms_defthr_vwarn);
    float thr_alert = MyConfig.GetParamValueFloat("vehicle", "bms.dev.voltage.alert", m_bms_defthr_valert);
    for (int i=0; i<m_bms_readings_v; i++)
      {
      dev = ROUNDPREC(m_bms_voltages[i] - avg, 5);
      if (ABS(dev) > ABS(m_bms_vdevmaxs[i]))
        m_bms_vdevmaxs[i] = dev;
      if (ABS(dev) >= thr_alert && m_bms_valerts[i] < 2)
        {
        m_bms_valerts[i] = 2;
        m_bms_valerts_new++; // trigger notification
        }
      else if (ABS(dev) >= thr_warn && m_bms_valerts[i] < 1)
        m_bms_valerts[i] = 1;
      }
    // publish to metrics:
    avg = ROUNDPREC(avg, 5);
    stddev = ROUNDPREC(stddev, 5);
    StandardMetrics.ms_v_bat_pack_vmin->SetValue(min);
    StandardMetrics.ms_v_bat_pack_vmax->SetValue(max);
    StandardMetrics.ms_v_bat_pack_vavg->SetValue(avg);
    StandardMetrics.ms_v_bat_pack_vstddev->SetValue(stddev);
    if (stddev > StandardMetrics.ms_v_bat_pack_vstddev_max->AsFloat())
      StandardMetrics.ms_v_bat_pack_vstddev_max->SetValue(stddev);
    StandardMetrics.ms_v_bat_cell_voltage->SetElemValues(0, m_bms_readings_v, m_bms_voltages);
    StandardMetrics.ms_v_bat_cell_vmin->SetElemValues(0, m_bms_readings_v, m_bms_vmins);
    StandardMetrics.ms_v_bat_cell_vmax->SetElemValues(0, m_bms_readings_v, m_bms_vmaxs);
    StandardMetrics.ms_v_bat_cell_vdevmax->SetElemValues(0, m_bms_readings_v, m_bms_vdevmaxs);
    StandardMetrics.ms_v_bat_cell_valert->SetElemValues(0, m_bms_readings_v, m_bms_valerts);
    // complete:
    m_bms_has_voltages = true;
    m_bms_bitset_v.clear();
    m_bms_bitset_v.resize(m_bms_readings_v);
    m_bms_bitset_cv = 0;
    }
  else
    {
    m_bms_bitset_v[index] = true;
    }
  }

void OvmsVehicle::BmsSetCellTemperature(int index, float value)
  {
  // ESP_LOGI(TAG,"BmsSetCellTemperature(%d,%f) c=%d", index, value, m_bms_bitset_ct);
  if ((index<0)||(index>=m_bms_readings_t)) return;
  if ((value<m_bms_limit_tmin)||(value>m_bms_limit_tmax)) return;
  m_bms_temperatures[index] = value;

  if (! m_bms_has_temperatures)
    {
    m_bms_tmins[index] = value;
    m_bms_tmaxs[index] = value;
    }
  else if (m_bms_tmins[index] > value)
    m_bms_tmins[index] = value;
  else if (m_bms_tmaxs[index] < value)
    m_bms_tmaxs[index] = value;

  if (m_bms_bitset_t[index] == false) m_bms_bitset_ct++;
  if (m_bms_bitset_ct == m_bms_readings_t)
    {
    // get min, max, avg & standard deviation:
    double sum=0, sqrsum=0, avg, stddev=0;
    float min=0, max=0;
    for (int i=0; i<m_bms_readings_t; i++)
      {
      sum += m_bms_temperatures[i];
      sqrsum += SQR(m_bms_temperatures[i]);
      if (min==0 || m_bms_temperatures[i]<min)
        min = m_bms_temperatures[i];
      if (max==0 || m_bms_temperatures[i]>max)
        max = m_bms_temperatures[i];
      }
    avg = sum / m_bms_readings_t;
    stddev = sqrt(LIMIT_MIN((sqrsum / m_bms_readings_t) - SQR(avg), 0));
    // check cell deviations:
    float dev;
    float thr_warn  = MyConfig.GetParamValueFloat("vehicle", "bms.dev.temp.warn", m_bms_defthr_twarn);
    float thr_alert = MyConfig.GetParamValueFloat("vehicle", "bms.dev.temp.alert", m_bms_defthr_talert);
    for (int i=0; i<m_bms_readings_t; i++)
      {
      dev = ROUNDPREC(m_bms_temperatures[i] - avg, 2);
      if (ABS(dev) > ABS(m_bms_tdevmaxs[i]))
        m_bms_tdevmaxs[i] = dev;
      if (ABS(dev) >= thr_alert && m_bms_talerts[i] < 2)
        {
        m_bms_talerts[i] = 2;
        m_bms_talerts_new++; // trigger notification
        }
      else if (ABS(dev) >= thr_warn && m_bms_valerts[i] < 1)
        m_bms_talerts[i] = 1;
      }
    // publish to metrics:
    avg = ROUNDPREC(avg, 2);
    stddev = ROUNDPREC(stddev, 2);
    StandardMetrics.ms_v_bat_pack_tmin->SetValue(min);
    StandardMetrics.ms_v_bat_pack_tmax->SetValue(max);
    StandardMetrics.ms_v_bat_pack_tavg->SetValue(avg);
    StandardMetrics.ms_v_bat_pack_tstddev->SetValue(stddev);
    if (stddev > StandardMetrics.ms_v_bat_pack_tstddev_max->AsFloat())
      StandardMetrics.ms_v_bat_pack_tstddev_max->SetValue(stddev);
    StandardMetrics.ms_v_bat_cell_temp->SetElemValues(0, m_bms_readings_t, m_bms_temperatures);
    StandardMetrics.ms_v_bat_cell_tmin->SetElemValues(0, m_bms_readings_t, m_bms_tmins);
    StandardMetrics.ms_v_bat_cell_tmax->SetElemValues(0, m_bms_readings_t, m_bms_tmaxs);
    StandardMetrics.ms_v_bat_cell_tdevmax->SetElemValues(0, m_bms_readings_t, m_bms_tdevmaxs);
    StandardMetrics.ms_v_bat_cell_talert->SetElemValues(0, m_bms_readings_t, m_bms_talerts);
    // complete:
    m_bms_has_temperatures = true;
    m_bms_bitset_t.clear();
    m_bms_bitset_t.resize(m_bms_readings_t);
    m_bms_bitset_ct = 0;
    }
  else
    {
    m_bms_bitset_t[index] = true;
    }
  }

void OvmsVehicle::BmsRestartCellVoltages()
  {
  m_bms_bitset_v.clear();
  m_bms_bitset_v.resize(m_bms_readings_v);
  m_bms_bitset_cv = 0;
  }

void OvmsVehicle::BmsRestartCellTemperatures()
  {
  m_bms_bitset_t.clear();
  m_bms_bitset_v.resize(m_bms_readings_t);
  m_bms_bitset_ct = 0;
  }

void OvmsVehicle::BmsResetCellVoltages(bool full /*=false*/)
  {
  if (m_bms_readings_v > 0)
    {
    m_bms_bitset_v.clear();
    m_bms_bitset_v.resize(m_bms_readings_v);
    m_bms_bitset_cv = 0;
    m_bms_has_voltages = false;
    for (int k=0; k<m_bms_readings_v; k++)
      {
      m_bms_vmins[k] = 0;
      m_bms_vmaxs[k] = 0;
      m_bms_vdevmaxs[k] = 0;
      m_bms_valerts[k] = 0;
      }
    m_bms_valerts_new = 0;
    if (full) StandardMetrics.ms_v_bat_cell_voltage->ClearValue();
    StandardMetrics.ms_v_bat_cell_vmin->ClearValue();
    StandardMetrics.ms_v_bat_cell_vmax->ClearValue();
    StandardMetrics.ms_v_bat_cell_vdevmax->ClearValue();
    StandardMetrics.ms_v_bat_cell_valert->ClearValue();
    StandardMetrics.ms_v_bat_pack_tstddev_max->SetValue(StandardMetrics.ms_v_bat_pack_tstddev->AsFloat());
    }
  }

void OvmsVehicle::BmsResetCellTemperatures(bool full /*=false*/)
  {
  if (m_bms_readings_t > 0)
    {
    m_bms_bitset_t.clear();
    m_bms_bitset_t.resize(m_bms_readings_t);
    m_bms_bitset_ct = 0;
    m_bms_has_temperatures = false;
    for (int k=0; k<m_bms_readings_t; k++)
      {
      m_bms_tmins[k] = 0;
      m_bms_tmaxs[k] = 0;
      m_bms_tdevmaxs[k] = 0;
      m_bms_talerts[k] = 0;
      }
    m_bms_talerts_new = 0;
    if (full) StandardMetrics.ms_v_bat_cell_temp->ClearValue();
    StandardMetrics.ms_v_bat_cell_tmin->ClearValue();
    StandardMetrics.ms_v_bat_cell_tmax->ClearValue();
    StandardMetrics.ms_v_bat_cell_tdevmax->ClearValue();
    StandardMetrics.ms_v_bat_cell_talert->ClearValue();
    StandardMetrics.ms_v_bat_pack_tstddev_max->SetValue(StandardMetrics.ms_v_bat_pack_tstddev->AsFloat());
    }
  }

void OvmsVehicle::BmsResetCellStats()
  {
  BmsResetCellVoltages(false);
  BmsResetCellTemperatures(false);
  }

void OvmsVehicle::BmsStatus(int verbosity, OvmsWriter* writer)
  {
  int c;

  if ((! m_bms_has_voltages)||(! m_bms_has_temperatures))
    {
    writer->puts("No BMS status data available");
    return;
    }

  int vwarn=0, valert=0;
  int twarn=0, talert=0;
  for (c=0; c<m_bms_readings_v; c++) {
    if (m_bms_valerts[c]==1) vwarn++;
    if (m_bms_valerts[c]==2) valert++;
  }
  for (c=0; c<m_bms_readings_t; c++) {
    if (m_bms_talerts[c]==1) twarn++;
    if (m_bms_talerts[c]==2) talert++;
  }

  writer->puts("Voltage:");
  writer->printf("    Average: %5.3fV [%5.3fV - %5.3fV]\n",
    StdMetrics.ms_v_bat_pack_vavg->AsFloat(),
    StdMetrics.ms_v_bat_pack_vmin->AsFloat(),
    StdMetrics.ms_v_bat_pack_vmax->AsFloat());
  writer->printf("  Deviation: SD %6.2fmV [max %.2fmV], %d warnings, %d alerts\n",
    StdMetrics.ms_v_bat_pack_vstddev->AsFloat()*1000,
    StdMetrics.ms_v_bat_pack_vstddev_max->AsFloat()*1000,
    vwarn, valert);

  writer->puts("Temperature:");
  writer->printf("    Average: %5.1fC [%5.1fC - %5.1fC]\n",
    StdMetrics.ms_v_bat_pack_tavg->AsFloat(),
    StdMetrics.ms_v_bat_pack_tmin->AsFloat(),
    StdMetrics.ms_v_bat_pack_tmax->AsFloat());
  writer->printf("  Deviation: SD %6.2fC  [max %.2fC], %d warnings, %d alerts\n",
    StdMetrics.ms_v_bat_pack_tstddev->AsFloat(),
    StdMetrics.ms_v_bat_pack_tstddev_max->AsFloat(),
    twarn, talert);

  writer->puts("Cells:");
  int kv = 0;
  int kt = 0;
  for (int module = 0; module < ((m_bms_readings_v+m_bms_readingspermodule_v-1)/m_bms_readingspermodule_v); module++)
    {
    writer->printf("    +");
    for (c=0;c<m_bms_readingspermodule_v;c++) { writer->printf("-------"); }
    writer->printf("-+");
    for (c=0;c<m_bms_readingspermodule_t;c++) { writer->printf("-------"); }
    writer->puts("-+");
    writer->printf("%3d |",module+1);
    for (c=0; c<m_bms_readingspermodule_v; c++)
      {
      if (kv < m_bms_readings_v)
        writer->printf(" %5.3fV",m_bms_voltages[kv++]);
      else
        writer->printf("       ");
      }
    writer->printf(" |");
    for (c=0; c<m_bms_readingspermodule_t; c++)
      {
      if (kt < m_bms_readings_t)
        writer->printf(" %5.1fC",m_bms_temperatures[kt++]);
      else
        writer->printf("       ");
      }
    writer->puts(" |");
    }

  writer->printf("    +");
  for (c=0;c<m_bms_readingspermodule_v;c++) { writer->printf("-------"); }
  writer->printf("-+");
  for (c=0;c<m_bms_readingspermodule_t;c++) { writer->printf("-------"); }
  writer->puts("-+");
  }

bool OvmsVehicle::FormatBmsAlerts(int verbosity, OvmsWriter* writer, bool show_warnings)
  {
  // Voltages:
  writer->printf("Voltage: SD=%dmV", (int)(StdMetrics.ms_v_bat_pack_vstddev_max->AsFloat() * 1000));
  bool has_valerts = false;
  for (int i=0; i<m_bms_readings_v; i++)
    {
    int sts = StdMetrics.ms_v_bat_cell_valert->GetElemValue(i);
    if (sts == 0) continue;
    if (sts == 1 && !show_warnings) continue;
    int dev = StdMetrics.ms_v_bat_cell_vdevmax->GetElemValue(i) * 1000;
    writer->printf(" %c%d:%+dmV", (sts==1) ? '?' : '!', i+1, dev);
    has_valerts = true;
    }
  writer->printf("%s\n", has_valerts ? "" : " OK");

  // Temperatures:
  // (Note: '°' is not SMS safe, so we only output 'C')
  writer->printf("Temperature: SD=%.1fC", StdMetrics.ms_v_bat_pack_tstddev_max->AsFloat());
  bool has_talerts = false;
  for (int i=0; i<m_bms_readings_v; i++)
    {
    int sts = StdMetrics.ms_v_bat_cell_talert->GetElemValue(i);
    if (sts == 0) continue;
    if (sts == 1 && !show_warnings) continue;
    float dev = StdMetrics.ms_v_bat_cell_tdevmax->GetElemValue(i);
    writer->printf(" %c%d:%+.1fC", (sts==1) ? '?' : '!', i+1, dev);
    has_talerts = true;
    }
  writer->printf("%s\n", has_talerts ? "" : " OK");

  return has_valerts || has_talerts;
  }

#ifdef CONFIG_OVMS_COMP_WEBSERVER
/**
 * GetDashboardConfig: template / default configuration
 *  (override with vehicle specific configuration)
 *  see https://api.highcharts.com/highcharts/yAxis for details on options
 */
void OvmsVehicle::GetDashboardConfig(DashboardConfig& cfg)
  {
  cfg.gaugeset1 =
    "yAxis: [{"
      // Speed:
      "min: 0, max: 200,"
      "plotBands: ["
        "{ from: 0, to: 120, className: 'green-band' },"
        "{ from: 120, to: 160, className: 'yellow-band' },"
        "{ from: 160, to: 200, className: 'red-band' }]"
    "},{"
      // Voltage:
      "min: 310, max: 410,"
      "plotBands: ["
        "{ from: 310, to: 325, className: 'red-band' },"
        "{ from: 325, to: 340, className: 'yellow-band' },"
        "{ from: 340, to: 410, className: 'green-band' }]"
    "},{"
      // SOC:
      "min: 0, max: 100,"
      "plotBands: ["
        "{ from: 0, to: 12.5, className: 'red-band' },"
        "{ from: 12.5, to: 25, className: 'yellow-band' },"
        "{ from: 25, to: 100, className: 'green-band' }]"
    "},{"
      // Efficiency:
      "min: 0, max: 400,"
      "plotBands: ["
        "{ from: 0, to: 200, className: 'green-band' },"
        "{ from: 200, to: 300, className: 'yellow-band' },"
        "{ from: 300, to: 400, className: 'red-band' }]"
    "},{"
      // Power:
      "min: -50, max: 200,"
      "plotBands: ["
        "{ from: -50, to: 0, className: 'violet-band' },"
        "{ from: 0, to: 100, className: 'green-band' },"
        "{ from: 100, to: 150, className: 'yellow-band' },"
        "{ from: 150, to: 200, className: 'red-band' }]"
    "},{"
      // Charger temperature:
      "min: 20, max: 80, tickInterval: 20,"
      "plotBands: ["
        "{ from: 20, to: 65, className: 'normal-band border' },"
        "{ from: 65, to: 80, className: 'red-band border' }]"
    "},{"
      // Battery temperature:
      "min: -15, max: 65, tickInterval: 25,"
      "plotBands: ["
        "{ from: -15, to: 0, className: 'red-band border' },"
        "{ from: 0, to: 50, className: 'normal-band border' },"
        "{ from: 50, to: 65, className: 'red-band border' }]"
    "},{"
      // Inverter temperature:
      "min: 20, max: 80, tickInterval: 20,"
      "plotBands: ["
        "{ from: 20, to: 70, className: 'normal-band border' },"
        "{ from: 70, to: 80, className: 'red-band border' }]"
    "},{"
      // Motor temperature:
      "min: 50, max: 125, tickInterval: 25,"
      "plotBands: ["
        "{ from: 50, to: 110, className: 'normal-band border' },"
        "{ from: 110, to: 125, className: 'red-band border' }]"
    "}]";
  }
#endif // #ifdef CONFIG_OVMS_COMP_WEBSERVER<|MERGE_RESOLUTION|>--- conflicted
+++ resolved
@@ -2051,13 +2051,13 @@
 /**
  * PollSetResponseSeparationTime: configure ISO TP multi frame response timing
  *  See: https://en.wikipedia.org/wiki/ISO_15765-2
- *  
+ *
  *  @param septime
  *    Separation Time (ST), the minimum delay time between frames. Default: 25 milliseconds
  *    ST values up to 127 (0x7F) specify the minimum number of milliseconds to delay between frames,
  *    while values in the range 241 (0xF1) to 249 (0xF9) specify delays increasing from
  *    100 to 900 microseconds.
- *  
+ *
  *  The configuration is kept unchanged over calls to PollSetPidList() or PollSetState().
  */
 void OvmsVehicle::PollSetResponseSeparationTime(uint8_t septime)
@@ -2111,15 +2111,9 @@
         m_poll_moduleid_high = 0x7ef;
         }
 
-<<<<<<< HEAD
-      // ESP_LOGD(TAG, "PollerSend(%d): send [type=%02X, pid=%X], expecting %03x/%03x-%03x",
-      //          fromTicker, m_poll_type, m_poll_pid, m_poll_moduleid_sent, m_poll_moduleid_low, m_poll_moduleid_high);
-
-=======
       ESP_LOGD(TAG, "PollerSend(%d): send [type=%02X, pid=%X], expecting %03x/%03x-%03x",
                fromTicker, m_poll_type, m_poll_pid, m_poll_moduleid_sent, m_poll_moduleid_low, m_poll_moduleid_high);
-      
->>>>>>> 6469a819
+
       CAN_frame_t txframe;
       memset(&txframe,0,sizeof(txframe));
       txframe.origin = m_poll_bus;
@@ -2182,9 +2176,9 @@
     }
 
 
-  // 
+  //
   // Get & validate ISO-TP meta data
-  // 
+  //
 
   uint8_t  tp_frametype;          // ISO-TP frame type (0…3)
   uint8_t  tp_frameindex;         // TP cyclic frame index (0…15)
@@ -2243,9 +2237,9 @@
     }
 
 
-  // 
+  //
   // Get & validate OBD/UDS meta data
-  // 
+  //
 
   uint8_t  response_type = 0;         // OBD/UDS response type tag (expected: 0x40 + request type)
   uint16_t response_pid = 0;          // OBD/UDS response PID (expected: request PID)
@@ -2289,9 +2283,9 @@
     }
 
 
-  // 
+  //
   // Process OBD/UDS payload
-  // 
+  //
 
   if (response_type == UDS_RESP_TYPE_NRC && error_type == m_poll_type)
     {
