--- conflicted
+++ resolved
@@ -900,25 +900,12 @@
     }
   m_currentvehicle = NewVehicle(type);
   if (m_currentvehicle)
-<<<<<<< HEAD
-    {
-    m_currentvehicle->m_ready = true;
-    m_currentvehicletype = std::string(type);
-    StandardMetrics.ms_v_type->SetValue(m_currentvehicle ? type : "");
-    MyEvents.SignalEvent("vehicle.type.set", (void*)type, strlen(type)+1);
-    }
-  else
-    {
-    ESP_LOGE(TAG,"Vehicle type '%s' is not valid",type);
-    }
-=======
   {
   	m_currentvehicle->m_ready = true;
   }
   m_currentvehicletype = std::string(type);
   StandardMetrics.ms_v_type->SetValue(m_currentvehicle ? type : "");
   MyEvents.SignalEvent("vehicle.type.set", (void*)type, strlen(type)+1);
->>>>>>> f04c71d6
   }
 
 void OvmsVehicleFactory::AutoInit()
@@ -2122,10 +2109,6 @@
         m_poll_moduleid_high = 0x7ef;
         }
 
-<<<<<<< HEAD
-      ESP_LOGD(TAG, "PollerSend(%d): send [type=%02X, pid=%X], expecting %03x/%03x-%03x",
-               fromTicker, m_poll_type, m_poll_pid, m_poll_moduleid_sent, m_poll_moduleid_low, m_poll_moduleid_high);
-=======
       switch (m_poll_plcur->pollbus)
         {
         case 1:
@@ -2147,7 +2130,6 @@
       ESP_LOGD(TAG, "PollerSend(%d): send [bus=%d, type=%02X, pid=%X], expecting %03x/%03x-%03x",
                fromTicker, m_poll_plcur->pollbus, m_poll_type, m_poll_pid, m_poll_moduleid_sent,
                m_poll_moduleid_low, m_poll_moduleid_high);
->>>>>>> f04c71d6
 
       CAN_frame_t txframe;
       memset(&txframe,0,sizeof(txframe));
@@ -2155,19 +2137,6 @@
       txframe.MsgID = m_poll_moduleid_sent;
       txframe.FIR.B.FF = CAN_frame_std;
       txframe.FIR.B.DLC = 8;
-<<<<<<< HEAD
-
-      switch (m_poll_plcur->type)
-        {
-        // 16 bit PID requests:
-        case VEHICLE_POLL_TYPE_OBDIIEXTENDED:
-          txframe.data.u8[0] = (ISOTP_FT_SINGLE << 4) + 3;
-          txframe.data.u8[1] = m_poll_type;
-          txframe.data.u8[2] = m_poll_pid >> 8;
-          txframe.data.u8[3] = m_poll_pid & 0xff;
-          break;
-=======
->>>>>>> f04c71d6
 
       if (POLL_TYPE_HAS_16BIT_PID(m_poll_plcur->type))
         {
@@ -2186,8 +2155,6 @@
         txframe.data.u8[2] = m_poll_pid;
         memcpy(&txframe.data.u8[3], m_poll_plcur->args.data, datalen);
         }
-<<<<<<< HEAD
-=======
       else
         {
         uint8_t datalen = LIMIT_MAX(m_poll_plcur->args.datalen, 6);
@@ -2195,7 +2162,6 @@
         txframe.data.u8[1] = m_poll_type;
         memcpy(&txframe.data.u8[2], m_poll_plcur->args.data, datalen);
         }
->>>>>>> f04c71d6
 
       m_poll_bus->Write(&txframe);
       m_poll_ml_frame = 0;
