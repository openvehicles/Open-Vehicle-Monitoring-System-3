/*
;    Project:       Open Vehicle Monitor System
;    Date:          11th September 2020
;
;    Changes:
;    1.0  Initial release
;
;    (C) 2011       Michael Stegen / Stegen Electronics
;    (C) 2011-2017  Mark Webb-Johnson
;    (C) 2011       Sonny Chen @ EPRO/DX
;    (C) 2020       Chris Staite
;
; Permission is hereby granted, free of charge, to any person obtaining a copy
; of this software and associated documentation files (the "Software"), to deal
; in the Software without restriction, including without limitation the rights
; to use, copy, modify, merge, publish, distribute, sublicense, and/or sell
; copies of the Software, and to permit persons to whom the Software is
; furnished to do so, subject to the following conditions:
;
; The above copyright notice and this permission notice shall be included in
; all copies or substantial portions of the Software.
;
; THE SOFTWARE IS PROVIDED "AS IS", WITHOUT WARRANTY OF ANY KIND, EXPRESS OR
; IMPLIED, INCLUDING BUT NOT LIMITED TO THE WARRANTIES OF MERCHANTABILITY,
; FITNESS FOR A PARTICULAR PURPOSE AND NONINFRINGEMENT. IN NO EVENT SHALL THE
; AUTHORS OR COPYRIGHT HOLDERS BE LIABLE FOR ANY CLAIM, DAMAGES OR OTHER
; LIABILITY, WHETHER IN AN ACTION OF CONTRACT, TORT OR OTHERWISE, ARISING FROM,
; OUT OF OR IN CONNECTION WITH THE SOFTWARE OR THE USE OR OTHER DEALINGS IN
; THE SOFTWARE.
*/

static const char *TAG = "v-mgev";

#include "vehicle_mgev.h"

void OvmsVehicleMgEv::IncomingFrameCan1(CAN_frame_t* p_frame)
{
    if (m_poll_bus_default != m_can1)
    {
        return;
    }
    IncomingPollFrame(p_frame);
}

void OvmsVehicleMgEv::IncomingFrameCan2(CAN_frame_t* p_frame)
{
    if (m_poll_bus_default != m_can2)
    {
        return;
    }
    IncomingPollFrame(p_frame);
}

void OvmsVehicleMgEv::IncomingFrameCan3(CAN_frame_t* p_frame)
{
    if (m_poll_bus_default != m_can3)
    {
        return;
    }
    IncomingPollFrame(p_frame);
}

void OvmsVehicleMgEv::IncomingFrameCan4(CAN_frame_t* p_frame)
{
    if (m_poll_bus_default != m_can4)
    {
        return;
    }
    IncomingPollFrame(p_frame);
}

void OvmsVehicleMgEv::IncomingPollFrame(CAN_frame_t* frame)
{
    if (frame->MsgID == 0x70au)
    {
        ESP_LOGV(
            TAG, "Wake up message (length %d): %02x %02x %02x %02x %02x %02x %02x",
            frame->FIR.B.DLC, frame->data.u8[0], frame->data.u8[1], frame->data.u8[2],
            frame->data.u8[3], frame->data.u8[4], frame->data.u8[5], frame->data.u8[6]
        );
        // If we were off, or woken by this message then wake up
        // if (m_gwmState == AllowToSleep || (m_gwmState == Awake && monotonictime == m_afterRunTicker))
        // {
        //     // If we get a 70a and the CAN is off, then we'll need to wake the CAN
        //     ESP_LOGI(TAG, "Wake state from %d to %d", Off, Diagnostic);
        //     AttemptDiagnostic();
        // }
    }

    uint8_t frameType = frame->data.u8[0] >> 4;
    uint16_t frameLength = 0;
    uint8_t* data = &frame->data.u8[1];

    switch (frameType)
    {
        case ISOTP_FT_SINGLE:
        {
            frameLength = frame->data.u8[0] & 0x0f;
            break;
        }
        case ISOTP_FT_FIRST:
        {
            frameLength = (frame->data.u8[0] & 0x0f) << 8 | frame->data.u8[1];
            data = &frame->data.u8[2];
            break;         
        }
    }
    uint8_t serviceId = data[0] == 0x7f ? 0x7f : data[0] & 0xbfu; //If negative response keep as 7f, otherwise mask out reply flag
    uint16_t responsePid = data[1] << 8 | data[2];    

    // if (frame->MsgID - rxFlag >= 0x700u && frame->MsgID <= 0x7ffu)
    // {
    //     ESP_LOGI(TAG, "Incoming CAN frame from ECU %03x: %02x %02x %02x %02x %02x %02x %02x %02x",
    //         frame->MsgID, 
    //         frame->data.u8[0], frame->data.u8[1], frame->data.u8[2], frame->data.u8[3], 
    //         frame->data.u8[4], frame->data.u8[5], frame->data.u8[6], frame->data.u8[7]
    //     );  
    // }  
    switch (frame->MsgID - rxFlag)
    {
        case gwmId:
        {
            // ESP_LOGI(TAG, "Got a GWM response: %02x %02x %02x %02x %02x %02x %02x %02x",
            //     frame->data.u8[0], frame->data.u8[1], frame->data.u8[2], frame->data.u8[3], 
            //     frame->data.u8[4], frame->data.u8[5], frame->data.u8[6], frame->data.u8[7]
            // );            
            switch (static_cast<GWMTasks>(m_gwm_task->AsInt()))
            {
                case GWMTasks::SoftwareVersion:
                {
                    IncomingSoftwareVersionFrame(frame, frameType, frameLength, responsePid, data);
                    break;
                }
                case GWMTasks::Authentication:
                {
                    IncomingGWMAuthFrame(frame, serviceId, data);
                    break;                      
                }
                default: 
                {
                    IncomingGWMFrame(frame, frameType, frameLength, serviceId, responsePid, data);
                    break;
                }
            }            
            break;
        }
        case bcmId:
        {
            // ESP_LOGI(TAG, "Got a BCM response: %02x %02x %02x %02x %02x %02x %02x %02x",
            //     frame->data.u8[0], frame->data.u8[1], frame->data.u8[2], frame->data.u8[3], 
            //     frame->data.u8[4], frame->data.u8[5], frame->data.u8[6], frame->data.u8[7]
            // );              
            switch (static_cast<BCMTasks>(m_bcm_task->AsInt()))
            {
                case BCMTasks::SoftwareVersion:
                {
                    IncomingSoftwareVersionFrame(frame, frameType, frameLength, responsePid, data);
                    break;
                }
                case BCMTasks::Authentication:
                {
                    IncomingBCMAuthFrame(frame, serviceId, data);
                    break;                      
                }
                case BCMTasks::DRL:
                {
                    IncomingBCMDRLFrame(frame, frameType, serviceId, responsePid, data);
                    break;
                }
                default: 
                {
                    IncomingBCMFrame(frame, frameType, frameLength, serviceId, responsePid, data);
                    break;
                }
            }     
            break;       
        }
        default:
        {
            if (frame->MsgID >= 0x700u && frame->MsgID <= 0x7ffu && m_GettingSoftwareVersions)
            {
                IncomingSoftwareVersionFrame(frame, frameType, frameLength, responsePid, data);
            }              
        }
    }
}

void OvmsVehicleMgEv::IncomingPollReply(canbus* bus, const OvmsPoller::poll_state_t& state, uint8_t* data, uint8_t length, const OvmsPoller::poll_pid_t &pollentry)
{
    ESP_LOGV(
        TAG,
        "%03" PRIx32 " TYPE:%" PRIx16 " PID:%02" PRIx16 " Length:%" PRIx8 " Data:%02" PRIx8 " %02" PRIx8 " %02" PRIx8 " %02" PRIx8,
        m_poll_moduleid_low,
        state.type,
        state.pid,
        length,
        data[0], data[1], data[2], data[3]
    );

    switch (m_poll_moduleid_low)
    {
        case (bmsId | rxFlag):
<<<<<<< HEAD
            IncomingBmsPoll(state.pid, data, length, state.mlremain);
=======
        case (bmsMk2Id | rxFlag):
            IncomingBmsPoll(pid, data, length, remain);
>>>>>>> b6c10a59
            break;
        case (dcdcId | rxFlag):
            IncomingDcdcPoll(state.pid, data, length);
            break;
        case (vcuId | rxFlag):
            IncomingVcuPoll(state.pid, data, length, state.mlremain);
            break;
        case (atcId | rxFlag):
            IncomingAtcPoll(state.pid, data, length);
            break;
        case (tpmsId | rxFlag):
            IncomingTpmsPoll(state.pid, data, length);
            break;
        case (pepsId | rxFlag):
            IncomingPepsPoll(state.pid, data, length);
            break;
        case (evccId | rxFlag):
            IncomingEvccPoll(state.pid, data, length);
            break;
        case (bcmId | rxFlag):
            IncomingBcmPoll(state.pid, data, length);
            break;            
    }
}<|MERGE_RESOLUTION|>--- conflicted
+++ resolved
@@ -200,12 +200,8 @@
     switch (m_poll_moduleid_low)
     {
         case (bmsId | rxFlag):
-<<<<<<< HEAD
+        case (bmsMk2Id | rxFlag):
             IncomingBmsPoll(state.pid, data, length, state.mlremain);
-=======
-        case (bmsMk2Id | rxFlag):
-            IncomingBmsPoll(pid, data, length, remain);
->>>>>>> b6c10a59
             break;
         case (dcdcId | rxFlag):
             IncomingDcdcPoll(state.pid, data, length);
