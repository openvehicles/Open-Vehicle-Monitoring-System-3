/*
;    Project:       Open Vehicle Monitor System
;    Date:          September 2022
;
;    (C) 2022 Michael Geddes <frog@bunyip.wheelycreek.net>
; ----- Kona/Kia Module -----
;    (C) 2019       Geir Øyvind Vælidalo <geir@validalo.net>
;
; Permission is hereby granted, free of charge, to any person obtaining a copy
; of this software and associated documentation files (the "Software"), to deal
; in the Software without restriction, including without limitation the rights
; to use, copy, modify, merge, publish, distribute, sublicense, and/or sell
; copies of the Software, and to permit persons to whom the Software is
; furnished to do so, subject to the following conditions:
;
; The above copyright notice and this permission notice shall be included in
; all copies or substantial portions of the Software.
;
; THE SOFTWARE IS PROVIDED "AS IS", WITHOUT WARRANTY OF ANY KIND, EXPRESS OR
; IMPLIED, INCLUDING BUT NOT LIMITED TO THE WARRANTIES OF MERCHANTABILITY,
; FITNESS FOR A PARTICULAR PURPOSE AND NONINFRINGEMENT. IN NO EVENT SHALL THE
; AUTHORS OR COPYRIGHT HOLDERS BE LIABLE FOR ANY CLAIM, DAMAGES OR OTHER
; LIABILITY, WHETHER IN AN ACTION OF CONTRACT, TORT OR OTHERWISE, ARISING FROM,
; OUT OF OR IN CONNECTION WITH THE SOFTWARE OR THE USE OR OTHER DEALINGS IN
; THE SOFTWARE.
*/
#include "vehicle_hyundai_ioniq5.h"
#include "ovms_log.h"
#include "ovms_utils.h"
#include <string.h>

/**
 * Incoming poll reply messages
 */
void OvmsHyundaiIoniqEv::IncomingPollReply(canbus* bus, uint32_t moduleidsent, uint32_t moduleid, uint16_t type, uint16_t pid,
  const uint8_t* data, uint16_t mloffset, uint8_t length, uint16_t mlremain, uint16_t mlframe,
  const OvmsPoller::poll_pid_t &pollentry)
{
  XARM("OvmsHyundaiIoniqEv::IncomingPollReply");
  /*
  ESP_LOGV(TAG, "IPR %03x TYPE:%x PID:%02x %x %02x %02x %02x %02x %02x %02x %02x %02x", moduleid, type, pid, length, data[0], data[1], data[2], data[3],
     data[4], data[5], data[6], data[7]);
  */
  bool process_all = false;
  switch (moduleid) {
    // ****** IGMP *****
    case 0x778:
      process_all = true;
      break;

    // ****** OBC ******
    case 0x7ed:
      break;

    // ****** BCM ******
    case 0x7a8:
      process_all = true;
      break;

    // ****** (not) AirCon ******
    case 0x7bb:
      process_all = true;
      break;

<<<<<<< HEAD
    // ****** ABS ESP ******
    case 0x7d9:
      IncomingAbsEsp(bus, type, pid, data, length, mlframe, mlremain);
      break;
=======
>>>>>>> ae3a7b4f

    // ******* VMCU ******
    case 0x7ea:
      process_all = true;
      break;

    // ******* MCU ******
    case 0x7eb:
      break;

    // ***** BMC ****
    case 0x7ec:
      process_all = true;
      break;

    // ***** CM ****
    case 0x7ce:
      process_all = true;
      break;

    default:
      ESP_LOGD(TAG, "Unknown module: %03" PRIx32, moduleid);
      XDISARM;
      return;
  }

  // Enabled above as they are converted.
  if (process_all) {
    std::string &rxbuf = obd_rxbuf;

    // Assemble first and following frames to get complete reply

    // init rx buffer on first (it tells us whole length)
    if (mlframe == 0) {
      obd_module = moduleid;
      obd_rxtype = type;
      obd_rxpid = pid;
      obd_frame = 0;
      rxbuf.clear();
      ESP_LOGV(TAG, "IoniqISOTP: IPR %03" PRIx32 " TYPE:%x PID: %03x Buffer: %d - Start",
        moduleid, type, pid, length + mlremain);
      rxbuf.reserve(length + mlremain);
    }
    else {
      if (obd_frame == 0xffff) {
        XDISARM;
        return; // Aborted
      }
      if ((obd_rxtype != type) || (obd_rxpid != pid) || (obd_module != moduleid)) {
        ESP_LOGD(TAG, "IoniqISOTP: IPR %03" PRIx32 " TYPE:%x PID: %03x Dropped Frame",
          moduleid, type, pid);
        XDISARM;
        return;
      }
      ++obd_frame;
      if (obd_frame != mlframe) {
        obd_frame = 0xffff;
        rxbuf.clear();
        ESP_LOGD(TAG, "IoniqISOTP: IPR %03" PRIx32 " TYPE:%x PID: %03x Skipped Frame: %d",
          moduleid, type, pid, obd_frame);
        XDISARM;
        return;
      }
    }
    // Append each piece..
    rxbuf.insert(rxbuf.end(), data, data + length);
    /*
    ESP_LOGV(TAG, "IoniqISOTP: IPR %03x TYPE:%x PID: %03x Frame: %d Append: %d Expected: %d - Append",
      moduleid, type, pid, mlframe, length, mlremain);
    */
    if (mlremain > 0) {
      // we need more - return for now.
      XDISARM;
      return;
    }

    ESP_LOGD(TAG, "IoniqISOTP: IPR %03" PRIx32 " TYPE:%x PID: %03x Frames: %d Message Size: %d",
      moduleid, type, pid, obd_frame, rxbuf.size());
    ESP_BUFFER_LOGD(TAG, rxbuf.data(), rxbuf.size());
    switch (moduleid) {
      case 0x778:
        IncomingIGMP_Full(bus, type, pid, rxbuf);
        break;
      case 0x7ce:
        IncomingCM_Full(bus, type, pid, rxbuf);
        break;
      case 0x7ec:
        IncomingBMC_Full(bus, type, pid, rxbuf);
        break;
      // ****** BCM ******
      case 0x7a8:
        IncomingBCM_Full(bus, type, pid, rxbuf);
        break;
      // ****** ?? Misc inc speed ******
      case 0x7bb:
        IncomingOther_Full(bus, type, pid, rxbuf);
        break;
      // ******* VMCU ******
      case 0x7ea:
        IncomingVMCU_Full(bus, type, pid, rxbuf);
        break;
    }
    obd_frame = 0xffff; // Received all - drop until we have a new frame 0
    rxbuf.clear();
  }
  XDISARM;
}

/**
 * Handle incoming messages from cluster.
 */
void OvmsHyundaiIoniqEv::IncomingCM_Full(canbus *bus, uint16_t type, uint16_t pid, const std::string &data)
{
  XARM("OvmsHyundaiIoniqEv::IncomingCM_Full");
  switch (pid) {
    case 0xb002: {
      uint32_t value;
      if (!get_uint_buff_be<3>(data, 6, value)) {
        ESP_LOGE(TAG, "IoniqISOTP.CM: ODO: Bad Buffer");
      }
      else {
        StdMetrics.ms_v_pos_odometer->SetValue(value, GetConsoleUnits());
        ESP_LOGD(TAG, "IoniqISOTP.CM: ODO : %" PRId32 " km", value);
      }
    }
    break;
  }
  XDISARM;
}
/**
 * Handle incoming messages from Aircon poll.
 */
void OvmsHyundaiIoniqEv::IncomingOther_Full(canbus *bus, uint16_t type, uint16_t pid, const std::string &data)
{
  // 0x7b3->0x7bb
  XARM("OvmsHyundaiIoniqEv::IncomingOther_Full");
  switch (pid) {
    case 0x0100:
      {
        uint8_t value;
        if (get_uint_buff_be<1>(data, 5, value)) {
          StdMetrics.ms_v_env_cabintemp->SetValue((value/2.0) - 40, Celcius);
        }
        if (get_uint_buff_be<1>(data, 6, value)) {
          StdMetrics.ms_v_env_temp->SetValue((value/2.0) - 40, Celcius);
        }
        if (get_uint_buff_be<1>(data, 29, value)) {
          StdMetrics.ms_v_pos_speed->SetValue(value);
          CalculateAcceleration();
        }
      } break;
  }
  XDISARM;
}

/**
<<<<<<< HEAD
 * Handle incoming messages from ABS ESP poll.
 */
void OvmsHyundaiIoniqEv::IncomingAbsEsp(canbus *bus, uint16_t type, uint16_t pid, const uint8_t *data, uint8_t length, uint16_t mlframe, uint16_t mlremain)
{
  XARM("OvmsHyundaiIoniqEv::IncomingAbsEsp");
  //ESP_LOGD(TAG, "ABS/ESP PID:%02x %x %02x %02x %02x %02x %02x %02x %02x %02x", pid, length, mlframe, data[0], data[1], data[2], data[3],
  //    data[4], data[5], data[6]);
  switch (pid) {
    case 0xC101:
      if ( mlframe == 3) {
        uint32_t value;
        if (get_uint_bytes_be<1>(data, 2, length, value)) {
          m_v_emergency_lights->SetValue(get_bit<6>(value));
        }
        if (get_uint_bytes_be<1>(data, 1, length, value)) {
          m_v_traction_control->SetValue(get_bit<6>(value));
        }
      }
      break;
  }
  XDISARM;
}

/**
=======
>>>>>>> ae3a7b4f
 * Handle incoming messages from VMCU-poll
 *
 * - Aux battery SOC, Voltage and current
 */
void OvmsHyundaiIoniqEv::IncomingVMCU_Full(canbus *bus, uint16_t type, uint16_t pid, const std::string &data)
{
  // 0x7ea

  XARM("OvmsHyundaiIoniqEv::IncomingVMCU_Full");
  if (type == VEHICLE_POLL_TYPE_READDATA) {
    switch (pid) {
      case 0xe004: {
        uint32_t res;
        if (!get_uint_buff_be<1>(data, 14, res)) {
          ESP_LOGE(TAG, "IoniqISOTP.VMCU: Shift Mode : Bad Buffer");
        }
        else {
          switch (res & 0xf) {// need &0xf?? Possibly not??
            case 0:
              iq_shift_status = IqShiftStatus::Park;
              break;
            case 5:
              iq_shift_status = IqShiftStatus::Drive;
              break;
            case 6:
              iq_shift_status = IqShiftStatus::Neutral;
              break;
            case 7:
              iq_shift_status = IqShiftStatus::Reverse;
              break;
            default: // Other.
              ESP_LOGI(TAG, "Unknown Gear selection %" PRId32, res & 0xf);
          }
          switch (iq_shift_status) {
            case IqShiftStatus::Park:
            case IqShiftStatus::Neutral:
              StdMetrics.ms_v_env_gear->SetValue(0);
              break;
            case IqShiftStatus::Drive:
              StdMetrics.ms_v_env_gear->SetValue(1);
              break;
            case IqShiftStatus::Reverse:
              StdMetrics.ms_v_env_gear->SetValue(-1);
              break;
          }
        }
        if (!get_uint_buff_be<1>(data, 9, res)) {
          ESP_LOGE(TAG, "IoniqISOTP.VMCU: Accell: Bad Buffer");
        }
        else {
          // Seems likely as it has 0->200 value.
          StdMetrics.ms_v_env_throttle->SetValue( (float)res / 2.0, Percentage);
        }
      }
      break;
    }
  }
  XDISARM;

  /** NOT IMPLEMENTED
  switch (pid) {
    case 0x02:
      if (type == VEHICLE_POLL_TYPE_OBDIIGROUP) {
        uint32_t value;
        if (!get_buff_uint_le<2>(data, 18, value)) {
          ESP_LOGE(TAG, "IoniqISOTP.VMCU: 12V Bat Voltage: Bad Buffer");
        }
        else {
          ESP_LOGD(TAG, "IoniqISOTP.VMCU: 12V Bat Voltage: %fV", value / 1000.0);
        }
        if (!get_buff_uint_le<2>(data, 20, value)) {
          ESP_LOGE(TAG, "IoniqISOTP.VMCU: 12V Bat Current: Bad Buffer");
        }
        else {
          ESP_LOGD(TAG, "IoniqISOTP.VMCU: 12V Bat Current: %fA", value / 1000.0);
        }
      }
      break;
  }
  XDISARM;
  */
}

/**
 * Handle incoming messages from BMC-poll
 *
 * - Pilot signal available
 * - CCS / Type2
 * - Battery current
 * - Battery voltage
 * - Battery module temp 1-8
 * - Cell voltage max / min + cell #
 * + more
 */
void OvmsHyundaiIoniqEv::IncomingBMC_Full(canbus *bus, uint16_t type, uint16_t pid, const std::string &data)
{
  // 0x7e4->0x7ec
  XARM("OvmsHyundaiIoniqEv::IncomingBMC_Full");
  if (type == VEHICLE_POLL_TYPE_READDATA) {
    uint32_t value;
    switch (pid) {
      case 0x0101: {

        if (!get_uint_buff_be<1>(data, 9, value)) {
          ESP_LOGE(TAG, "IoniqISOTP.BMC: BMS Relay: Bad Buffer");
        }
        else {
          m_b_bms_relay->SetValue(get_bit<0>(value));
        }

        if (!get_uint_buff_be<1>(data, 4, value)) {
          ESP_LOGE(TAG, "IoniqISOTP.BMC: BMS SOC: Bad Buffer");
        }
        else {
          ESP_LOGD(TAG, "IoniqISOTP.BMC: BMS SOC: %f", value / 2.0);
          m_b_bms_soc->SetValue(value / 2.0);
        }
        float current = 0;
        int32_t signedValue;
        if (!get_buff_int_be<2>(data, 10, signedValue )) {
          ESP_LOGE(TAG, "IoniqISOTP.BMC: BMS Current: Bad Buffer");
        }
        else {
          current = (float)signedValue / 10.0;
          StdMetrics.ms_v_bat_current->SetValue(current, Amps);
        }
        if (!get_uint_buff_be<2>(data, 12, value )) {
          ESP_LOGE(TAG, "IoniqISOTP.BMC: BMS Voltage: Bad Buffer");
        }
        else {
          float voltage = (float)value / 10.0;
          StdMetrics.ms_v_bat_voltage->SetValue(voltage, Volts);

          if (current != 0) {
            m_c_power->SetValue( current * voltage, Watts);
          }

          if (current < 0) {
            StdMetrics.ms_v_charge_power->SetValue(-current * voltage, Watts);
          } else {
            StdMetrics.ms_v_charge_power->Clear();
          }
        }

        if (!get_uint_buff_be<2>(data, 5, value)) {
          ESP_LOGE(TAG, "IoniqISOTP.BMC: BMS Avail Power: Bad Buffer");
        }
        else {
          m_b_bms_availpower->SetValue(value, Watts);
        }

        if (get_uint_buff_be<2>(data, 7, value)) {
          if (value == 0) {
            m_v_charge_current_request->Clear();
          } else {
            m_v_charge_current_request->SetValue(value/10.0);
          }
        }

        if (!get_uint_buff_be<1>(data, 15, value)) {
          ESP_LOGE(TAG, "IoniqISOTP.BMC: BMS Min Temp Bad Buffer");
        }
        else {
          m_b_min_temperature->SetValue( value );
        }
        if (!get_uint_buff_be<1>(data, 14, value)) {
          ESP_LOGE(TAG, "IoniqISOTP.BMC: BMS Max Temp Bad Buffer");
        }
        else {
          m_b_max_temperature->SetValue( value );
        }

        BmsRestartCellTemperatures();

        int32_t temp;
        for (int i = 0; i < 5; ++i) {
          if (!get_buff_int_be<1>(data, 16 + i, temp)) {
            ESP_LOGE(TAG, "IoniqISOTP.BMC: BMS Temp %d Bad Buffer", i + 1);
            break;
          }
          BmsSetCellTemperature(i, temp);
          // ESP_LOGV(TAG, "[%03d] T =%.2dC", i, temp);
        }
        if (!get_buff_int_be<1>(data, 22, temp)) {
          ESP_LOGE(TAG, "IoniqISOTP.BMC: BMS Inlet Temp Bad Buffer");
        }
        else {
          m_b_inlet_temperature->SetValue( value, Celcius );
        }
        if (!get_buff_int_be<1>(data, 23, temp)) {
          ESP_LOGE(TAG, "IoniqISOTP.BMC: BMS Cell Volt Max Bad Buffer");
        }
        else {
          m_b_cell_volt_max->SetValue( (float)value / 50.0, Volts );
        }

        if (!get_uint_buff_be<1>(data, 24, value)) {
          ESP_LOGE(TAG, "IoniqISOTP.BMC: BMS Cell Volt Max No Bad Buffer");
        }
        else {
          m_b_cell_volt_max_no->SetValue(value);
        }

        if (!get_buff_int_be<1>(data, 25, temp)) {
          ESP_LOGE(TAG, "IoniqISOTP.BMC: BMS Cell Volt Min Bad Buffer");
        }
        else {
          m_b_cell_volt_min->SetValue( (float)value / 50.0, Volts );
        }

        if (!get_uint_buff_be<1>(data, 26, value)) {
          ESP_LOGE(TAG, "IoniqISOTP.BMC: BMS Cell Volt Min No Bad Buffer");
        }
        else {
          m_b_cell_volt_min_no->SetValue(value);
        }

        // TODO Make these metrics!
        if (!get_uint_buff_be<1>(data, 28, value)) {
          ESP_LOGE(TAG, "IoniqISOTP.BMC: Battery Fan Feedback Bad Buffer");
        }
        else {
          kn_battery_fan_feedback = value;  // Hz
        }

        if (!get_uint_buff_be<1>(data, 28, value)) {
          ESP_LOGE(TAG, "IoniqISOTP.BMC: Battery Fan status Bad Buffer");
        }
        else {
          kn_charge_bits.FanStatus = value & 0xF;  //TODO Battery fan status
        }

        if (!get_uint_buff_be<4>(data, 30, value)) {
          ESP_LOGE(TAG, "IoniqISOTP.BMC: Cumulative Charge Current Bad Buffer");
        }
        else {
          StdMetrics.ms_v_bat_coulomb_recd_total->SetValue(value * 0.1f, AmpHours);
        }

        if (!get_uint_buff_be<4>(data, 34, value)) {
          ESP_LOGE(TAG, "IoniqISOTP.BMC: Cumulative Discharge Current Bad Buffer");
        }
        else {
          StdMetrics.ms_v_bat_coulomb_used_total->SetValue(value/10, AmpHours);
        }
        //
        if (!get_uint_buff_be<4>(data, 38, value)) {
          ESP_LOGE(TAG, "IoniqISOTP.BMC: Cumulative Charge Energy Bad Buffer");
        }
        else {
          StdMetrics.ms_v_bat_energy_recd_total->SetValue(value*100, WattHours);
        }

        if (!get_uint_buff_be<4>(data, 42, value)) {
          ESP_LOGE(TAG, "IoniqISOTP.BMC: Cumulative Discharge Energy Bad Buffer");
        }
        else {
          StdMetrics.ms_v_bat_energy_used_total->SetValue(value*100, WattHours);
        }

        if (!get_uint_buff_be<4>(data, 46, value)) {
          ESP_LOGE(TAG, "IoniqISOTP.BMC: Cumulative Operating time Bad Buffer");
        }
        else {
          m_v_accum_op_time->SetValue(value, Seconds);
        }

        if (!get_uint_buff_be<1>(data, 50, value)) {
          ESP_LOGE(TAG, "IoniqISOTP.BMC: BMS Ignition Status Bad Buffer");
        }
        else {
          m_b_bms_ignition->SetValue(get_bit<2>(value));
        }
        int32_t drive1 = 0, drive2 = 0;

        if (get_buff_int_be<2>(data, 53, drive1)
          && get_buff_int_be<2>(data, 55, drive2)) {
          int32_t drive;
          if (drive2 == 0) {
            drive = drive1;
          } else if (drive1 == 0) {
            drive = drive2;
          } else {
            drive = ((drive1 + drive2) + 1) / 2;
          }
          StandardMetrics.ms_v_mot_rpm->SetValue(drive);
        }

      }
      break;
      case 0x0105: {
        if (!get_uint_buff_be<1>(data, 23, value)) {
          ESP_LOGE(TAG, "IoniqISOTP.BMC: BMS Temp: Bad Buffer");
        }
        else {
          m_b_heat_1_temperature->SetValue( value );
        }

        if (!get_uint_buff_be<2>(data, 25, value)) {
          ESP_LOGE(TAG, "IoniqISOTP.BMC: SOH: Bad Buffer");
        }
        else {
          float sohval = (float) value / 10.0;
          ESP_LOGD(TAG, "IoniqISOTP.BMC: SOH: %f", sohval);
          StdMetrics.ms_v_bat_soh->SetValue( (float)value / 10.0 );
        }

        if (!get_uint_buff_be<1>(data, 27, value)) {
          ESP_LOGE(TAG, "IoniqISOTP.BMC: Cell Det Max No: Bad Buffer");
        }
        else {
          m_b_cell_det_max_no->SetValue( value );
        }
        if (!get_uint_buff_be<2>(data, 28, value)) {
          ESP_LOGE(TAG, "IoniqISOTP.BMC: Cell Det Min: Bad Buffer");
        }
        else {
          m_b_cell_det_min->SetValue( (float)value / 10.0 );
        }
        if (!get_uint_buff_be<1>(data, 30, value)) {
          ESP_LOGE(TAG, "IoniqISOTP.BMC: Cell Det Min: Bad Buffer");
        }
        else {
          m_b_cell_det_min_no->SetValue( value, Percentage );
        }

        if (!get_uint_buff_be<1>(data, 31, value)) {
          ESP_LOGE(TAG, "IoniqISOTP.BMC: SOC: Bad Buffer");
        }
        else {
          ESP_LOGD(TAG, "IoniqISOTP.BMC: SOC: %f", value / 2.0);
          StdMetrics.ms_v_bat_soc->SetValue(value / 2.0, Percentage);
        }

        int32_t temp;
        for (int i = 0; i < 11; ++i) {
          // Bytes 9..15 contain temps 5..11
          // Bytes 39..42 contain temps 12..15
          int byteIndex = i + ((i <= 6) ? 9 : (39 - 7));
          if (!get_buff_int_be<1>(data, byteIndex, temp)) {
            ESP_LOGE(TAG, "IoniqISOTP.BMC: BMS %d -> Temp %d Bad Buffer", byteIndex, i + 6);
            break;
          }
          BmsSetCellTemperature(5 + i, temp);
          ESP_LOGV(TAG, "[%03d] T =%.2" PRId32 "C", 5 + i, temp);
        }
      }
      break;
      case 0x0102: //Cell voltages
      case 0x0103:
      case 0x0104:
      case 0x010A:
      case 0x010B:
      case 0x010C: {
        int32_t base = 0;
        bool isfinal = false;
        switch (pid) {
          case 0x0102:
            ESP_LOGV(TAG, "Cell Voltage Reset");
            BmsRestartCellVoltages();
            iq_last_voltage_cell = -1;
            break;
          case 0x0103:
            base = 32;
            break;
          case 0x0104:
            base = 64;
            break;
          case 0x010A:
            base = 96;
            break;
          case 0x010B:
            base = 128;
            break;
          case 0x010C:
            base = 160;
            isfinal = true;
            break;
        }
        // It seems that the first 4 byte bitset indicate which cells are active.
        uint32_t present;
        if (! get_uint_buff_be<4>(data, 0, present)) {
          ESP_LOGE(TAG, "IoniqISOTP.Battery Cells from %" PRId32 " : Bad Buffer", base);

          break; // Can't get subsequent data if this fails!!
        }
        ESP_LOGV(TAG, "IoniqISOTP.Battery Cells Available from %" PRId32 " - %.8" PRIx32 " ", base, present);

        for (int32_t idx = 0; idx < 32; ++idx) {
          // Bitset is from high downto low, left to right.
          // Eg: last set of cells is byte: ( ff ff f0 00 )
          bool isPresent = (present & (0x80000000U >> idx)) != 0;
          if (isPresent) {
            int32_t cellNo = base + idx;
            if (cellNo > iq_last_voltage_cell) {
              iq_last_voltage_cell = cellNo;
            }

            if (! get_uint_buff_be<1>(data, 4 + idx, value)) {
              ESP_LOGE(TAG, "IoniqISOTP.Battery Cell %" PRId32 " : Bad Buffer", cellNo);
            }
            else {
              float voltage = (float)value * 0.02;
              BmsSetCellVoltage(cellNo, voltage);
            }
          }
        }
        if (isfinal && m_bms_bitset_cv > 0) {
          // Finalise with what we have!
          int cellcount = iq_last_voltage_cell + 1;
          if (BmsCheckChangeCellArrangementVoltage(cellcount) && !hif_override_capacity)
          {
            hif_battery_capacity = HIF_CELL_PAIR_CAPACITY * cellcount;
            m_v_bat_calc_cap->SetValue(hif_battery_capacity);
            UpdateMaxRangeAndSOH();
          }

        }
      }
      break;
    }
  }
  XDISARM;
}

/**
 * Handle incoming messages from BCM-poll
 *
 */
void OvmsHyundaiIoniqEv::IncomingBCM_Full(canbus *bus, uint16_t type, uint16_t pid, const std::string &data)
{
  XARM("OvmsHyundaiIoniqEv::IncomingBCM_Full");
  //0x7a8
  if (type == VEHICLE_POLL_TYPE_READDATA) {
    switch (pid) {
      case 0xC002: { // TPMS ID
        uint32_t idPart;
        for (int idx = 0; idx < 4; ++idx) {
          if (get_uint_buff_be<4>(data, 4 + (idx * 4), idPart)) {
            if (idPart != 0) {
              kia_tpms_id[idx] = idPart;
            }
          }
        }
      }
      break;
      case 0xC00B: { // Tyre
        uint32_t iPSI, iTemp;
        if (get_uint_buff_be<1>(data, 4, iPSI) && get_uint_buff_be<1>(data, 5, iTemp)) {
          if (iPSI > 0) {
            StdMetrics.ms_v_tpms_pressure->SetElemValue(MS_V_TPMS_IDX_FL, iPSI / 5.0, PSI);
          }
          if (iTemp > 0) {
            StdMetrics.ms_v_tpms_temp->SetElemValue(MS_V_TPMS_IDX_FL, iTemp - 50.0, Celcius);
          }
        }
        if (get_uint_buff_be<1>(data, 9, iPSI) && get_uint_buff_be<1>(data, 10, iTemp)) {
          if (iPSI > 0) {
            StdMetrics.ms_v_tpms_pressure->SetElemValue(MS_V_TPMS_IDX_FR, iPSI / 5.0, PSI);
          }
          if (iTemp > 0) {
            StdMetrics.ms_v_tpms_temp->SetElemValue(MS_V_TPMS_IDX_FR, iTemp - 50.0, Celcius);
          }
        }
        if (get_uint_buff_be<1>(data, 14, iPSI) && get_uint_buff_be<1>(data, 15, iTemp)) {
          if (iPSI > 0) {
            StdMetrics.ms_v_tpms_pressure->SetElemValue(MS_V_TPMS_IDX_RL, iPSI / 5.0, PSI);
          }
          if (iTemp > 0) {
            StdMetrics.ms_v_tpms_temp->SetElemValue(MS_V_TPMS_IDX_RL, iTemp - 50.0, Celcius);
          }
        }
        if (get_uint_buff_be<1>(data, 19, iPSI) && get_uint_buff_be<1>(data, 20, iTemp)) {
          if (iPSI > 0) {
            StdMetrics.ms_v_tpms_pressure->SetElemValue(MS_V_TPMS_IDX_RR, iPSI / 5.0, PSI);
          }
          if (iTemp > 0) {
            StdMetrics.ms_v_tpms_temp->SetElemValue(MS_V_TPMS_IDX_RR, iTemp - 50.0, Celcius);
          }
        }
      }
      break;
      case 0xb008: {
        uint32_t value;
        if (!get_uint_buff_be<1>(data, 6, value)) {
          ESP_LOGE(TAG, "IoniqISOTP.CM: Brake: Bad Buffer");
        }
        else {
          // TODO: Currently only 0 or 100. Possibly looking at brake light here?
          StdMetrics.ms_v_env_footbrake->SetValue( get_bit<4>(value) * 100);
        }
      }
      break;
      case 0xb00c: {
        // TODO: Check
        uint8_t value;
        if (get_uint_buff_be<1>(data, 5, value)) {
          m_v_heated_handle->SetValue(get_bit<5>(value));
        }
      }
      break;

    }
  }
  XDISARM;

}

/**
 * Handle incoming messages from IGMP-poll
 *
 */
void OvmsHyundaiIoniqEv::IncomingIGMP_Full(canbus *bus, uint16_t type, uint16_t pid, const std::string &data)
{
  XARM("OvmsHyundaiIoniqEv::IncomingIGMP_Full");
  // 0x778
  if (type != VEHICLE_POLL_TYPE_READDATA) {
    XDISARM;
    return;
  }
  switch (pid) {
    case 0xbc03: {
      XARMX(one, "IncomingIGMP_Full.0xbc03");
      uint32_t lVal;
      // Byte 5 Entries
      if (get_uint_buff_be<1>(data, 5, lVal)) {
        // Vehicle is in "ignition" state (drivable)
        StdMetrics.ms_v_env_on->SetValue((lVal & 0x60) > 0);
        // Vehicle is fully awake (switched on by the user)
        // ms_v_env_awake

        m_v_seat_belt_driver->SetValue(get_bit<1>(lVal));
        m_v_seat_belt_passenger->SetValue(get_bit<2>(lVal));

        StdMetrics.ms_v_door_hood->SetValue(get_bit<0>(lVal));
      }
      // Byte 4 entries
      if (!get_uint_buff_be<1>(data, 4, lVal)) {
        ESP_LOGE(TAG, "IoniqISOTP.IGMP: Door Locks/Open: Bad Buffer");
      }
      else {
        StdMetrics.ms_v_door_trunk->SetValue(get_bit<7>(lVal));
        /*
         * Car data is by driver, but metrics is left/right
         */
        bool passenger_rear_open = get_bit<0>(lVal);
        bool passenger_rear_lock = !get_bit<1>(lVal);
        bool driver_rear_open = get_bit<2>(lVal);
        bool driver_rear_lock = !get_bit<3>(lVal);
        bool passenger_front_open = get_bit<4>(lVal);
        bool driver_front_open = get_bit<5>(lVal);

        if (IsLHD()) {
          StdMetrics.ms_v_door_rl->SetValue(driver_rear_open);
          m_v_door_lock_rl->SetValue(driver_rear_lock);
          StdMetrics.ms_v_door_rr->SetValue(passenger_rear_open);
          m_v_door_lock_rr->SetValue(passenger_rear_lock);
          StdMetrics.ms_v_door_fl->SetValue(driver_front_open);
          StdMetrics.ms_v_door_fr->SetValue(passenger_front_open);
        }
        else {
          StdMetrics.ms_v_door_rr->SetValue(driver_rear_open);
          m_v_door_lock_rr->SetValue(driver_rear_lock);
          StdMetrics.ms_v_door_rl->SetValue(passenger_rear_open);
          m_v_door_lock_rl->SetValue(passenger_rear_lock);
          StdMetrics.ms_v_door_fr->SetValue(driver_front_open);
          StdMetrics.ms_v_door_fl->SetValue(passenger_front_open);
        }
      }
      XDISARMX(one);
    }
    break;
    case 0xbc04: {
      XARMX(two, "IncomingIGMP_Full.0xbc04");
      uint32_t lVal;
      /* Can't be this - only 8 bytes received
      if (get_uint_buff_be<1>(data, 8, lVal) ) {
        StdMetrics.ms_v_env_headlights->SetValue(get_bit<4>(lVal));
      } else {
          ESP_LOGE(TAG, "IoniqISOTP.IGMP: Headlights: Bad Buffer");
      }
      */
      bool is_lhd = IsLHD();
      if (!get_uint_buff_be<1>(data, 4, lVal)) {
        ESP_LOGE(TAG, "IoniqISOTP.IGMP: Door Locks: Bad Buffer");
      }
      else {
        /*
         * Car data is by driver, but metrics is left/right
         */
        bool driver_door = !get_bit<3>(lVal);
        bool passenger_door = !get_bit<2>(lVal);
        // ESP_LOGD(TAG, "IoniqISOTP.IGMP: Front Door Locks: Driver: %s Passenger: %s", (passenger_door?"Locked":"Unlocked"), (driver_door?"Locked":"Unlocked"));
        if (is_lhd) {
          m_v_door_lock_fl->SetValue(driver_door);
          m_v_door_lock_fr->SetValue(passenger_door);
        }
        else {
          m_v_door_lock_fr->SetValue(driver_door);
          m_v_door_lock_fl->SetValue(passenger_door);
        }
      }
      if (!get_uint_buff_be<1>(data, 7, lVal)) {
        ESP_LOGE(TAG, "IoniqISOTP.IGMP: Belts Bad Buffer");
      }
      else {
        m_v_seat_belt_back_middle->SetValue(get_bit<3>(lVal));
        bool driver_seat = get_bit<2>(lVal);
        bool passenger_seat = get_bit<4>(lVal);
        // SP_LOGD(TAG, "IoniqISOTP.IGMP: Seatbelts: Driver: %s Passenger: %s", (passenger_seat?"On":"Off"), (driver_seat?"On":"Off"));
        if (is_lhd) {
          m_v_seat_belt_back_left->SetValue(driver_seat);
          m_v_seat_belt_back_right->SetValue(passenger_seat);
        }
        else {
          m_v_seat_belt_back_right->SetValue(driver_seat);
          m_v_seat_belt_back_left->SetValue(passenger_seat);
        }
      }
      XDISARMX(two);
    }
    break;
    case 0xbc07: {
      XARMX(three, "IncomingIGMP_Full.0xbc04");
      uint32_t lVal;
      if (get_uint_buff_be<1>(data, 5, lVal)) {
        m_v_rear_defogger->SetValue(get_bit<1>(lVal));
      }
      if (get_uint_buff_be<1>(data, 7, lVal)) {
        m_v_env_indicator_l->SetValue((lVal & 0xc) == 0x8);
        m_v_env_indicator_r->SetValue((lVal & 0xc) == 0x4);
        m_v_emergency_lights->SetValue((lVal & 0xc) == 0xc);
      }
      XDISARMX(three);
    }
    break;
    case 0xbc09: {
      uint32_t lightVal;
      if (get_uint_buff_be<1>(data, 6, lightVal)) {
        bool llow = ((lightVal & 0xc0) == 0xc0);
        if (iq_lights_low != llow) {
          iq_lights_dirty = true;
          iq_lights_low = llow;
        }
      }
      if (get_uint_buff_be<1>(data, 7, lightVal)) {
        bool lhigh = ((lightVal & 0x03) == 0x03 );
        bool lpark = ((lightVal & 0x30) == 0x30 );
        if (iq_lights_high != lhigh || iq_lights_park != lpark) {
          iq_lights_dirty = true;
          iq_lights_high = lhigh;
          iq_lights_park = lpark;
        }
      }
    }
    break;
    case 0xbc10: {
      uint32_t lightVal;
      if (get_uint_buff_be<1>(data, 4, lightVal)) {
        bool lon = ((lightVal & 0xf0) == 0xf0);
        if (lon != iq_lights_on) {
          iq_lights_dirty = true;
          iq_lights_on = lon;
        }

      }
    }
    break;
  }
  if (iq_lights_dirty) {
    StandardMetrics.ms_v_env_headlights->SetValue(iq_lights_on & iq_lights_low);
    m_v_env_lowbeam->SetValue(iq_lights_on & iq_lights_low & !iq_lights_high);
    m_v_env_highbeam->SetValue(iq_lights_on & iq_lights_high);
    m_v_env_parklights->SetValue(iq_lights_on & iq_lights_park);
  }
  XDISARM;
}

int OvmsHyundaiIoniqEv::RequestVIN()
{
  //ESP_LOGD(TAG, "RequestVIN: Sending Request");
  if (!StdMetrics.ms_v_env_awake->AsBool()) {
    ESP_LOGD(TAG, "RequestVIN: Not Awake Request not sent");
    return -3;
  }
  std::string response;
  int res = PollSingleRequest( m_can1,
      VEHICLE_OBD_BROADCAST_MODULE_TX, VEHICLE_OBD_BROADCAST_MODULE_RX,
      VEHICLE_POLL_TYPE_OBDIIVEHICLE,  2, response, 1000);
  if (res != POLLSINGLE_OK) {
    switch (res) {
      case POLLSINGLE_TIMEOUT:
        ESP_LOGE(TAG, "RequestVIN: Request Timeout");
        break;
      case POLLSINGLE_TXFAILURE:
        ESP_LOGE(TAG, "RequestVIN: Request TX Failure");
        break;
      default:
        ESP_LOGE(TAG, "RequestVIN: UDC Error %d", res);
    }

    return res;
  }
  else {
    uint32_t byte;
    if (!get_uint_buff_be<1>(response, 4, byte)) {
      ESP_LOGE(TAG, "RequestVIN: Bad Buffer");
      return POLLSINGLE_TIMEOUT;
    }
    else if (byte != 1) {
      ESP_LOGI(TAG, "RequestVIN: Ignore Response");
      return POLLSINGLE_TIMEOUT;
    }
    else {
      std::string vin;
      if ( get_buff_string(response, 5, 17, vin)) {
        if (vin.length() > 5 && vin[4] == '-') {
          vin = vin.substr(0, 3) + vin.substr(10) + "-------";
        }
        StandardMetrics.ms_v_vin->SetValue(vin);
        ESP_BUFFER_LOGD(TAG, response.data(), response.size());

        vin.copy(m_vin, sizeof(m_vin) - 1);
        m_vin[sizeof(m_vin) - 1] = '\0';
        ESP_LOGD(TAG, "RequestVIN: Success: '%s'->'%s'", vin.c_str(), m_vin);
        return POLLSINGLE_OK;
      }
      else {
        ESP_LOGE(TAG, "RequestVIN.String: Bad Buffer");
        return POLLSINGLE_TIMEOUT;
      }
    }
  }
}

/**
 * Get console ODO units
 *
 * Currently from configuration
 */
metric_unit_t OvmsHyundaiIoniqEv::GetConsoleUnits()
{
  XARM("OvmsHyundaiIoniqEv::GetConsoleUnits");
  metric_unit_t res = MyConfig.GetParamValueBool("xkn", "consoleKilometers", true) ? Kilometers : Miles;
  XDISARM;
  return res;
}

/**
 * Determine if this car is left hand drive
 *
 * Currently from configuration
 */
bool OvmsHyundaiIoniqEv::IsLHD()
{
  XARM("OvmsHyundaiIoniqEv::IsLHD");
  bool res = MyConfig.GetParamValueBool("xkn", "leftDrive", true);
  XDISARM;
  return res;
}
<|MERGE_RESOLUTION|>--- conflicted
+++ resolved
@@ -62,13 +62,6 @@
       process_all = true;
       break;
 
-<<<<<<< HEAD
-    // ****** ABS ESP ******
-    case 0x7d9:
-      IncomingAbsEsp(bus, type, pid, data, length, mlframe, mlremain);
-      break;
-=======
->>>>>>> ae3a7b4f
 
     // ******* VMCU ******
     case 0x7ea:
@@ -225,33 +218,6 @@
 }
 
 /**
-<<<<<<< HEAD
- * Handle incoming messages from ABS ESP poll.
- */
-void OvmsHyundaiIoniqEv::IncomingAbsEsp(canbus *bus, uint16_t type, uint16_t pid, const uint8_t *data, uint8_t length, uint16_t mlframe, uint16_t mlremain)
-{
-  XARM("OvmsHyundaiIoniqEv::IncomingAbsEsp");
-  //ESP_LOGD(TAG, "ABS/ESP PID:%02x %x %02x %02x %02x %02x %02x %02x %02x %02x", pid, length, mlframe, data[0], data[1], data[2], data[3],
-  //    data[4], data[5], data[6]);
-  switch (pid) {
-    case 0xC101:
-      if ( mlframe == 3) {
-        uint32_t value;
-        if (get_uint_bytes_be<1>(data, 2, length, value)) {
-          m_v_emergency_lights->SetValue(get_bit<6>(value));
-        }
-        if (get_uint_bytes_be<1>(data, 1, length, value)) {
-          m_v_traction_control->SetValue(get_bit<6>(value));
-        }
-      }
-      break;
-  }
-  XDISARM;
-}
-
-/**
-=======
->>>>>>> ae3a7b4f
  * Handle incoming messages from VMCU-poll
  *
  * - Aux battery SOC, Voltage and current
