/*
;    Project:       Open Vehicle Monitor System
;    Date:          November 2022
;
;    (C) 2022 Michael Geddes
; ----- Kona/Kia Module -----
;    (C) 2018        Geir Øyvind Vælidalo <geir@validalo.net>
;
; Permission is hereby granted, free of charge, to any person obtaining a copy
; of this software and associated documentation files (the "Software"), to deal
; in the Software without restriction, including without limitation the rights
; to use, copy, modify, merge, publish, distribute, sublicense, and/or sell
; copies of the Software, and to permit persons to whom the Software is
; furnished to do so, subject to the following conditions:
;
; The above copyright notice and this permission notice shall be included in
; all copies or substantial portions of the Software.
;
; THE SOFTWARE IS PROVIDED "AS IS", WITHOUT WARRANTY OF ANY KIND, EXPRESS OR
; IMPLIED, INCLUDING BUT NOT LIMITED TO THE WARRANTIES OF MERCHANTABILITY,
; FITNESS FOR A PARTICULAR PURPOSE AND NONINFRINGEMENT. IN NO EVENT SHALL THE
; AUTHORS OR COPYRIGHT HOLDERS BE LIABLE FOR ANY CLAIM, DAMAGES OR OTHER
; LIABILITY, WHETHER IN AN ACTION OF CONTRACT, TORT OR OTHERWISE, ARISING FROM,
; OUT OF OR IN CONNECTION WITH THE SOFTWARE OR THE USE OR OTHER DEALINGS IN
; THE SOFTWARE.
*/

#ifndef __VEHICLE_HYUNDAI_IONIQ5_H__
#define __VEHICLE_HYUNDAI_IONIQ5_H__

#include "../../vehicle_kiasoulev/src/kia_common.h"
#include "vehicle.h"
#ifdef CONFIG_OVMS_COMP_WEBSERVER
#include "ovms_webserver.h"
#endif
#include <vector>

// Define this to work out whether a function that is instrumented with
// XARM and XDISARM is leaving unexpectedly (exception).
// This working is predicated on the stack objects being unwound.
// Debug tool: Do NOT leave this defined in production.
// #define DEBUG_FUNC_LEAVE

// Define for Debug of battery monitor internal states.
// Debug tool: Probably don't need it for production
// #define OVMS_DEBUG_BATTERYMON

#ifdef OVMS_DEBUG_BATTERYMON
// Extra verbose debuuging of battery monitor.
// #define OVMS_DEBUG_BATTERYMON_VERBOSE
#endif

// Define when canwrite is available
// #define XIQ_CAN_WRITE

using namespace std;

enum class IqShiftStatus {
  Park,
  Reverse,
  Neutral,
  Drive
};


void xiq_trip_since_parked(int verbosity, OvmsWriter *writer, OvmsCommand *cmd, int argc, const char *const *argv);
void xiq_trip_since_charge(int verbosity, OvmsWriter *writer, OvmsCommand *cmd, int argc, const char *const *argv);
void xiq_tpms(int verbosity, OvmsWriter *writer, OvmsCommand *cmd, int argc, const char *const *argv);
void xiq_aux(int verbosity, OvmsWriter *writer, OvmsCommand *cmd, int argc, const char *const *argv);
void xiq_vin(int verbosity, OvmsWriter *writer, OvmsCommand *cmd, int argc, const char *const *argv);
void xiq_aux_monitor(int verbosity, OvmsWriter *writer, OvmsCommand *cmd, int argc, const char *const *argv);

void xiq_range_stat(int verbosity, OvmsWriter *writer, OvmsCommand *cmd, int argc, const char *const *argv);
void xiq_range_reset(int verbosity, OvmsWriter *writer, OvmsCommand *cmd, int argc, const char *const *argv);

//NOTIMPL void CommandOpenTrunk(int verbosity, OvmsWriter *writer, OvmsCommand *cmd, int argc, const char *const *argv);
void CommandParkBreakService(int verbosity, OvmsWriter *writer, OvmsCommand *cmd, int argc, const char *const *argv);
//NOTIMPL void xiq_sjb(int verbosity, OvmsWriter *writer, OvmsCommand *cmd, int argc, const char *const *argv);
//NOTIMPL void xiq_bcm(int verbosity, OvmsWriter *writer, OvmsCommand *cmd, int argc, const char *const *argv);
//NOTIMPL void xiq_ign1(int verbosity, OvmsWriter *writer, OvmsCommand *cmd, int argc, const char *const *argv);
//NOTIMPL void xiq_ign2(int verbosity, OvmsWriter *writer, OvmsCommand *cmd, int argc, const char *const *argv);
//NOTIMPL void xiq_acc_relay(int verbosity, OvmsWriter *writer, OvmsCommand *cmd, int argc, const char *const *argv);
//NOTIMPL void xiq_start_relay(int verbosity, OvmsWriter *writer, OvmsCommand *cmd, int argc, const char *const *argv);
//NOTIMPL void xiq_set_head_light_delay(int verbosity, OvmsWriter *writer, OvmsCommand *cmd, int argc, const char *const *argv);
//NOTIMPL void xiq_set_one_touch_turn_signal(int verbosity, OvmsWriter *writer, OvmsCommand *cmd, int argc, const char *const *argv);
//NOTIMPL void xiq_set_auto_door_unlock(int verbosity, OvmsWriter *writer, OvmsCommand *cmd, int argc, const char *const *argv);
//NOTIMPL void xiq_set_auto_door_lock(int verbosity, OvmsWriter *writer, OvmsCommand *cmd, int argc, const char *const *argv);

enum class OvmsBatteryState { Unknown, Normal, Charging, Blip, Dip, Low };

// 12V/Aux Battery monitor: The aim is to detect 'dips' (voltage dipping down) and 'blips' (voltage 'blipping' up),
// as well as 'charging' states and 'low voltage'.
// This is used to wake up the 'Ping' cycle and do some polling to detect what's going on.  This prevents us from
// keeping the power-hungry modules from being kept awake and draining the 12V battery (in 3h)
struct OvmsBatteryMon {
  static const uint16_t entry_count = 30;
  static const int32_t entry_mult = 100.0;
  static const int32_t charge_threshold = 1400; // over 14.0v is 'Charging'
  static const int32_t low_threshold = 1150;    // Under 11.5 is 'Low'
  static const int32_t smooth_threshold = 20;   // < 0.2v variation is 'Normal'
  static const int32_t blip_threshold = 30;     // cur is > 0.3v over average is 'Blip'
  static const int32_t dip_threshold = -25;     // cur is < 0.3v over average is 'Dip'
  // Divides the entry_count history elements into 2 parts (as a fraction first_mult / first_divis )
  static const uint16_t first_mult = 2;
  static const uint16_t first_divis = 3;

  int32_t m_voltages[entry_count]; // Voltages times entry_mult


  // First  buffer entry and count
  uint16_t m_first, m_count;
  bool m_dirty;
  bool m_to_notify;

  // Last calculated state
  OvmsBatteryState m_lastState;
  int32_t m_average_last;
  int32_t m_diff_last;

  OvmsBatteryMon();

  OvmsBatteryState calc_state(int32_t &ave_last, int32_t &diff_last);

  // Add a voltage to the circular buffer.
  void add(float voltage);
  // Calculate average of first section (first_mult/first_divis) and last section (the rest)
  bool calc_average( int32_t &average, int32_t &average_first, int32_t &average_last);

  // Calculate state and return true if changed
  bool checkStateChange();

  // Current State
  OvmsBatteryState state();
  std::string to_string();
  uint16_t count()
  {
    return m_count;
  }
  // Last supplied value.
  int32_t last();
  float lastf();
  float average_lastf();
  float diff_lastf();
};

typedef struct {
  int toPercent;
  float maxChargeWatts;
  int tempOptimal;   // Optimal temperature
  float tempDegrade; // Degredation per degree Calc from optimal (ratio)
} charging_step_t;

// Calculates the remaining charge with allowance for temperature.
int CalcRemainingChargeMins(float chargewatts, float availwatts, bool adjustTemp, float tempCelcius, int fromSoc, int toSoc, int batterySizeWh, const charging_step_t charge_steps[]);

class OvmsHyundaiIoniqEv : public KiaVehicle
{
public:
  OvmsHyundaiIoniqEv();
  ~OvmsHyundaiIoniqEv();
  static const char *TAG;
public:
  void IncomingFrameCan1(const CAN_frame_t *p_frame) override;
  void Ticker1(uint32_t ticker) override;
  void Ticker10(uint32_t ticker) override;
  void Ticker60(uint32_t ticker) override;
  void Ticker300(uint32_t ticker) override;
  void EventListener(std::string event, void *data);
  void UpdatedAverageTemp(OvmsMetric* metric);
  void IncomingPollReply(
    canbus* bus, uint32_t moduleidsent, uint32_t moduleid, uint16_t type, uint16_t pid,
    const uint8_t* data, uint16_t mloffset, uint8_t length, uint16_t mlremain, uint16_t mlframe,
    const OvmsPoller::poll_pid_t &pollentry) override;
  void ConfigChanged(OvmsConfigParam *param);
  bool SetFeature(int key, const char *value);
  const std::string GetFeature(int key);
  vehicle_command_t CommandHandler(int verbosity, OvmsWriter *writer, OvmsCommand *cmd, int argc, const char *const *argv);
  bool Send_SJB_Command( uint8_t b1, uint8_t b2, uint8_t b3);
  bool Send_IGMP_Command( uint8_t b1, uint8_t b2, uint8_t b3);
  bool Send_BCM_Command( uint8_t b1, uint8_t b2, uint8_t b3);
  bool Send_SMK_Command( uint8_t b1, uint8_t b2, uint8_t b3, uint8_t b4, uint8_t b5, uint8_t b6, uint8_t b7);
  bool Send_EBP_Command( uint8_t b1, uint8_t b2, uint8_t mode);
  void SendTesterPresent(uint16_t id, uint8_t length);
  bool SetSessionMode(uint16_t id, uint8_t mode);
  void SendCanMessage(uint16_t id, uint8_t count,
    uint8_t serviceId, uint8_t b1, uint8_t b2, uint8_t b3, uint8_t b4,
    uint8_t b5, uint8_t b6);
  void SendCanMessageTriple(uint16_t id, uint8_t count,
    uint8_t serviceId, uint8_t b1, uint8_t b2, uint8_t b3, uint8_t b4,
    uint8_t b5, uint8_t b6);
  bool SendCanMessage_sync(uint16_t id, uint8_t count,
    uint8_t serviceId, uint8_t b1, uint8_t b2, uint8_t b3, uint8_t b4,
    uint8_t b5, uint8_t b6);
  bool SendCommandInSessionMode(uint16_t id, uint8_t count,
    uint8_t serviceId, uint8_t b1, uint8_t b2, uint8_t b3, uint8_t b4,
    uint8_t b5, uint8_t b6, uint8_t mode );

  OvmsVehicle::vehicle_command_t CommandLock(const char *pin) override;
  OvmsVehicle::vehicle_command_t CommandUnlock(const char *pin) override;
  OvmsVehicle::vehicle_command_t CommandWakeup() override;

  bool OpenTrunk(const char *password);
  bool ACCRelay(bool, const char *password);
  bool IGN1Relay(bool, const char *password);
  bool IGN2Relay(bool, const char *password);
  bool StartRelay(bool, const char *password);
  void SetHeadLightDelay(bool);
  void SetOneThouchTurnSignal(uint8_t);
  void SetAutoDoorUnlock(uint8_t);
  void SetAutoDoorLock(uint8_t);

  bool IsLHD();
  metric_unit_t GetConsoleUnits();

  bool  kn_emergency_message_sent;

  int m_checklock_retry, m_checklock_start, m_checklock_notify;

protected:
  void HandleCharging();
  void HandleChargeStop();
  void IncomingVMCU_Full(canbus *bus, uint16_t type, uint16_t pid, const std::string &data);
  void IncomingBMC_Full(canbus *bus, uint16_t type, uint16_t pid, const std::string &data);
  void IncomingBCM_Full(canbus *bus, uint16_t type, uint16_t pid, const std::string &data);
  void IncomingIGMP_Full(canbus *bus, uint16_t type, uint16_t pid, const std::string &data);
  void IncomingOther_Full(canbus *bus, uint16_t type, uint16_t pid, const std::string &data);
<<<<<<< HEAD
  void IncomingAbsEsp(canbus *bus, uint16_t type, uint16_t pid, const uint8_t *data, uint8_t length, uint16_t mlframe, uint16_t mlremain);
=======
>>>>>>> ae3a7b4f
  void IncomingCM_Full(canbus *bus, uint16_t type, uint16_t pid, const std::string &data);
  void RequestNotify(unsigned int which);
  void DoNotify();
  void vehicle_ioniq5_car_on(bool isOn);
  void UpdateMaxRangeAndSOH(void);
  bool SetDoorLock(bool open, const char *password);
  bool LeftIndicator(bool);
  bool RightIndicator(bool);
  bool DriverIndicatorOn()
  {
    if (IsLHD()) {
      return LeftIndicator(true);
    }
    else {
      return RightIndicator(true);
    }
  }
  bool RearDefogger(bool);
  bool FoldMirrors(bool);
  bool BlueChargeLed(bool on, uint8_t mode);
  void SetChargeMetrics(float voltage, float current, float climit, bool ccs);
  void SendTesterPresentMessages();
  void StopTesterPresentMessages();

  // Inline functions to handle the different I5 Poll states.
  inline int PollGetState()
  {
    return m_poll_state;
  }
  inline void PollState_Off()
  {
    PollSetState(0);
  }
  inline bool IsPollState_Off()
  {
    return m_poll_state == 0;
  }

  inline void PollState_Running()
  {
    PollSetState(1);
  }
  inline bool IsPollState_Running()
  {
    return m_poll_state == 1;
  }

  inline void PollState_Charging()
  {
    PollSetState(2);
  }
  inline bool IsPollState_Charging()
  {
    return m_poll_state == 2;
  }

  inline void PollState_Ping()
  {
    PollSetState(3);
  }
  inline bool IsPollState_Ping()
  {
    return m_poll_state == 3;
  }
  inline void PollState_Ping( uint32_t ticks)
  {
    if (hif_keep_awake < ticks) {
      hif_keep_awake = ticks;
    }
    PollSetState(3);
  }
  inline void Poll_CapAwake( uint32_t ticks)
  {
    if (hif_keep_awake > ticks) {
      hif_keep_awake = ticks;
    }
  }

  inline void Set_IGMP_TP_TimeOut(bool on, int16_t seconds)
  {
    if (!on) {
      igmp_tester_present_seconds = 0;
    }
    if (seconds > igmp_tester_present_seconds) {
      igmp_tester_present_seconds = seconds;
    }
  }
  inline void Set_BCM_TP_TimeOut(bool on, int16_t seconds)
  {
    if (!on) {
      bcm_tester_present_seconds = 0;
    }
    else if (seconds > bcm_tester_present_seconds) {
      bcm_tester_present_seconds = seconds;
    }
  }
  void CheckResetDoorCheck();

  void NotifiedOBD2ECUStart() override
  {
    if (m_ecu_lockout == 0)
      ECUStatusChange(StandardMetrics.ms_v_env_on->AsBool() && (StdMetrics.ms_v_env_gear->AsInt() > 0));
  }
  void NotifiedOBD2ECUStop() override
  {
    ECUStatusChange(false);
  }
  void NotifiedVehicleOn() override
  {
    m_ecu_lockout = 20;
  }
  void NotifiedVehicleOff() override
  {
    m_ecu_lockout = 0;
    ECUStatusChange(false);
  }
  void NotifiedVehicleGear( int gear) override
  {
    if (gear <= 0)
      ECUStatusChange(false);
    else if (m_ecu_lockout == 0)
      ECUStatusChange(StandardMetrics.ms_v_env_on->AsBool() && StandardMetrics.ms_m_obd2ecu_on->AsBool());
  }

  int m_ecu_lockout;
  void ECUStatusChange(bool run);
public:
  int RequestVIN();
  bool DriverIndicator(bool on)
  {
    if (IsLHD()) {
      return LeftIndicator(on);
    }
    else {
      return RightIndicator(on);
    }
  }
protected:
  int m_vin_retry;

  OvmsCommand *cmd_hiq;

#define CFG_DEFAULT_MAXRANGE 440
  int hif_maxrange = CFG_DEFAULT_MAXRANGE;        // Configured max range at 20 °C

#define CGF_DEFAULT_BATTERY_CAPACITY 72600
#define HIF_CELL_PAIR_CAPACITY 403

  bool hif_override_capacity = false;
  float hif_battery_capacity = CGF_DEFAULT_BATTERY_CAPACITY;

  unsigned int kn_notifications = 0;

  IqShiftStatus iq_shift_status;
  bool iq_car_on;

  bool iq_lights_on;
  bool iq_lights_park;
  bool iq_lights_low;
  bool iq_lights_high;
  bool iq_lights_dirty;

  uint8_t kn_battery_fan_feedback;

  int16_t igmp_tester_present_seconds;
  int16_t bcm_tester_present_seconds;

  int16_t hif_keep_awake;

  // The last filled voltage cell.
  int32_t iq_last_voltage_cell;

  OvmsBatteryMon hif_aux_battery_mon;

  OvmsMetricBool  *m_b_bms_relay;
  OvmsMetricBool  *m_b_bms_ignition;
  OvmsMetricInt   *m_b_bms_availpower;
  OvmsMetricFloat *m_v_bat_calc_cap;

  OvmsMetricBool   *m_v_env_parklights;
  OvmsMetricFloat   *m_v_charge_current_request;

  OvmsMetricBool  *m_v_env_indicator_l;
  OvmsMetricBool  *m_v_env_indicator_r;

  /// Accumulated operating time
  OvmsMetricInt *m_v_accum_op_time;

  struct {
    unsigned char ChargingCCS : 1;
    unsigned char ChargingType2 : 1;
    unsigned char : 1;
    unsigned char : 1;
    unsigned char FanStatus : 4;
  } kn_charge_bits;

  RangeCalculator *iq_range_calc;

  // Receive Buffer for OBD ISOTP polls.
  std::string obd_rxbuf;
  uint16_t obd_module;
  uint16_t obd_rxtype;
  uint16_t obd_rxpid;
  uint16_t obd_frame;

#ifdef CONFIG_OVMS_COMP_WEBSERVER
  // --------------------------------------------------------------------------
  // Webserver subsystem
  //  - implementation: hif_web.(h,cpp)
  //

public:
  void GetDashboardConfig(DashboardConfig &cfg) override;
  virtual void WebInit();
  static void WebCfgFeatures(PageEntry_t &p, PageContext_t &c);
  static void WebCfgBattery(PageEntry_t &p, PageContext_t &c);
  static void WebBattMon(PageEntry_t &p, PageContext_t &c);

  void RangeCalcReset();
  void RangeCalcStat(OvmsWriter *writer);
#endif //CONFIG_OVMS_COMP_WEBSERVER
public:
  std::string BatteryMonStat()
  {
    return hif_aux_battery_mon.to_string();
  }
};

#ifdef DEBUG_FUNC_LEAVE
// This provides a way of detecting unexpected exceptions etc in the
// Ioniq5 Code.  Most functions in the project are instrumented this way.
// For the moment, we will leave it out of production.
struct OvmsProtect {
  bool m_armed;
  std::string m_name;
  OvmsProtect( const char *name) : m_name(name)
  {
    m_armed = true;
  }
  ~OvmsProtect()
  {
    if (m_armed) {
      ESP_LOGE(OvmsHyundaiIoniqEv::TAG, "%s - Abnormal termination", m_name.c_str());
    }
  }
  void disarm()
  {
    m_armed = false;
  }
};
#define XARM(x) OvmsProtect x_protect(x)
#define XDISARM x_protect.disarm()
#define XARMX(N,X) OvmsProtect x_protect_ ## N(X)
#define XDISARMX(N) x_protect_ ## N.disarm()

#else
// Undef DEBUG_FUNC_LEAVE
#define XARM(x)
#define XDISARM
#define XARMX(n,x)
#define XDISARMX(n)

#endif



// Notifications:
#define SEND_EmergencyAlert           (1<< 5)  // Emergency lights are turned on
#define SEND_EmergencyAlertOff        (1<< 6)  // Emergency lights are turned off

#endif //#ifndef __VEHICLE_HYUNDAI_IONIQ5_H__<|MERGE_RESOLUTION|>--- conflicted
+++ resolved
@@ -224,10 +224,6 @@
   void IncomingBCM_Full(canbus *bus, uint16_t type, uint16_t pid, const std::string &data);
   void IncomingIGMP_Full(canbus *bus, uint16_t type, uint16_t pid, const std::string &data);
   void IncomingOther_Full(canbus *bus, uint16_t type, uint16_t pid, const std::string &data);
-<<<<<<< HEAD
-  void IncomingAbsEsp(canbus *bus, uint16_t type, uint16_t pid, const uint8_t *data, uint8_t length, uint16_t mlframe, uint16_t mlremain);
-=======
->>>>>>> ae3a7b4f
   void IncomingCM_Full(canbus *bus, uint16_t type, uint16_t pid, const std::string &data);
   void RequestNotify(unsigned int which);
   void DoNotify();
