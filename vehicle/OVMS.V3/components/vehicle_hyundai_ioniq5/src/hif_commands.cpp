/*
;    Project:       Open Vehicle Monitor System
;    Date:          21th January 2019
;
;   (C) 2022 Michael Geddes <frog@bunyip.wheelycreek.net>
;
; ----- Kona/Kia Module -----
;    (C) 2019       Geir Øyvind Vælidalo <geir@validalo.net>
;
; Permission is hereby granted, free of charge, to any person obtaining a copy
; of this software and associated documentation files (the "Software"), to deal
; in the Software without restriction, including without limitation the rights
; to use, copy, modify, merge, publish, distribute, sublicense, and/or sell
; copies of the Software, and to permit persons to whom the Software is
; furnished to do so, subject to the following conditions:
;
; The above copyright notice and this permission notice shall be included in
; all copies or substantial portions of the Software.
;
; THE SOFTWARE IS PROVIDED "AS IS", WITHOUT WARRANTY OF ANY KIND, EXPRESS OR
; IMPLIED, INCLUDING BUT NOT LIMITED TO THE WARRANTIES OF MERCHANTABILITY,
; FITNESS FOR A PARTICULAR PURPOSE AND NONINFRINGEMENT. IN NO EVENT SHALL THE
; AUTHORS OR COPYRIGHT HOLDERS BE LIABLE FOR ANY CLAIM, DAMAGES OR OTHER
; LIABILITY, WHETHER IN AN ACTION OF CONTRACT, TORT OR OTHERWISE, ARISING FROM,
; OUT OF OR IN CONNECTION WITH THE SOFTWARE OR THE USE OR OTHER DEALINGS IN
; THE SOFTWARE.
*/
#include "vehicle_hyundai_ioniq5.h"

OvmsVehicle::vehicle_command_t OvmsHyundaiIoniqEv::CommandLock(const char *pin)
{
  return NotImplemented;
  /*
  OvmsVehicle::vehicle_command_t res = SetDoorLock(false, pin) ? Success : Fail;
  return res;
  */
}

OvmsVehicle::vehicle_command_t OvmsHyundaiIoniqEv::CommandUnlock(const char *pin)
{
  return NotImplemented;
  /*
  OvmsVehicle::vehicle_command_t res = SetDoorLock(true, pin) ? Success : Fail;
  return res;
  */
}

OvmsVehicle::vehicle_command_t OvmsHyundaiIoniqEv::CommandWakeup()
{
  XARM("OvmsHyundaiIoniqEv::CommandWakeup");
  // Keep Awake for 5 mins.
  hif_keep_awake = 30000;
  PollState_Running();
  ESP_LOGI(TAG, "CommandWakeup - Keeping awake for 5 minutes");
  XDISARM;
  return Success;
}

/**
 * Command to enable IGN1
 */
void xiq_ign1(int verbosity, OvmsWriter *writer, OvmsCommand *cmd, int argc, const char *const *argv)
{
  /*
  OvmsHyundaiIoniqEv *car = (OvmsHyundaiIoniqEv *) MyVehicleFactory.ActiveVehicle();
  car->IGN1Relay( strcmp(argv[0], "on") == 0, argv[1] );
  */
}

/**
 * Command to enable IGN2
 */
void xiq_ign2(int verbosity, OvmsWriter *writer, OvmsCommand *cmd, int argc, const char *const *argv)
{
  //OvmsHyundaiIoniqEv* car = (OvmsHyundaiIoniqEv*) MyVehicleFactory.ActiveVehicle();
  //car->IGN2Relay( strcmp(argv[0],"on")==0, argv[1] );
}


/**
 * Command to enable ACC relay
 */
void xiq_acc_relay(int verbosity, OvmsWriter *writer, OvmsCommand *cmd, int argc, const char *const *argv)
{
  /*
  OvmsHyundaiIoniqEv *car = (OvmsHyundaiIoniqEv *) MyVehicleFactory.ActiveVehicle();
  car->ACCRelay( strcmp(argv[0], "on") == 0, argv[1] );
  */
}

/**
 * Command to enable start relay
 */
void xiq_start_relay(int verbosity, OvmsWriter *writer, OvmsCommand *cmd, int argc, const char *const *argv)
{
  /*
  OvmsHyundaiIoniqEv *car = (OvmsHyundaiIoniqEv *) MyVehicleFactory.ActiveVehicle();
  car->StartRelay( strcmp(argv[0], "on") == 0, argv[1] );
  */
}

void xiq_sjb(int verbosity, OvmsWriter *writer, OvmsCommand *cmd, int argc, const char *const *argv)
{
  //OvmsHyundaiIoniqEv* car = (OvmsHyundaiIoniqEv*) MyVehicleFactory.ActiveVehicle();
  //car->Send_SJB_Command(strtol(argv[0],NULL,16), strtol(argv[1],NULL,16), strtol(argv[2],NULL,16));
}

void xiq_bcm(int verbosity, OvmsWriter *writer, OvmsCommand *cmd, int argc, const char *const *argv)
{
  //OvmsHyundaiIoniqEv* car = (OvmsHyundaiIoniqEv*) MyVehicleFactory.ActiveVehicle();
  //car->Send_BCM_Command(strtol(argv[0],NULL,16), strtol(argv[1],NULL,16), strtol(argv[2],NULL,16));
}

void xiq_set_head_light_delay(int verbosity, OvmsWriter *writer, OvmsCommand *cmd, int argc, const char *const *argv)
{
  //OvmsHyundaiIoniqEv* car = (OvmsHyundaiIoniqEv*) MyVehicleFactory.ActiveVehicle();
  //car->SetHeadLightDelay(strcmp(argv[0],"on")==0);
}

void xiq_set_one_touch_turn_signal(int verbosity, OvmsWriter *writer, OvmsCommand *cmd, int argc, const char *const *argv)
{
  //OvmsHyundaiIoniqEv* car = (OvmsHyundaiIoniqEv*) MyVehicleFactory.ActiveVehicle();
  //car->SetOneThouchTurnSignal(strtol(argv[0],NULL,10));
}

void xiq_set_auto_door_unlock(int verbosity, OvmsWriter *writer, OvmsCommand *cmd, int argc, const char *const *argv)
{
  //OvmsHyundaiIoniqEv* car = (OvmsHyundaiIoniqEv*) MyVehicleFactory.ActiveVehicle();
  //car->SetAutoDoorUnlock(strtol(argv[0],NULL,10));
}

void xiq_set_auto_door_lock(int verbosity, OvmsWriter *writer, OvmsCommand *cmd, int argc, const char *const *argv)
{
  //OvmsHyundaiIoniqEv* car = (OvmsHyundaiIoniqEv*) MyVehicleFactory.ActiveVehicle();
  //car->SetAutoDoorLock(strtol(argv[0],NULL,10));
}

/**
 * Print out the aux battery voltage.
 */
void xiq_aux(int verbosity, OvmsWriter *writer, OvmsCommand *cmd, int argc, const char *const *argv)
{
  if (MyVehicleFactory.m_currentvehicle == NULL) {
    writer->puts("Error: No vehicle module selected");
    return;
  }


  writer->printf("AUX BATTERY\n");
  if (StdMetrics.ms_v_bat_12v_voltage->IsDefined()) {
    const std::string &auxBatt = StdMetrics.ms_v_bat_12v_voltage->AsUnitString("-", Volts, 2);
    writer->printf("Aux battery voltage %s\n", auxBatt.c_str());
  }

  OvmsHyundaiIoniqEv *niro = (OvmsHyundaiIoniqEv *) MyVehicleFactory.ActiveVehicle();

  if (niro->m_b_aux_soc->IsDefined()) {
    const std::string &auxSOC = niro->m_b_aux_soc->AsUnitString("-", Percentage, 1);
    writer->printf("Aux battery SOC %s\n", auxSOC.c_str());
  }
}

/**
 * Print out the VIN information.
 */
void xiq_vin(int verbosity, OvmsWriter *writer, OvmsCommand *cmd, int argc, const char *const *argv)
{
  if (MyVehicleFactory.m_currentvehicle == NULL) {
    writer->puts("Error: No vehicle module selected");
    return;
  }

  OvmsHyundaiIoniqEv *hif = (OvmsHyundaiIoniqEv *) MyVehicleFactory.ActiveVehicle();

  if (hif->m_vin[0] == 0) {
    hif->RequestVIN();
  }
  writer->printf("VIN\n");
  writer->printf("Vin: %s \n", hif->m_vin);
  if (hif->m_vin[0] == 0) {
    return;
  }
  //
  // See https://en.wikipedia.org/wiki/Vehicle_identification_number#World_manufacturer_identifier
  //
  writer->printf("World manufacturer identifier: ");
  if (hif->m_vin[0] == '5' && hif->m_vin[1] == 'X') {
    writer->printf("United States Hyundai/Kia\n");
  }
  else if (hif->m_vin[0] == 'K' && hif->m_vin[1] == 'M' && hif->m_vin[2] == 'H') {
    writer->printf("South Korea Hyundai\n");
  }
  else if (hif->m_vin[0] == 'T' && hif->m_vin[1] == 'M' && hif->m_vin[2] == 'A') {
    writer->printf("Czech Republic Hyundai\n");
  }
  else if (hif->m_vin[0] == '2' && hif->m_vin[1] == 'H' && hif->m_vin[2] == 'M') {
    writer->printf("Canada Hyundai\n");
  }
  else if (hif->m_vin[0] == '5' && hif->m_vin[1] == 'N' && hif->m_vin[2] == 'M') {
    writer->printf("United States Hyundai\n");
  }
  else if (hif->m_vin[0] == '5' && hif->m_vin[1] == 'N' && hif->m_vin[2] == 'P') {
    writer->printf("United States Hyundai\n");
  }
  else if (hif->m_vin[0] == '9' && hif->m_vin[1] == 'B' && hif->m_vin[2] == 'H') {
    writer->printf("Brazil Hyundai\n");
  }
  else if (hif->m_vin[0] == '9' && hif->m_vin[1] == '5' && hif->m_vin[2] == 'P') {
    writer->printf("Brazil CAOA/Hyundai\n");
  }
  else if (hif->m_vin[0] == 'L' && hif->m_vin[1] == 'B' && hif->m_vin[2] == 'E') {
    writer->printf("China Beijing Hyundai\n");
  }
  else if (hif->m_vin[0] == 'K' && hif->m_vin[1] == 'N') {
    writer->printf("South Korea Kia ");

    if (hif->m_vin[2] == 'A' || hif->m_vin[2] == 'D') {
      writer->printf("MPV/SUV/RV (Outside USA, Canada, Mexico)\n");
    }
    else if (hif->m_vin[2] == 'C') {
      writer->printf("Commercial Vehicle\n");
    }
    else if (hif->m_vin[2] == 'D') {
      writer->printf("MPV/SUV/RV (USA, Canada, Mexico)\n");
    }
    else if (hif->m_vin[2] == 'H') {
      writer->printf("Van\n");
    }
    else {
      writer->printf("\n");
    }
  }
  else if (hif->m_vin[0] == 'M' && hif->m_vin[1] == 'S' && hif->m_vin[2] == '0') {
    writer->printf("Myanmar Kia\n");
  }
  else if (hif->m_vin[0] == 'P' && hif->m_vin[1] == 'N' && hif->m_vin[2] == 'A') {
    writer->printf("Malaysia Kia\n");
  }
  else if (hif->m_vin[0] == 'U' && hif->m_vin[1] == '5' && hif->m_vin[2] == 'Y') {
    writer->printf("Slovakia Kia\n");
  }
  else if (hif->m_vin[0] == '3' && hif->m_vin[1] == 'K' && hif->m_vin[2] == 'P') {
    writer->printf("Mexico Kia\n");
  }
  else if (hif->m_vin[0] == '9' && hif->m_vin[1] == 'U' && hif->m_vin[2] == 'W') {
    writer->printf("Uruguay Kia\n");
  }
  else if (hif->m_vin[0] == 'L' && hif->m_vin[1] == 'J' && hif->m_vin[2] == 'D') {
    writer->printf("China Dongfeng Yueda Kia\n");
  }
  else {
    writer->printf("Unknown %c%c%c\n", hif->m_vin[0], hif->m_vin[1], hif->m_vin[2]);
  }

  writer->printf("Vehicle Line: ");
  if (hif->m_vin[3] == 'J') {
    writer->printf("Soul\n");
  }
  else  if (hif->m_vin[3] == 'C') {
    writer->printf("Niro\n");
  }
  else  if (hif->m_vin[3] == 'K') {
    if (hif->m_vin[4] != 'R') {
      writer->printf("Kona\n");
    }
    else {
      writer->printf("Ioniq 5\n");
    }
  }
  else {
    writer->printf("Unknown %c\n", hif->m_vin[3]);
  }

  /*if(hif->m_vin[4]=='M')
    {
    writer->printf("Low grade\n");
    }
    else if(hif->m_vin[4]=='N')
    {
    writer->printf("Middle-low grade\n");
    }
    else if(hif->m_vin[4]=='P')
    {
    writer->printf("Middle grade\n");
    }
    else if(hif->m_vin[4]=='R')
    {
    writer->printf("Middle-high grade\n");
    }
    else if(hif->m_vin[4]=='X')
    {
    writer->printf("High grade\n");
    }
    else*/
  if (hif->m_vin[4] == 'R') {
    // Ioniq 5. Is this premium?
  }
  else {
    writer->printf("Model: ");
    if (hif->m_vin[4] == 'C') {
      writer->printf("High grade.\n");
    }
    else {
      writer->printf("Unknown %c\n", hif->m_vin[4]);
    }
  }

  //
  // See https://en.wikibooks.org/wiki/Vehicle_Identification_Numbers_(VIN_codes)/Hyundai/VIN_Codes#Model_Year
  //
  int year = 0;
  char ch_year = hif->m_vin[9];
  if (ch_year >= '1' && ch_year <= '9') {
    year = 2001 + (ch_year - '1');
  }
  else if (ch_year == 'X') {
    year = 1999;
  }
  else if (ch_year == 'Y') {
    year = 2000;
  }
  else if (ch_year >= 'A' && ch_year <= 'H') { // Missing I
    year = 2010 + (ch_year - 'A');
  }
  else if (ch_year >= 'J' && ch_year <= 'N') { // Missing O
    year = 2018 + (ch_year - 'J');
  }
  else if (ch_year == 'P') { // Possibly missing Q
    year = 2023;
  }
  else if (ch_year >= 'R' && ch_year <= 'W') {
    year = 2024 + (ch_year - 'R');
  }

  if (year > 0) {
    writer->printf("Model year: %04d\n", year);
  }
  else {
    writer->printf("Model year: Unknown\n");
  }

  writer->printf("Motor type: ");
  switch (hif->m_vin[7]) {
    case 'E':
      writer->printf("Battery [LiPB 350 V, 75 Ah (39kWh)] + Motor [3-phase AC 80 KW]\n");
      break;
    case 'G':
      writer->printf("Battery [LiPB 356 V, 180 Ah (64kWh)] + Motor [3-phase AC 150 KW]\n");
      break;
    default:
      writer->printf("Unknown %c\n", hif->m_vin[7]);
      break;
  }

  //
  // See https://en.wikibooks.org/wiki/Vehicle_Identification_Numbers_(VIN_codes)/Hyundai/VIN_Codes#Manufacturing_Plant_Code
  //
  if (hif->m_vin[10] != 0 && hif->m_vin[10] != '-') {
    writer->printf("Production plant: ");
    switch (hif->m_vin[10]) {
      case '5':
        writer->printf("Hwaseong (Korea)\n");
        break;
      case '6':
        writer->printf("Soha-ri (Korea)\n");
        break;
      case '7':
        writer->printf("Gwangju (Korea)\n");
        break;
      case 'T':
        writer->printf("Seosan (Korea)\n");
        break;
      case 'Y':
        writer->printf("Yangon (Myanmar)\n");
        break;
      case 'U':
        writer->printf("Ulsan (Korea)\n");
        break;
      default:
        writer->printf("Unknown %c\n", hif->m_vin[10]);
    }
  }

  if (hif->m_vin[11] != '-' && hif->m_vin[11] != 0) {
    writer->printf("Sequence number: %c%c%c%c%c%c\n", hif->m_vin[11], hif->m_vin[12], hif->m_vin[13], hif->m_vin[14], hif->m_vin[15], hif->m_vin[16]);
  }
}

/**
 * Print out information of the tpms.
 */
void xiq_tpms(int verbosity, OvmsWriter *writer, OvmsCommand *cmd, int argc, const char *const *argv)
{
  if (MyVehicleFactory.m_currentvehicle == NULL) {
    writer->puts("Error: No vehicle module selected");
    return;
  }

  OvmsHyundaiIoniqEv *car = (OvmsHyundaiIoniqEv *) MyVehicleFactory.ActiveVehicle();

  writer->printf("TPMS\n");
  // Front left
  if (StdMetrics.ms_v_tpms_pressure->IsDefined()) {
<<<<<<< HEAD
    const std::string &fl_pressure = StdMetrics.ms_v_tpms_pressure->ElemAsUnitString(MS_V_TPMS_IDX_FL, "-", ToUser, 1);
    const std::string &fl_temp = StdMetrics.ms_v_tpms_temp->ElemAsUnitString(MS_V_TPMS_IDX_FL, "-", ToUser, 1);
    writer->printf("1 Front-Left  ID:%lu %s %s\n", car->kia_tpms_id[0], fl_pressure.c_str(), fl_temp.c_str());
  }
  // Front right
  if (StdMetrics.ms_v_tpms_pressure->IsDefined()) {
    const std::string &fr_pressure = StdMetrics.ms_v_tpms_pressure->ElemAsUnitString(MS_V_TPMS_IDX_FR, "-", ToUser, 1);
    const std::string &fr_temp = StdMetrics.ms_v_tpms_temp->ElemAsUnitString(MS_V_TPMS_IDX_FR, "-", ToUser, 1);
    writer->printf("2 Front-Right ID:%lu %s %s\n", car->kia_tpms_id[1], fr_pressure.c_str(), fr_temp.c_str());
  }
  // Rear left
  if (StdMetrics.ms_v_tpms_pressure->IsDefined()) {
    const std::string &rl_pressure = StdMetrics.ms_v_tpms_pressure->ElemAsUnitString(MS_V_TPMS_IDX_RL, "-", ToUser, 1);
    const std::string &rl_temp = StdMetrics.ms_v_tpms_temp->ElemAsUnitString(MS_V_TPMS_IDX_RL, "-", ToUser, 1);
    writer->printf("3 Rear-Left ID:%lu %s %s\n", car->kia_tpms_id[2], rl_pressure.c_str(), rl_temp.c_str());
  }
  // Rear right
  if (StdMetrics.ms_v_tpms_pressure->IsDefined()) {
    const std::string &rr_pressure = StdMetrics.ms_v_tpms_pressure->ElemAsUnitString(MS_V_TPMS_IDX_RR, "-", ToUser, 1);
    const std::string &rr_temp = StdMetrics.ms_v_tpms_temp->ElemAsUnitString(MS_V_TPMS_IDX_RR, "-", ToUser, 1);
    writer->printf("4 Rear-Right ID:%lu %s %s\n", car->kia_tpms_id[3], rr_pressure.c_str(), rr_temp.c_str());
=======
    const std::string &fl_pressure = StdMetrics.ms_v_tpms_pressure->ElemAsUnitString(MS_V_TPMS_IDX_FL, "-", kPa, 1);
    const std::string &fl_temp = StdMetrics.ms_v_tpms_temp->ElemAsUnitString(MS_V_TPMS_IDX_FL, "-", Celcius, 1);
    writer->printf("1 Front-Left  ID:%u %s %s\n", car->kia_tpms_id[0], fl_pressure.c_str(), fl_temp.c_str());
  }
  // Front right
  if (StdMetrics.ms_v_tpms_pressure->IsDefined()) {
    const std::string &fr_pressure = StdMetrics.ms_v_tpms_pressure->ElemAsUnitString(MS_V_TPMS_IDX_FR, "-", kPa, 1);
    const std::string &fr_temp = StdMetrics.ms_v_tpms_temp->ElemAsUnitString(MS_V_TPMS_IDX_FR, "-", Celcius, 1);
    writer->printf("2 Front-Right ID:%u %s %s\n", car->kia_tpms_id[1], fr_pressure.c_str(), fr_temp.c_str());
  }
  // Rear left
  if (StdMetrics.ms_v_tpms_pressure->IsDefined()) {
    const std::string &rl_pressure = StdMetrics.ms_v_tpms_pressure->ElemAsUnitString(MS_V_TPMS_IDX_RL, "-", kPa, 1);
    const std::string &rl_temp = StdMetrics.ms_v_tpms_temp->ElemAsUnitString(MS_V_TPMS_IDX_RL, "-", Celcius, 1);
    writer->printf("3 Rear-Left ID:%u %s %s\n", car->kia_tpms_id[2], rl_pressure.c_str(), rl_temp.c_str());
  }
  // Rear right
  if (StdMetrics.ms_v_tpms_pressure->IsDefined()) {
    const std::string &rr_pressure = StdMetrics.ms_v_tpms_pressure->ElemAsUnitString(MS_V_TPMS_IDX_RR, "-", kPa, 1);
    const std::string &rr_temp = StdMetrics.ms_v_tpms_temp->ElemAsUnitString(MS_V_TPMS_IDX_RR, "-", Celcius, 1);
    writer->printf("4 Rear-Right ID:%u %s %s\n", car->kia_tpms_id[3], rr_pressure.c_str(), rr_temp.c_str());
>>>>>>> dc6a0b45
  }
}

/**
 * Print out information of a trip.
 */
void xiq_trip_( const char *title,  OvmsWriter *writer, OvmsMetricFloat *metric_trip, OvmsMetricFloat *metric_energy, OvmsMetricFloat *metric_energy_recd )
{
  XARM("xiq_trip_");
  bool isMiles = MyConfig.GetParamValue("vehicle", "units.distance") == "M";

  metric_unit_t rangeUnit = (isMiles ? Miles : Kilometers);

  writer->printf("%s\n", title);

  // Consumption
  float posTrip = metric_trip->AsFloat(rangeUnit);
  float energyUsed = metric_energy->AsFloat(kWh);
  if (posTrip <= 0) {
    writer->puts("No distance travelled\n");
  }
  else if (energyUsed == 0) {
    writer->puts("No energy used\n");
  }
  else {
    float consumption = energyUsed * 100 / posTrip;
    float consumption2 = posTrip / energyUsed ;

    // Total consumption
    float totalConsumption = energyUsed + metric_energy_recd->AsFloat(kWh);

    // Trip distance
    if (metric_trip->IsDefined()) {
      const std::string &distance = metric_trip->AsUnitString("-", rangeUnit, 1);
      writer->printf("Dist %s\n", distance.c_str());
    }
    const std::string &unitLabel = OvmsMetricUnitLabel(rangeUnit);
    writer->printf("Cons %.*fkWh/100%s\n", 2, consumption, unitLabel.c_str());
    writer->printf("Cons %.*f%s/kWh\n", 2, consumption2, unitLabel.c_str());

    // Discharge
    if (metric_energy->IsDefined()) {
      const std::string &discharge = metric_energy->AsUnitString("-", kWh, 1);
      writer->printf("Disc %s\n", discharge.c_str());
    }

    // Recuperation
    if (metric_energy_recd->IsDefined()) {
      const std::string &recuparation = metric_energy_recd->AsUnitString("-", kWh, 1);
      writer->printf("Rec %s\n", recuparation.c_str());
    }

    writer->printf("Tot %.*fkWh\n", 2, totalConsumption);
  }
  // ODO
  if (StdMetrics.ms_v_pos_odometer->IsDefined()) {
    const std::string &ODO = StdMetrics.ms_v_pos_odometer->AsUnitString("-", rangeUnit, 1);
    writer->printf("ODO %s\n", ODO.c_str());
  }
  XDISARM;
}

/**
 * Print out information of the current trip.
 */
void xiq_trip_since_parked(int verbosity, OvmsWriter *writer, OvmsCommand *cmd, int argc, const char *const *argv)
{
  XARM("xiq_trip_since_parked");
  if (MyVehicleFactory.m_currentvehicle == NULL) {
    writer->puts("Error: No vehicle module selected");
    XDISARM;
    return;
  }
  xiq_trip_("TRIP SINCE PARK", writer, StdMetrics.ms_v_pos_trip, StdMetrics.ms_v_bat_energy_used, StdMetrics.ms_v_bat_energy_recd);
  XDISARM;
}

/**
 * Print out information of the current trip.
 */
void xiq_trip_since_charge(int verbosity, OvmsWriter *writer, OvmsCommand *cmd, int argc, const char *const *argv)
{
  XARM("xiq_trip_since_charge");
  if (MyVehicleFactory.m_currentvehicle == NULL) {
    writer->puts("Error: No vehicle module selected");
    XDISARM;
    return;
  }

  OvmsHyundaiIoniqEv *mycar = (OvmsHyundaiIoniqEv *)(MyVehicleFactory.ActiveVehicle());

  xiq_trip_( "TRIP SINCE CHARGE", writer, mycar->ms_v_pos_trip,  mycar->ms_v_pos_trip, mycar->ms_v_trip_energy_recd);

  XDISARM;
}<|MERGE_RESOLUTION|>--- conflicted
+++ resolved
@@ -401,51 +401,27 @@
   writer->printf("TPMS\n");
   // Front left
   if (StdMetrics.ms_v_tpms_pressure->IsDefined()) {
-<<<<<<< HEAD
     const std::string &fl_pressure = StdMetrics.ms_v_tpms_pressure->ElemAsUnitString(MS_V_TPMS_IDX_FL, "-", ToUser, 1);
     const std::string &fl_temp = StdMetrics.ms_v_tpms_temp->ElemAsUnitString(MS_V_TPMS_IDX_FL, "-", ToUser, 1);
-    writer->printf("1 Front-Left  ID:%lu %s %s\n", car->kia_tpms_id[0], fl_pressure.c_str(), fl_temp.c_str());
+    writer->printf("1 Front-Left  ID:%u %s %s\n", car->kia_tpms_id[0], fl_pressure.c_str(), fl_temp.c_str());
   }
   // Front right
   if (StdMetrics.ms_v_tpms_pressure->IsDefined()) {
     const std::string &fr_pressure = StdMetrics.ms_v_tpms_pressure->ElemAsUnitString(MS_V_TPMS_IDX_FR, "-", ToUser, 1);
     const std::string &fr_temp = StdMetrics.ms_v_tpms_temp->ElemAsUnitString(MS_V_TPMS_IDX_FR, "-", ToUser, 1);
-    writer->printf("2 Front-Right ID:%lu %s %s\n", car->kia_tpms_id[1], fr_pressure.c_str(), fr_temp.c_str());
+    writer->printf("2 Front-Right ID:%u %s %s\n", car->kia_tpms_id[1], fr_pressure.c_str(), fr_temp.c_str());
   }
   // Rear left
   if (StdMetrics.ms_v_tpms_pressure->IsDefined()) {
     const std::string &rl_pressure = StdMetrics.ms_v_tpms_pressure->ElemAsUnitString(MS_V_TPMS_IDX_RL, "-", ToUser, 1);
     const std::string &rl_temp = StdMetrics.ms_v_tpms_temp->ElemAsUnitString(MS_V_TPMS_IDX_RL, "-", ToUser, 1);
-    writer->printf("3 Rear-Left ID:%lu %s %s\n", car->kia_tpms_id[2], rl_pressure.c_str(), rl_temp.c_str());
+    writer->printf("3 Rear-Left ID:%u %s %s\n", car->kia_tpms_id[2], rl_pressure.c_str(), rl_temp.c_str());
   }
   // Rear right
   if (StdMetrics.ms_v_tpms_pressure->IsDefined()) {
     const std::string &rr_pressure = StdMetrics.ms_v_tpms_pressure->ElemAsUnitString(MS_V_TPMS_IDX_RR, "-", ToUser, 1);
     const std::string &rr_temp = StdMetrics.ms_v_tpms_temp->ElemAsUnitString(MS_V_TPMS_IDX_RR, "-", ToUser, 1);
-    writer->printf("4 Rear-Right ID:%lu %s %s\n", car->kia_tpms_id[3], rr_pressure.c_str(), rr_temp.c_str());
-=======
-    const std::string &fl_pressure = StdMetrics.ms_v_tpms_pressure->ElemAsUnitString(MS_V_TPMS_IDX_FL, "-", kPa, 1);
-    const std::string &fl_temp = StdMetrics.ms_v_tpms_temp->ElemAsUnitString(MS_V_TPMS_IDX_FL, "-", Celcius, 1);
-    writer->printf("1 Front-Left  ID:%u %s %s\n", car->kia_tpms_id[0], fl_pressure.c_str(), fl_temp.c_str());
-  }
-  // Front right
-  if (StdMetrics.ms_v_tpms_pressure->IsDefined()) {
-    const std::string &fr_pressure = StdMetrics.ms_v_tpms_pressure->ElemAsUnitString(MS_V_TPMS_IDX_FR, "-", kPa, 1);
-    const std::string &fr_temp = StdMetrics.ms_v_tpms_temp->ElemAsUnitString(MS_V_TPMS_IDX_FR, "-", Celcius, 1);
-    writer->printf("2 Front-Right ID:%u %s %s\n", car->kia_tpms_id[1], fr_pressure.c_str(), fr_temp.c_str());
-  }
-  // Rear left
-  if (StdMetrics.ms_v_tpms_pressure->IsDefined()) {
-    const std::string &rl_pressure = StdMetrics.ms_v_tpms_pressure->ElemAsUnitString(MS_V_TPMS_IDX_RL, "-", kPa, 1);
-    const std::string &rl_temp = StdMetrics.ms_v_tpms_temp->ElemAsUnitString(MS_V_TPMS_IDX_RL, "-", Celcius, 1);
-    writer->printf("3 Rear-Left ID:%u %s %s\n", car->kia_tpms_id[2], rl_pressure.c_str(), rl_temp.c_str());
-  }
-  // Rear right
-  if (StdMetrics.ms_v_tpms_pressure->IsDefined()) {
-    const std::string &rr_pressure = StdMetrics.ms_v_tpms_pressure->ElemAsUnitString(MS_V_TPMS_IDX_RR, "-", kPa, 1);
-    const std::string &rr_temp = StdMetrics.ms_v_tpms_temp->ElemAsUnitString(MS_V_TPMS_IDX_RR, "-", Celcius, 1);
     writer->printf("4 Rear-Right ID:%u %s %s\n", car->kia_tpms_id[3], rr_pressure.c_str(), rr_temp.c_str());
->>>>>>> dc6a0b45
   }
 }
 
