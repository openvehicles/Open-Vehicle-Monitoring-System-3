--- conflicted
+++ resolved
@@ -131,12 +131,9 @@
 {
   ESP_LOGI(TAG, "Start VW e-Up vehicle module");
 
-<<<<<<< HEAD
-=======
   // Init metrics:
   m_version = MyMetrics.InitString("xvu.m.version", 0, VERSION " " __DATE__ " " __TIME__);
 
->>>>>>> a6d0d936
   // init configs:
   MyConfig.RegisterParam("xvu", "VW e-Up", true, true);
 
@@ -244,17 +241,6 @@
   }
 
   ESP_LOGD(TAG, "VW e-Up reload configuration");
-<<<<<<< HEAD
-  vweup_modelyear_new = MyConfig.GetParamValueInt("xvu", "modelyear", DEFAULT_MODEL_YEAR);
-  vweup_enable_obd = MyConfig.GetParamValueBool("xvu", "con_obd", true);
-  vweup_enable_t26 = MyConfig.GetParamValueBool("xvu", "con_t26", true);
-  vweup_enable_write = MyConfig.GetParamValueBool("xvu", "canwrite", false);
-  vweup_cc_temp_int = MyConfig.GetParamValueInt("xvu", "cc_temp", 22);
-
-  // Connectors:
-  vweup_con = vweup_enable_obd * 2 + vweup_enable_t26;
-
-=======
   int vweup_modelyear_new = MyConfig.GetParamValueInt("xvu", "modelyear", DEFAULT_MODEL_YEAR);
   bool vweup_enable_obd_new = MyConfig.GetParamValueBool("xvu", "con_obd", true);
   vweup_enable_t26 = MyConfig.GetParamValueBool("xvu", "con_t26", true);
@@ -319,69 +305,28 @@
   }
 
   // Init T26 subsystem:
->>>>>>> a6d0d936
   if (vweup_enable_t26) {
     T26Init();
   }
 
-<<<<<<< HEAD
-  // switch between generations: reload OBD poll list
-  if (vweup_enable_obd ||
-      (vweup_modelyear < 2020 && vweup_modelyear_new > 2019) ||
-      (vweup_modelyear_new < 2020 && vweup_modelyear > 2019))
-  {
-    if (vweup_modelyear_new > 2019) {
-      // set battery capacity & init calculated range
-      // This is dirty. Based on WLTP only. Should be based on SOH:
-      StandardMetrics.ms_v_bat_range_ideal->SetValue((260 * StandardMetrics.ms_v_bat_soc->AsFloat()) / 100.0);
-      // set max charge current to max possible for now:
-      StandardMetrics.ms_v_charge_climit->SetValue(32);
-    }
-    else {
-      // This is dirty. Based on WLTP only. Should be based on SOH:
-      StandardMetrics.ms_v_bat_range_ideal->SetValue((160 * StandardMetrics.ms_v_bat_soc->AsFloat()) / 100.0);
-      // set max charge current to max possible for now:
-      StandardMetrics.ms_v_charge_climit->SetValue(16);
-    }
-    OBDInit();
-  }
-
-  if (!vweup_enable_obd) {
-=======
   // Init OBD subsystem:
   if (do_obd_init) {
     OBDInit();
   }
   else if (!vweup_enable_obd) {
->>>>>>> a6d0d936
     OBDDeInit();
   }
 
 #ifdef CONFIG_OVMS_COMP_WEBSERVER
-<<<<<<< HEAD
-  WebDeInit();    // this can probably be done more elegantly... :-/
-  WebInit();
-#endif
-
-  vweup_modelyear = vweup_modelyear_new;
-  if (!vweup_con) {
-    ESP_LOGW(TAG, "Module will not work without any connection!");
-  }
-=======
   // Init Web subsystem:
   WebDeInit();    // this can probably be done more elegantly... :-/
   WebInit();
 #endif
->>>>>>> a6d0d936
 }
 
 void OvmsVehicleVWeUp::Ticker1(uint32_t ticker)
 {
-<<<<<<< HEAD
-  if (vweup_con == 2)
-=======
   if (vweup_con == CON_OBD)
->>>>>>> a6d0d936
   {
     // only OBD connected -> get car state by polling OBD
     OBDCheckCarState();
@@ -424,11 +369,7 @@
 int OvmsVehicleVWeUp::GetNotifyChargeStateDelay(const char *state)
 {
   // With OBD data, wait for first voltage & current when starting the charge:
-<<<<<<< HEAD
-  if (vweup_con == 2 && strcmp(state, "charging") == 0) {
-=======
   if (vweup_con == CON_OBD && strcmp(state, "charging") == 0) {
->>>>>>> a6d0d936
     return 5;
   }
   else {
