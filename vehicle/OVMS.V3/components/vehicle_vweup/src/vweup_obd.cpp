--- conflicted
+++ resolved
@@ -44,54 +44,6 @@
 #include "vweup_obd.h"
 
 const OvmsVehicle::poll_pid_t vweup_polls[] = {
-<<<<<<< HEAD
-    // Note: poller ticker cycles at 3600 seconds = max period
-    // { txid, rxid, type, pid, { VWEUP_OFF, VWEUP_ON, VWEUP_CHARGING }, bus, protocol }
-
-    {VWUP_BAT_MGMT_TX, VWUP_BAT_MGMT_RX, VEHICLE_POLL_TYPE_OBDIIEXTENDED, VWUP_BAT_MGMT_U, {0, 1, 5}, 1, ISOTP_STD},
-//  Moved to ObdInit:    
-//    {VWUP_BAT_MGMT_TX, VWUP_BAT_MGMT_RX, VEHICLE_POLL_TYPE_OBDIIEXTENDED, VWUP_BAT_MGMT_I, {30, 1, 5}, 1, ISOTP_STD}, // 30 in OFF needed: Car gets started with full 12V battery
-    // Same tick & order important of above 2: VWUP_BAT_MGMT_I calculates the power
-
-    {VWUP_MOT_ELEC_TX, VWUP_MOT_ELEC_RX, VEHICLE_POLL_TYPE_OBDIIEXTENDED, VWUP_MOT_ELEC_SOC_NORM, {0, 20, 0}, 1, ISOTP_STD},
-    {VWUP_MOT_ELEC_TX, VWUP_MOT_ELEC_RX, VEHICLE_POLL_TYPE_OBDIIEXTENDED, VWUP_MOT_ELEC_SOC_ABS, {0, 20, 0}, 1, ISOTP_STD},
-    {VWUP_MOT_ELEC_TX, VWUP_MOT_ELEC_RX, VEHICLE_POLL_TYPE_OBDIIEXTENDED, VWUP_MOT_ELEC_SPEED, {0, 20, 0}, 1, ISOTP_STD},
-    {VWUP_BAT_MGMT_TX, VWUP_BAT_MGMT_RX, VEHICLE_POLL_TYPE_OBDIIEXTENDED, VWUP_BAT_MGMT_SOC_ABS, {0, 20, 20}, 1, ISOTP_STD},
-    {VWUP_CHG_MGMT_TX, VWUP_CHG_MGMT_RX, VEHICLE_POLL_TYPE_OBDIIEXTENDED, VWUP_CHG_MGMT_SOC_NORM, {0, 0, 20}, 1, ISOTP_STD},
-    {VWUP_BAT_MGMT_TX, VWUP_BAT_MGMT_RX, VEHICLE_POLL_TYPE_OBDIIEXTENDED, VWUP_BAT_MGMT_ENERGY_COUNTERS, {0, 20, 20}, 1, ISOTP_STD},
-
-    {VWUP_BAT_MGMT_TX, VWUP_BAT_MGMT_RX, VEHICLE_POLL_TYPE_OBDIIEXTENDED, VWUP_BAT_MGMT_CELL_MAX, {0, 20, 20}, 1, ISOTP_STD},
-    {VWUP_BAT_MGMT_TX, VWUP_BAT_MGMT_RX, VEHICLE_POLL_TYPE_OBDIIEXTENDED, VWUP_BAT_MGMT_CELL_MIN, {0, 20, 20}, 1, ISOTP_STD},
-    // Same tick & order important of above 2: VWUP_BAT_MGMT_CELL_MIN calculates the delta
-
-    {VWUP_BAT_MGMT_TX, VWUP_BAT_MGMT_RX, VEHICLE_POLL_TYPE_OBDIIEXTENDED, VWUP_BAT_MGMT_TEMP, {0, 20, 20}, 1, ISOTP_STD},
-
-    {VWUP_CHG_TX, VWUP_CHG_RX, VEHICLE_POLL_TYPE_OBDIISESSION, VWUP_CHG_EXTDIAG, {0, 30, 30}, 1, ISOTP_STD},
-
-    {VWUP_CHG_TX, VWUP_CHG_RX, VEHICLE_POLL_TYPE_OBDIIEXTENDED, VWUP_CHG_POWER_EFF, {0, 5, 10}, 1, ISOTP_STD}, // 5 @ VWEUP_ON to detect charging
-    {VWUP_CHG_TX, VWUP_CHG_RX, VEHICLE_POLL_TYPE_OBDIIEXTENDED, VWUP_CHG_POWER_LOSS, {0, 0, 10}, 1, ISOTP_STD},
-
-    {VWUP_MFD_TX, VWUP_MFD_RX, VEHICLE_POLL_TYPE_OBDIIEXTENDED, VWUP_MFD_ODOMETER, {0, 60, 60}, 1, ISOTP_STD},
-
-//    {VWUP_BRK_TX, VWUP_BRK_RX, VEHICLE_POLL_TYPE_OBDIIEXTENDED, VWUP_BRK_TPMS, {0, 5, 5}, 1, ISOTP_STD},
-//    {VWUP_MOT_ELEC_TX, VWUP_MOT_ELEC_RX, VEHICLE_POLL_TYPE_OBDIIEXTENDED, VWUP_MOT_ELEC_TEMP_AMB, {0, 5, 0}, 1, ISOTP_STD},
-    {VWUP_MFD_TX, VWUP_MFD_RX, VEHICLE_POLL_TYPE_OBDIIEXTENDED, VWUP_MFD_SERV_RANGE, {0, 60, 60}, 1, ISOTP_STD},
-    {VWUP_MFD_TX, VWUP_MFD_RX, VEHICLE_POLL_TYPE_OBDIIEXTENDED, VWUP_MFD_SERV_TIME, {0, 60, 60}, 1, ISOTP_STD},
-
-    {VWUP_MOT_ELEC_TX, VWUP_MOT_ELEC_RX, VEHICLE_POLL_TYPE_OBDIIEXTENDED, VWUP_MOT_ELEC_TEMP_DCDC, {0, 20, 20}, 1, ISOTP_STD},
-    {VWUP_ELD_TX, VWUP_ELD_RX, VEHICLE_POLL_TYPE_OBDIIEXTENDED, VWUP_ELD_DCDC_U, {0, 5, 10}, 1, ISOTP_STD},
-    {VWUP_ELD_TX, VWUP_ELD_RX, VEHICLE_POLL_TYPE_OBDIIEXTENDED, VWUP_ELD_DCDC_I, {0, 5, 10}, 1, ISOTP_STD},
-    {VWUP_ELD_TX, VWUP_ELD_RX, VEHICLE_POLL_TYPE_OBDIIEXTENDED, VWUP_ELD_TEMP_MOT, {0, 20, 0}, 1, ISOTP_STD},
-    {VWUP_MOT_ELEC_TX, VWUP_MOT_ELEC_RX, VEHICLE_POLL_TYPE_OBDIIEXTENDED, VWUP_MOT_ELEC_TEMP_PEM, {0, 20, 0}, 1, ISOTP_STD},
-    {VWUP_CHG_TX, VWUP_CHG_RX, VEHICLE_POLL_TYPE_OBDIIEXTENDED, VWUP_CHG_TEMP_BRD, {0, 20, 20}, 1, ISOTP_STD},
-//    {VWUP_BAT_MGMT_TX, VWUP_BAT_MGMT_RX, VEHICLE_POLL_TYPE_OBDIIEXTENDED, VWUP_BAT_MGMT_TEMP_MAX, {0, 20, 0}, 1, ISOTP_STD},
-//    {VWUP_BAT_MGMT_TX, VWUP_BAT_MGMT_RX, VEHICLE_POLL_TYPE_OBDIIEXTENDED, VWUP_BAT_MGMT_TEMP_MIN, {0, 20, 0}, 1, ISOTP_STD},
-
-    {VWUP_CHG_MGMT_TX, VWUP_CHG_MGMT_RX, VEHICLE_POLL_TYPE_OBDIIEXTENDED, VWUP_CHG_MGMT_REM, {0, 0, 30}, 1, ISOTP_STD}
-//    {0, 0, 0, 0, {0, 0, 0}, 0, ISOTP_STD}};
-    };
-    
-=======
   // Note: poller ticker cycles at 3600 seconds = max period
   // { txid, rxid, type, pid, { VWEUP_OFF, VWEUP_ON, VWEUP_CHARGING }, bus, protocol }
 
@@ -112,8 +64,6 @@
   // Same tick & order important of above 2: VWUP_BAT_MGMT_CELL_MIN calculates the delta
 
   {VWUP_BAT_MGMT_TX, VWUP_BAT_MGMT_RX, VEHICLE_POLL_TYPE_OBDIIEXTENDED, VWUP_BAT_MGMT_TEMP, {0, 20, 20}, 1, ISOTP_STD},
-
-  {VWUP_CHG_TX, VWUP_CHG_RX, VEHICLE_POLL_TYPE_OBDIISESSION, VWUP_CHG_EXTDIAG, {0, 30, 30}, 1, ISOTP_STD},
 
   {VWUP_CHG_TX, VWUP_CHG_RX, VEHICLE_POLL_TYPE_OBDIIEXTENDED, VWUP_CHG_POWER_EFF, {0, 5, 10}, 1, ISOTP_STD},
     // … 5 @ VWEUP_ON to detect charging
@@ -139,7 +89,6 @@
   // {0, 0, 0, 0, {0, 0, 0}, 0, ISOTP_STD}
 };
 
->>>>>>> e1e7e285
 const OvmsVehicle::poll_pid_t vweup1_polls[] = {
   // specific codes for gen1 model (before year 2020)
   {VWUP_CHG_TX, VWUP_CHG_RX, VEHICLE_POLL_TYPE_OBDIIEXTENDED, VWUP1_CHG_AC_U, {0, 0, 5}, 1, ISOTP_STD},
@@ -195,45 +144,6 @@
     for (int i = vweup_polls_len; i < vweup_polls_len + vweup1_polls_len; i++) {
       vweup_polls_all[i + 1] = vweup1_polls[i - vweup_polls_len];
     }
-<<<<<<< HEAD
-    PollSetPidList(m_can1, vweup_polls_all);
-    PollSetThrottling(0);
-    PollSetResponseSeparationTime(1);
-    if (StandardMetrics.ms_v_charge_inprogress)
-        PollSetState(VWEUP_CHARGING);
-    else if (StandardMetrics.ms_v_env_on)
-        PollSetState(VWEUP_ON);
-    else
-        PollSetState(VWEUP_OFF);
-
-    BatMgmtSoCAbs = MyMetrics.InitFloat("xvu.b.soc.abs", 100, 0, Percentage);
-    MotElecSoCAbs = MyMetrics.InitFloat("xvu.m.soc.abs", 100, 0, Percentage);
-    MotElecSoCNorm = MyMetrics.InitFloat("xvu.m.soc.norm", 100, 0, Percentage);
-    ChgMgmtSoCNorm = MyMetrics.InitFloat("xvu.c.soc.norm", 100, 0, Percentage);
-    BatMgmtCellDelta = MyMetrics.InitFloat("xvu.b.cell.delta", SM_STALE_NONE, 0, Volts);
-
-    ChargerPowerEffEcu = MyMetrics.InitFloat("xvu.c.eff.ecu", 100, 0, Percentage);
-    ChargerPowerLossEcu = MyMetrics.InitFloat("xvu.c.loss.ecu", SM_STALE_NONE, 0, Watts);
-    ChargerPowerEffCalc = MyMetrics.InitFloat("xvu.c.eff.calc", 100, 0, Percentage);
-    ChargerPowerLossCalc = MyMetrics.InitFloat("xvu.c.loss.calc", SM_STALE_NONE, 0, Watts);
-    ChargerACPower = MyMetrics.InitFloat("xvu.c.ac.p", SM_STALE_NONE, 0, Watts);
-    ChargerAC1U = MyMetrics.InitFloat("xvu.c.ac.u1", SM_STALE_NONE, 0, Volts);
-    ChargerAC2U = MyMetrics.InitFloat("xvu.c.ac.u2", SM_STALE_NONE, 0, Volts);
-    ChargerAC1I = MyMetrics.InitFloat("xvu.c.ac.i1", SM_STALE_NONE, 0, Amps);
-    ChargerAC2I = MyMetrics.InitFloat("xvu.c.ac.i2", SM_STALE_NONE, 0, Amps);
-    ChargerDC1U = MyMetrics.InitFloat("xvu.c.dc.u1", SM_STALE_NONE, 0, Volts);
-    ChargerDC2U = MyMetrics.InitFloat("xvu.c.dc.u2", SM_STALE_NONE, 0, Volts);
-    ChargerDC1I = MyMetrics.InitFloat("xvu.c.dc.i1", SM_STALE_NONE, 0, Amps);
-    ChargerDC2I = MyMetrics.InitFloat("xvu.c.dc.i2", SM_STALE_NONE, 0, Amps);
-    ChargerDCPower = MyMetrics.InitFloat("xvu.c.dc.p", SM_STALE_NONE, 0, Watts);
-    ServiceDays =  MyMetrics.InitInt("xvu.e.serv.days", SM_STALE_NONE, 0);
-
-    TimeOffRequested = 0;
-
-    OdoStart = StandardMetrics.ms_v_pos_odometer->AsFloat();
-    EnergyRecdStart = StandardMetrics.ms_v_bat_energy_recd_total->AsFloat();
-    EnergyUsedStart = StandardMetrics.ms_v_bat_energy_used_total->AsFloat();
-=======
   }
   else {
     for (int i = 0; i < vweup_polls_len; i++) {
@@ -276,7 +186,6 @@
   OdoStart = StdMetrics.ms_v_pos_odometer->AsFloat();
   EnergyRecdStart = StdMetrics.ms_v_bat_energy_recd_total->AsFloat();
   EnergyUsedStart = StdMetrics.ms_v_bat_energy_used_total->AsFloat();
->>>>>>> e1e7e285
 }
 
 void OvmsVehicleVWeUp::OBDDeInit()
@@ -654,83 +563,6 @@
       break;
 
     case VWUP_MFD_ODOMETER:
-<<<<<<< HEAD
-        if (PollReply.FromUint16("VWUP_MFD_ODOMETER", value))
-        {
-            StandardMetrics.ms_v_pos_odometer->SetValue(value * 10.0f);
-            StandardMetrics.ms_v_pos_trip->SetValue(StandardMetrics.ms_v_pos_odometer->AsFloat()-OdoStart); // so far we don't know where to get trip distance directly...
-            VALUE_LOG(TAG, "VWUP_MFD_ODOMETER=%f => %f", value, StandardMetrics.ms_v_pos_odometer->AsFloat());
-        }
-        break;
-
-     case VWUP_MFD_SERV_RANGE:
-        if (PollReply.FromUint16("VWUP_MFD_SERV_RANGE", value))
-        {
-            StandardMetrics.ms_v_env_service_range->SetValue(value);
-            VALUE_LOG(TAG, "VWUP_MFD_SERV_RANGE=%f => %f", value, StandardMetrics.ms_v_env_service_range->AsFloat());
-        }
-        break;
-     case VWUP_MFD_SERV_TIME:
-        if (PollReply.FromUint16("VWUP_MFD_SERV_TIME", value))
-        {
-            ServiceDays -> SetValue(value);
-            StandardMetrics.ms_v_env_service_time->SetValue(StandardMetrics.ms_m_timeutc->AsInt()+value*86400);
-            VALUE_LOG(TAG, "VWUP_MFD_SERV_TIME=%f => %f", value, StandardMetrics.ms_v_env_service_time->AsFloat());
-        }
-        break;
-
-     case VWUP_MOT_ELEC_TEMP_DCDC:
-        if (PollReply.FromUint16("VWUP_MOT_ELEC_TEMP_DCDC", value)){
-            StandardMetrics.ms_v_charge_12v_temp->SetValue(value / 10.0f - 273.1f);
-            VALUE_LOG(TAG, "VWUP_MOT_ELEC_TEMP_DCDC=%f => %f", value, StandardMetrics.ms_v_charge_12v_temp->AsFloat());
-        }
-        break;
-     case VWUP_ELD_DCDC_U:
-        if (PollReply.FromUint16("VWUP_ELD_DCDC_U", value)){
-            StandardMetrics.ms_v_charge_12v_voltage->SetValue(value / 512.0f);
-            VALUE_LOG(TAG, "VWUP_ELD_DCDC_U=%f => %f", value, StandardMetrics.ms_v_charge_12v_voltage->AsFloat());
-        }
-        break;
-     case VWUP_ELD_DCDC_I:
-        if (PollReply.FromUint16("VWUP_ELD_DCDC_I", value)){
-            StandardMetrics.ms_v_charge_12v_current->SetValue(value / 16.0f);
-            VALUE_LOG(TAG, "VWUP_ELD_DCDC_I=%f => %f", value, StandardMetrics.ms_v_charge_12v_current->AsFloat());
-            StandardMetrics.ms_v_charge_12v_power->SetValue(StandardMetrics.ms_v_charge_12v_voltage->AsFloat() * StandardMetrics.ms_v_charge_12v_current->AsFloat());
-            VALUE_LOG(TAG, "VWUP_ELD_DCDC_P=%f => %f", StandardMetrics.ms_v_charge_12v_power->AsFloat(), StandardMetrics.ms_v_charge_12v_power->AsFloat());
-        }
-        break;
-
-     case VWUP_ELD_TEMP_MOT:
-        if (PollReply.FromInt16("VWUP_ELD_TEMP_MOT", value))
-            StandardMetrics.ms_v_mot_temp->SetValue(value / 64.0f);
-            VALUE_LOG(TAG, "VWUP_ELD_TEMP_MOT=%f => %f", value, StandardMetrics.ms_v_mot_temp->AsFloat());
-        break;
-     case VWUP_MOT_ELEC_TEMP_PEM:
-        if (PollReply.FromUint16("VWUP_MOT_ELEC_TEMP_PEM", value))
-            StandardMetrics.ms_v_inv_temp->SetValue(value / 10.0f - 273.1);
-            VALUE_LOG(TAG, "VWUP_MOT_ELEC_TEMP_PEM=%f => %f", value, StandardMetrics.ms_v_inv_temp->AsFloat());
-        break;
-     case VWUP_CHG_TEMP_BRD:
-        if (PollReply.FromUint8("VWUP_CHG_TEMP_BRD", value))
-            StandardMetrics.ms_v_charge_temp->SetValue(value - 40.0f);
-            VALUE_LOG(TAG, "VWUP_CHG_TEMP_BRD=%f => %f", value, StandardMetrics.ms_v_charge_temp->AsFloat());
-        break;
-
-     case VWUP_CHG_MGMT_REM:
-        if (PollReply.FromUint8("VWUP_CHG_MGMT_REM", value))
-            StandardMetrics.ms_v_charge_duration_full->SetValue(value * 5.0f);
-            VALUE_LOG(TAG, "VWUP_CHG_MGMT_REM=%f => %f", value, StandardMetrics.ms_v_charge_duration_full->AsFloat());
-        break;
-
-     case VWUP_MOT_ELEC_SPEED:
-        if (PollReply.FromUint8("VWUP_MOT_ELEC_SPEED", value))
-            if (vweup_con == 2)
-                StandardMetrics.ms_v_pos_speed->SetValue(value);
-            VALUE_LOG(TAG, "VWUP_CHG_MGMT_REM=%f => %f", value, value);
-        break;
-
-   }
-=======
       if (PollReply.FromUint16("VWUP_MFD_ODOMETER", value)) {
         StdMetrics.ms_v_pos_odometer->SetValue(value * 10.0f);
         // so far we don't know where to get trip distance directly...
@@ -803,5 +635,4 @@
       break;
 
   }
->>>>>>> e1e7e285
 }