/*
;    Project:       Open Vehicle Monitor System
;    Date:          22th October 2017
;
;    Changes:
;    1.0  Initial stub
;
;    (C) 2018        Geir Øyvind Vælidalo <geir@validalo.net>
;
; Permission is hereby granted, free of charge, to any person obtaining a copy
; of this software and associated documentation files (the "Software"), to deal
; in the Software without restriction, including without limitation the rights
; to use, copy, modify, merge, publish, distribute, sublicense, and/or sell
; copies of the Software, and to permit persons to whom the Software is
; furnished to do so, subject to the following conditions:
;
; The above copyright notice and this permission notice shall be included in
; all copies or substantial portions of the Software.
;
; THE SOFTWARE IS PROVIDED "AS IS", WITHOUT WARRANTY OF ANY KIND, EXPRESS OR
; IMPLIED, INCLUDING BUT NOT LIMITED TO THE WARRANTIES OF MERCHANTABILITY,
; FITNESS FOR A PARTICULAR PURPOSE AND NONINFRINGEMENT. IN NO EVENT SHALL THE
; AUTHORS OR COPYRIGHT HOLDERS BE LIABLE FOR ANY CLAIM, DAMAGES OR OTHER
; LIABILITY, WHETHER IN AN ACTION OF CONTRACT, TORT OR OTHERWISE, ARISING FROM,
; OUT OF OR IN CONNECTION WITH THE SOFTWARE OR THE USE OR OTHER DEALINGS IN
; THE SOFTWARE.
*/

#ifndef __VEHICLE_NETAAYA_H__
#define __VEHICLE_NETAAYA_H__

#include "common.h"
#include "vehicle.h"
#ifdef CONFIG_OVMS_COMP_WEBSERVER
// #include "ovms_webserver.h"
#endif

using namespace std;

class OvmsVehicleNetaAya : public NetaAya
  {
  public:
		OvmsVehicleNetaAya();
    ~OvmsVehicleNetaAya();

  public:
<<<<<<< HEAD
=======
    bool configured;
    bool fully_configured;
    bool reset_by_config;
>>>>>>> 09a0c757
    bool charger_disconected;

    void IncomingFrameCan1(CAN_frame_t *p_frame);
    void IncomingFrameCan2(CAN_frame_t *p_frame);
    void Ticker1(uint32_t ticker);
    void Ticker10(uint32_t ticker);
    void Ticker300(uint32_t ticker);
    void IncomingPollReply(const OvmsPoller::poll_job_t &job, uint8_t *data, uint8_t length) override;
    void EventListener(std::string event, void* data);
    void SendTesterPresent(uint16_t id, uint8_t length);
    bool SetSessionMode(uint16_t id, uint8_t mode);
    void SendCanMessage(uint16_t id, uint8_t count,
						uint8_t serviceId, uint8_t b1, uint8_t b2, uint8_t b3, uint8_t b4,
						uint8_t b5, uint8_t b6);
    void SendCanMessageSecondary(uint16_t id, uint8_t count,
                        uint8_t serviceId, uint8_t b1, uint8_t b2, uint8_t b3, uint8_t b4,
                        uint8_t b5, uint8_t b6);
    void SendCanMessageTriple(uint16_t id, uint8_t count,
						uint8_t serviceId, uint8_t b1, uint8_t b2, uint8_t b3, uint8_t b4,
						uint8_t b5, uint8_t b6);
    bool SendCanMessage_sync(uint16_t id, uint8_t count,
    				uint8_t serviceId, uint8_t b1, uint8_t b2, uint8_t b3, uint8_t b4,
						uint8_t b5, uint8_t b6);
    bool SendCommandInSessionMode(uint16_t id, uint8_t count,
    				uint8_t serviceId, uint8_t b1, uint8_t b2, uint8_t b3, uint8_t b4,
						uint8_t b5, uint8_t b6, uint8_t mode);

    virtual OvmsVehicle::vehicle_command_t CommandLock(const char* pin);
    virtual OvmsVehicle::vehicle_command_t CommandUnlock(const char* pin);

    metric_unit_t GetConsoleUnits();

  protected:
<<<<<<< HEAD
=======

    void VerifyConfigs(bool verify);
    bool ConfigChanged();
    void VerifySingleConfig(std::string param, std::string instance, std::string defValue, std::string value);
    void VerifySingleConfigInt(std::string param, std::string instance, int defValue, int value);
    void VerifySingleConfigBool(std::string param, std::string instance, bool defValue, bool value);


>>>>>>> 09a0c757
    void HandleCharging();
    void HandleChargeStop();
    void HandleCarOn();
    void HandleCarOff();

    bool SetDoorLock(bool open);
    void SetChargeMetrics();
    void SendTesterPresentMessages();

#ifdef CONFIG_OVMS_COMP_WEBSERVER
    // --------------------------------------------------------------------------
    // Webserver subsystem
    //  - implementation: ks_web.(h,cpp)
    //
  public:
    virtual void
    WebInit();
    static void WebCfgFeatures(PageEntry_t &p, PageContext_t &c);
    static void WebCfgBattery(PageEntry_t &p, PageContext_t &c);
    static void WebBattMon(PageEntry_t &p, PageContext_t &c);

  public:
    void GetDashboardConfig(DashboardConfig &cfg);
#endif //CONFIG_OVMS_COMP_WEBSERVER
  };

#endif //#ifndef __VEHICLE_NETAAYA_H__<|MERGE_RESOLUTION|>--- conflicted
+++ resolved
@@ -44,12 +44,9 @@
     ~OvmsVehicleNetaAya();
 
   public:
-<<<<<<< HEAD
-=======
     bool configured;
     bool fully_configured;
     bool reset_by_config;
->>>>>>> 09a0c757
     bool charger_disconected;
 
     void IncomingFrameCan1(CAN_frame_t *p_frame);
@@ -83,17 +80,11 @@
     metric_unit_t GetConsoleUnits();
 
   protected:
-<<<<<<< HEAD
-=======
-
     void VerifyConfigs(bool verify);
     bool ConfigChanged();
     void VerifySingleConfig(std::string param, std::string instance, std::string defValue, std::string value);
     void VerifySingleConfigInt(std::string param, std::string instance, int defValue, int value);
     void VerifySingleConfigBool(std::string param, std::string instance, bool defValue, bool value);
-
-
->>>>>>> 09a0c757
     void HandleCharging();
     void HandleChargeStop();
     void HandleCarOn();
