--- conflicted
+++ resolved
@@ -44,12 +44,9 @@
     ~OvmsVehicleMaxEu6();
 
   public:
-<<<<<<< HEAD
-=======
     bool configured;
     bool fully_configured;
     bool reset_by_config;
->>>>>>> 09a0c757
     bool lock_command;
     bool unlock_command;
     int lock_counter;
@@ -84,17 +81,11 @@
     virtual OvmsVehicle::vehicle_command_t CommandUnlock(const char* pin);
 
   protected:
-<<<<<<< HEAD
-=======
-
     void VerifyConfigs(bool verify);
     bool ConfigChanged();
     void VerifySingleConfig(std::string param, std::string instance, std::string defValue, std::string value);
     void VerifySingleConfigInt(std::string param, std::string instance, int defValue, int value);
     void VerifySingleConfigBool(std::string param, std::string instance, bool defValue, bool value);
-
-
->>>>>>> 09a0c757
     void HandleCharging();
     void HandleChargeStop();
     void HandleCarOn();
