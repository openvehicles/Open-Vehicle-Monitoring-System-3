/*
;    Project:       Open Vehicle Monitor System
;    Date:          21th January 2019
;
;    Changes:
;    0.0.1  Initial stub
;			- Ported from Kia Soul. Totally untested.
;
;    0.1.0  First version on par with Soul
;			- First "complete" version.
;
;		0.1.1 06-apr-2019 - Geir Øyvind Vælidalo
;			- Minor changes after proper real life testing
;			- VIN is working
;			- Removed more of the polling when car is off in order to prevent AUX battery drain
;
;		0.1.2 10-apr-2019 - Geir Øyvind Vælidalo
;			- Fixed TPMS reading
;			- Fixed xks aux
;			- Estimated range show WLTP in lack of the actual displayed range
;			- Door lock works even after ECU goes to sleep.
;
;		0.1.3 12-apr-2019 - Geir Øyvind Vælidalo
;			- Fixed OBC temp reading
;			- Removed a couple of pollings when car is off, in order to save AUX battery
;			- Added range calculator for estimated range instead of WLTP. It now uses 20 last trips as a basis.
;
;		0.1.5 18-apr-2019 - Geir Øyvind Vælidalo
;			- Changed poll frequencies to minimize the strain on the CAN-write function.
;
;		0.1.6 20-apr-2019 - Geir Øyvind Vælidalo
;			- AUX Battery monitor..
;
;    (C) 2011       Michael Stegen / Stegen Electronics
;    (C) 2011-2017  Mark Webb-Johnson
;    (C) 2011       Sonny Chen @ EPRO/DX
;    (C) 2019       Geir Øyvind Vælidalo <geir@validalo.net>
;;
; Permission is hereby granted, free of charge, to any person obtaining a copy
; of this software and associated documentation files (the "Software"), to deal
; in the Software without restriction, including without limitation the rights
; to use, copy, modify, merge, publish, distribute, sublicense, and/or sell
; copies of the Software, and to permit persons to whom the Software is
; furnished to do so, subject to the following conditions:
;
; The above copyright notice and this permission notice shall be included in
; all copies or substantial portions of the Software.
;
; THE SOFTWARE IS PROVIDED "AS IS", WITHOUT WARRANTY OF ANY KIND, EXPRESS OR
; IMPLIED, INCLUDING BUT NOT LIMITED TO THE WARRANTIES OF MERCHANTABILITY,
; FITNESS FOR A PARTICULAR PURPOSE AND NONINFRINGEMENT. IN NO EVENT SHALL THE
; AUTHORS OR COPYRIGHT HOLDERS BE LIABLE FOR ANY CLAIM, DAMAGES OR OTHER
; LIABILITY, WHETHER IN AN ACTION OF CONTRACT, TORT OR OTHERWISE, ARISING FROM,
; OUT OF OR IN CONNECTION WITH THE SOFTWARE OR THE USE OR OTHER DEALINGS IN
; THE SOFTWARE.
*/

#include "vehicle_maxus_euniq6.h"

#include "ovms_log.h"
#include <stdio.h>
#include <string.h>
#include "pcp.h"
#include "metrics_standard.h"
#include "ovms_metrics.h"
#include <sys/param.h>
#include "common.h"
#include "ovms_boot.h"
#include "ovms_events.h"
#include "ovms_peripherals.h"

#define VERSION "0.1.6"

static const char *TAG = "v-maxeu6";

// Pollstate 0 - car is off
// Pollstate 1 - car is on
// Pollstate 2 - car is charging

OvmsVehicleMaxEu6::OvmsVehicleMaxEu6()
{
	ESP_LOGI(TAG, "Maxus Euniq 6 vehicle module");

	message_send_can.id = 0;
	message_send_can.status = 0;

	memset(message_send_can.byte, 0, sizeof(message_send_can.byte));
	fully_configured = false;
	reset_by_config = false;

	StdMetrics.ms_v_bat_12v_voltage->SetValue(12.5, Volts);
	StdMetrics.ms_v_charge_inprogress->SetValue(false);
	StdMetrics.ms_v_env_on->SetValue(false);
	StdMetrics.ms_v_bat_temp->SetValue(20, Celcius);

	// Require GPS.
	MyEvents.SignalEvent("vehicle.require.gps", NULL);
	MyEvents.SignalEvent("vehicle.require.gpstime", NULL);

	using std::placeholders::_1;
	using std::placeholders::_2;
	MyEvents.RegisterEvent(TAG, "app.connected", std::bind(&OvmsVehicleMaxEu6::EventListener, this, _1, _2));

	// #ifdef CONFIG_OVMS_COMP_WEBSERVER
	// 	WebInit();
	// #endif
	RegisterCanBus(1, CAN_MODE_ACTIVE, CAN_SPEED_500KBPS);
	RegisterCanBus(2, CAN_MODE_ACTIVE, CAN_SPEED_500KBPS);
	POLLSTATE_OFF;
}

/**
 * Destructor
 */
OvmsVehicleMaxEu6::~OvmsVehicleMaxEu6()
{
	ESP_LOGI(TAG, "Shutdown Maxus Euniq 6 vehicle module");
	// MyWebServer.DeregisterPage("/bms/cellmon");
}
//  housekeeping: Auto init inhibited: too many early crashes

/**
 * Takes care of setting all the state appropriate when the car is on
 * or off. Centralized so we can more easily make on and off mirror
 * images.
 */
void OvmsVehicleMaxEu6::HandleCarOn()
{
	POLLSTATE_RUNNING;
	ESP_LOGI(TAG, "CAR IS ON | POLLSTATE RUNNING");
}
void OvmsVehicleMaxEu6::HandleCarOff()
{
	POLLSTATE_OFF;
	ESP_LOGI(TAG, "CAR IS OFF | POLLSTATE OFF");
	StdMetrics.ms_v_pos_speed->SetValue(0);
}
void OvmsVehicleMaxEu6::HandleCharging()
{
	POLLSTATE_CHARGING;
	ESP_LOGI(TAG, "CAR IS CHARGING | POLLSTATE RUNNING");
}

/**
 * Ticker1: Called every second
 */
void OvmsVehicleMaxEu6::Ticker1(uint32_t ticker)
{
<<<<<<< HEAD
=======
	VerifyConfigs(true);
>>>>>>> 09a0c757
	if (m_poll_state == 0)
	{
		// ESP_LOGI(TAG, "POLL STATE OFF");
	}
	else if (m_poll_state == 1)
	{
		// ESP_LOGI(TAG, "POLL STATE RUNNING");
	}
	else if (m_poll_state == 2)
	{
		// ESP_LOGI(TAG, "POLL STATE CHARGING");
		if (!StdMetrics.ms_v_charge_inprogress->AsBool())
		{
			HandleChargeStop();
		}
		else
		{
			SetChargeMetrics();
		}
	}

	if (m_poll_state != 0 && !StdMetrics.ms_v_env_on->AsBool() && !StdMetrics.ms_v_charge_inprogress->AsBool())
	{
		HandleCarOff();
	}
	else if (m_poll_state != 1 && StdMetrics.ms_v_env_on->AsBool() && !StdMetrics.ms_v_charge_inprogress->AsBool())
	{
		HandleCarOn();
	}
	else if (m_poll_state != 2 && StdMetrics.ms_v_charge_inprogress->AsBool())
	{
		HandleCharging();
	}
}

/**
 * Ticker10: Called every ten seconds
 */
void OvmsVehicleMaxEu6::Ticker10(uint32_t ticker)
{
}

/**
 * Ticker300: Called every five minutes
 */
void OvmsVehicleMaxEu6::Ticker300(uint32_t ticker)
{
	VerifyConfigs(false);
}

void OvmsVehicleMaxEu6::EventListener(std::string event, void *data)
{
}

/**
 * Update metrics when charging stops
 */
void OvmsVehicleMaxEu6::HandleChargeStop()
{
	ESP_LOGI(TAG, "Charging done...");
	StdMetrics.ms_v_charge_type->SetValue("");
}

/**
 *  Sets the charge metrics
 */
void OvmsVehicleMaxEu6::SetChargeMetrics()
{
	bool ccs = StdMetrics.ms_v_bat_power->AsFloat(0, kW) < -15;
	StdMetrics.ms_v_charge_type->SetValue(ccs ? "ccs" : "type2");
}

/**
 * Open or lock the doors
 */
bool OvmsVehicleMaxEu6::SetDoorLock(bool lock)
{
	if (lock)
	{
		if (lock_command || unlock_command)
		{
			return false;
		}
		bool closed_doors = StdMetrics.ms_v_door_fl->AsBool() &&
							StdMetrics.ms_v_door_fr->AsBool() &&
							StdMetrics.ms_v_door_rl->AsBool() &&
							StdMetrics.ms_v_door_rr->AsBool();
		if (closed_doors)
		{
			lock_command = true;
			lock_counter = 11;

			CanMultimpleSend(0x310, 0x00, 0x00, 0x00, 0x80, 0x00, 0x00, 0x01, 0x00, 5, 20);
			CanMultimpleSend(0x310, 0x00, 0x02, 0x10, 0x80, 0x00, 0x00, 0x01, 0x00, 10, 20);
			CanMultimpleSend(0x310, 0x00, 0x00, 0x10, 0x80, 0x00, 0x00, 0x01, 0x00, 40, 20);
			return true;
		}
		return false;
	}
	else
	{
		if (lock_command || unlock_command)
		{
			return false;
		}
		unlock_command = true;
		lock_counter = 11;

		CanMultimpleSend(0x310, 0x00, 0x00, 0x00, 0x80, 0x00, 0x00, 0x01, 0x00, 5, 20);
		CanMultimpleSend(0x310, 0x00, 0x01, 0x10, 0x80, 0x00, 0x00, 0x01, 0x00, 10, 20);
		CanMultimpleSend(0x310, 0x00, 0x00, 0x10, 0x80, 0x00, 0x00, 0x01, 0x00, 40, 20);
		return true;
	}
}

void OvmsVehicleMaxEu6::CheckLock()
{
	if (!(lock_command || unlock_command))
		return;
	if (lock_counter <= 0)
	{
		lock_counter = 0;
		lock_command = false;
		unlock_command = false;
		return;
	}
	lock_counter--;
	bool is_locked = StdMetrics.ms_v_env_locked->AsBool();
	if (lock_command && is_locked)
	{
		lock_counter = 0;
		lock_command = false;
		return;
	}
	if (unlock_command && !is_locked)
	{
		lock_counter = 0;
		unlock_command = false;
		return;
	}
	if (lock_counter % 2 == 1)
	{
		m_can2->Reset();
		return;
	}

	if (lock_command)
	{
		CanMultimpleSend(0x310, 0x00, 0x00, 0x00, 0x80, 0x00, 0x00, 0x01, 0x00, 5, 20);
		CanMultimpleSend(0x310, 0x00, 0x02, 0x10, 0x80, 0x00, 0x00, 0x01, 0x00, 10, 20);
		CanMultimpleSend(0x310, 0x00, 0x00, 0x10, 0x80, 0x00, 0x00, 0x01, 0x00, 40, 20);
	}
	else if (unlock_command)
	{
		CanMultimpleSend(0x310, 0x00, 0x00, 0x00, 0x80, 0x00, 0x00, 0x01, 0x00, 5, 20);
		CanMultimpleSend(0x310, 0x00, 0x01, 0x10, 0x80, 0x00, 0x00, 0x01, 0x00, 10, 20);
		CanMultimpleSend(0x310, 0x00, 0x00, 0x10, 0x80, 0x00, 0x00, 0x01, 0x00, 40, 20);
	}
}

class OvmsVehicleMaxEu6Init
{
public:
	OvmsVehicleMaxEu6Init();
} MyOvmsVehicleMaxEu6Init __attribute__((init_priority(9000)));

OvmsVehicleMaxEu6Init::OvmsVehicleMaxEu6Init()
{
	ESP_LOGI(TAG, "Registering Vehicle: Maxus Euniq 6");
	MyVehicleFactory.RegisterVehicle<OvmsVehicleMaxEu6>("ME6", "Maxus Euniq 6");
}<|MERGE_RESOLUTION|>--- conflicted
+++ resolved
@@ -146,10 +146,7 @@
  */
 void OvmsVehicleMaxEu6::Ticker1(uint32_t ticker)
 {
-<<<<<<< HEAD
-=======
 	VerifyConfigs(true);
->>>>>>> 09a0c757
 	if (m_poll_state == 0)
 	{
 		// ESP_LOGI(TAG, "POLL STATE OFF");
