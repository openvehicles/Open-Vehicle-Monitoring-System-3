/*
;    Project:       Open Vehicle Monitor System
;    Date:          14th March 2017
;
;    Changes:
;    1.0  Initial release
;
;    (C) 2011       Michael Stegen / Stegen Electronics
;    (C) 2011-2017  Mark Webb-Johnson
;    (C) 2011        Sonny Chen @ EPRO/DX
;
; Permission is hereby granted, free of charge, to any person obtaining a copy
; of this software and associated documentation files (the "Software"), to deal
; in the Software without restriction, including without limitation the rights
; to use, copy, modify, merge, publish, distribute, sublicense, and/or sell
; copies of the Software, and to permit persons to whom the Software is
; furnished to do so, subject to the following conditions:
;
; The above copyright notice and this permission notice shall be included in
; all copies or substantial portions of the Software.
;
; THE SOFTWARE IS PROVIDED "AS IS", WITHOUT WARRANTY OF ANY KIND, EXPRESS OR
; IMPLIED, INCLUDING BUT NOT LIMITED TO THE WARRANTIES OF MERCHANTABILITY,
; FITNESS FOR A PARTICULAR PURPOSE AND NONINFRINGEMENT. IN NO EVENT SHALL THE
; AUTHORS OR COPYRIGHT HOLDERS BE LIABLE FOR ANY CLAIM, DAMAGES OR OTHER
; LIABILITY, WHETHER IN AN ACTION OF CONTRACT, TORT OR OTHERWISE, ARISING FROM,
; OUT OF OR IN CONNECTION WITH THE SOFTWARE OR THE USE OR OTHER DEALINGS IN
; THE SOFTWARE.
*/

#ifndef __METRICS_STANDARD_H__
#define __METRICS_STANDARD_H__

#include "ovms_metrics.h"

#define SM_STALE_NONE   0
#define SM_STALE_MIN    10
#define SM_STALE_MID    120
#define SM_STALE_HIGH   3600
#define SM_STALE_MAX    65535


#define MS_M_VERSION                "m.version"
#define MS_M_HARDWARE               "m.hardware"
#define MS_M_SERIAL                 "m.serial"
#define MS_M_TASKS                  "m.tasks"
#define MS_M_FREERAM                "m.freeram"
#define MS_M_MONOTONIC              "m.monotonic"
#define MS_M_TIME_UTC               "m.time.utc"

#define MS_N_TYPE                   "m.net.type"
#define MS_N_SQ                     "m.net.sq"
#define MS_N_PROVIDER               "m.net.provider"
#define MS_N_MDM_ICCID              "m.net.mdm.iccid"
#define MS_N_MDM_MODEL              "m.net.mdm.model"
#define MS_N_MDM_NETREG             "m.net.mdm.netreg"
#define MS_N_MDM_NETWORK            "m.net.mdm.network"
#define MS_N_MDM_SQ                 "m.net.mdm.sq"
#define MS_N_WIFI_NETWORK           "m.net.wifi.network"
#define MS_N_WIFI_SQ                "m.net.wifi.sq"

#ifdef CONFIG_OVMS_COMP_MAX7317
#define MS_M_EGPIO_INPUT            "m.egpio.input"
#define MS_M_EGPIO_MONITOR          "m.egpio.monitor"
#define MS_M_EGPIO_OUTPUT           "m.egpio.output"
#endif //CONFIG_OVMS_COMP_MAX7317

#define MS_S_V2_CONNECTED           "s.v2.connected"
#define MS_S_V2_PEERS               "s.v2.peers"

#define MS_S_V3_CONNECTED           "s.v3.connected"
#define MS_S_V3_PEERS               "s.v3.peers"

#define MS_V_TYPE                   "v.type"
#define MS_V_VIN                    "v.vin"

#define MS_V_BAT_SOC                "v.b.soc"
#define MS_V_BAT_SOH                "v.b.soh"
#define MS_V_BAT_CAC                "v.b.cac"
#define MS_V_BAT_HEALTH             "v.b.health"
#define MS_V_BAT_VOLTAGE            "v.b.voltage"
#define MS_V_BAT_CURRENT            "v.b.current"
#define MS_V_BAT_COULOMB_USED       "v.b.coulomb.used"
#define MS_V_BAT_COULOMB_USED_TOTAL "v.b.coulomb.used.total"
#define MS_V_BAT_COULOMB_RECD       "v.b.coulomb.recd"
#define MS_V_BAT_COULOMB_RECD_TOTAL "v.b.coulomb.recd.total"
#define MS_V_BAT_POWER              "v.b.power"
#define MS_V_BAT_CONSUMPTION        "v.b.consumption"
#define MS_V_BAT_ENERGY_USED        "v.b.energy.used"
#define MS_V_BAT_ENERGY_USED_TOTAL  "v.b.energy.used.total"
#define MS_V_BAT_ENERGY_RECD        "v.b.energy.recd"
#define MS_V_BAT_ENERGY_RECD_TOTAL  "v.b.energy.recd.total"
#define MS_V_BAT_RANGE_FULL         "v.b.range.full"
#define MS_V_BAT_RANGE_IDEAL        "v.b.range.ideal"
#define MS_V_BAT_RANGE_EST          "v.b.range.est"
#define MS_V_BAT_12V_VOLTAGE        "v.b.12v.voltage"
#define MS_V_BAT_12V_CURRENT        "v.b.12v.current"
#define MS_V_BAT_12V_VOLTAGE_REF    "v.b.12v.voltage.ref"
#define MS_V_BAT_12V_VOLTAGE_ALERT  "v.b.12v.voltage.alert"
#define MS_V_BAT_TEMP               "v.b.temp"

#define MS_V_BAT_PACK_LEVEL_MIN     "v.b.p.level.min"
#define MS_V_BAT_PACK_LEVEL_MAX     "v.b.p.level.max"
#define MS_V_BAT_PACK_LEVEL_AVG     "v.b.p.level.avg"
#define MS_V_BAT_PACK_LEVEL_STDDEV  "v.b.p.level.stddev"
#define MS_V_BAT_PACK_VMIN          "v.b.p.voltage.min"
#define MS_V_BAT_PACK_VMAX          "v.b.p.voltage.max"
#define MS_V_BAT_PACK_VAVG          "v.b.p.voltage.avg"
#define MS_V_BAT_PACK_VSTDDEV       "v.b.p.voltage.stddev"
#define MS_V_BAT_PACK_VSTDDEVMAX    "v.b.p.voltage.stddev.max"
#define MS_V_BAT_PACK_TMIN          "v.b.p.temp.min"
#define MS_V_BAT_PACK_TMAX          "v.b.p.temp.max"
#define MS_V_BAT_PACK_TAVG          "v.b.p.temp.avg"
#define MS_V_BAT_PACK_TSTDDEV       "v.b.p.temp.stddev"
#define MS_V_BAT_PACK_TSTDDEVMAX    "v.b.p.temp.stddev.max"
#define MS_V_BAT_CELL_VOLTAGE       "v.b.c.voltage"
#define MS_V_BAT_CELL_VMIN          "v.b.c.voltage.min"
#define MS_V_BAT_CELL_VMAX          "v.b.c.voltage.max"
#define MS_V_BAT_CELL_VDEVMAX       "v.b.c.voltage.dev.max"
#define MS_V_BAT_CELL_VALERT        "v.b.c.voltage.alert"
#define MS_V_BAT_CELL_TEMP          "v.b.c.temp"
#define MS_V_BAT_CELL_TMIN          "v.b.c.temp.min"
#define MS_V_BAT_CELL_TMAX          "v.b.c.temp.max"
#define MS_V_BAT_CELL_TDEVMAX       "v.b.c.temp.dev.max"
#define MS_V_BAT_CELL_TALERT        "v.b.c.temp.alert"

#define MS_V_CHARGE_VOLTAGE         "v.c.voltage"
#define MS_V_CHARGE_CURRENT         "v.c.current"
#define MS_V_CHARGE_POWER           "v.c.power"
#define MS_V_CHARGE_EFFICIENCY      "v.c.efficiency"
#define MS_V_CHARGE_CLIMIT          "v.c.climit"
#define MS_V_CHARGE_TIME            "v.c.time"
#define MS_V_CHARGE_KWH             "v.c.kwh"
#define MS_V_CHARGE_MODE            "v.c.mode"
#define MS_V_CHARGE_TIMERMODE       "v.c.timermode"
#define MS_V_CHARGE_TIMERSTART      "v.c.timerstart"
#define MS_V_CHARGE_STATE           "v.c.state"
#define MS_V_CHARGE_SUBSTATE        "v.c.substate"
#define MS_V_CHARGE_TYPE            "v.c.type"
#define MS_V_CHARGE_PILOT           "v.c.pilot"
#define MS_V_CHARGE_INPROGRESS      "v.c.charging"
#define MS_V_CHARGE_LIMIT_RANGE     "v.c.limit.range"
#define MS_V_CHARGE_LIMIT_SOC       "v.c.limit.soc"
#define MS_V_CHARGE_DURATION_FULL   "v.c.duration.full"
#define MS_V_CHARGE_DURATION_RANGE  "v.c.duration.range"
#define MS_V_CHARGE_DURATION_SOC    "v.c.duration.soc"
#define MS_V_CHARGE_TEMP            "v.c.temp"

#define MS_V_CHARGE_12V_CURRENT     "v.c.12v.current"
#define MS_V_CHARGE_12V_POWER       "v.c.12v.power"
#define MS_V_CHARGE_12V_TEMP        "v.c.12v.temp"
#define MS_V_CHARGE_12V_VOLTAGE     "v.c.12v.voltage"

#define MS_V_INV_TEMP               "v.i.temp"
#define MS_V_INV_POWER              "v.i.power"
#define MS_V_INV_EFFICIENCY         "v.i.efficiency"

#define MS_V_MOT_RPM                "v.m.rpm"
#define MS_V_MOT_TEMP               "v.m.temp"

#define MS_V_DOOR_FL                "v.d.fl"
#define MS_V_DOOR_FR                "v.d.fr"
#define MS_V_DOOR_RL                "v.d.rl"
#define MS_V_DOOR_RR                "v.d.rr"
#define MS_V_DOOR_CHARGEPORT        "v.d.cp"
#define MS_V_DOOR_HOOD              "v.d.hood"
#define MS_V_DOOR_TRUNK             "v.d.trunk"

#define MS_V_ENV_DRIVEMODE          "v.e.drivemode"
#define MS_V_ENV_GEAR               "v.e.gear"
#define MS_V_ENV_THROTTLE           "v.e.throttle"
#define MS_V_ENV_FOOTBRAKE          "v.e.footbrake"
#define MS_V_ENV_HANDBRAKE          "v.e.handbrake"
#define MS_V_ENV_REGENBRAKE         "v.e.regenbrake"
#define MS_V_ENV_AWAKE              "v.e.awake"
#define MS_V_ENV_CHARGING12V        "v.e.charging12v"
#define MS_V_ENV_AUX12V             "v.e.aux12v"
#define MS_V_ENV_COOLING            "v.e.cooling"
#define MS_V_ENV_HEATING            "v.e.heating"
#define MS_V_ENV_HVAC               "v.e.hvac"
#define MS_V_ENV_ON                 "v.e.on"
#define MS_V_ENV_LOCKED             "v.e.locked"
#define MS_V_ENV_VALET              "v.e.valet"
#define MS_V_ENV_HEADLIGHTS         "v.e.headlights"
#define MS_V_ENV_ALARM              "v.e.alarm"
#define MS_V_ENV_PARKTIME           "v.e.parktime"
#define MS_V_ENV_DRIVETIME          "v.e.drivetime"
#define MS_V_ENV_CTRL_LOGIN         "v.e.c.login"
#define MS_V_ENV_CTRL_CONFIG        "v.e.c.config"
#define MS_V_ENV_TEMP               "v.e.temp"
#define MS_V_ENV_CABINTEMP          "v.e.cabintemp"
#define MS_V_ENV_CABINFAN           "v.e.cabinfan"
#define MS_V_ENV_CABINSETPOINT      "v.e.cabinsetpoint"
#define MS_V_ENV_CABININTAKE        "v.e.cabinintake"
#define MS_V_ENV_CABINVENT          "v.e.cabinvent"
#define MS_V_ENV_SERV_RANGE         "v.e.serv.range"
#define MS_V_ENV_SERV_TIME          "v.e.serv.time"

#define MS_V_POS_GPSLOCK            "v.p.gpslock"
#define MS_V_POS_GPSSTALE           "v.p.gpsstale"
#define MS_V_POS_GPSMODE            "v.p.gpsmode"
#define MS_V_POS_GPSHDOP            "v.p.gpshdop"
#define MS_V_POS_SATCOUNT           "v.p.satcount"
#define MS_V_POS_LATITUDE           "v.p.latitude"
#define MS_V_POS_LONGITUDE          "v.p.longitude"
#define MS_V_POS_LOCATION           "v.p.location"
#define MS_V_POS_DIRECTION          "v.p.direction"
#define MS_V_POS_ALTITUDE           "v.p.altitude"
#define MS_V_POS_SPEED              "v.p.speed"
#define MS_V_POS_ACCELERATION       "v.p.acceleration"
#define MS_V_POS_GPSSPEED           "v.p.gpsspeed"
#define MS_V_POS_ODOMETER           "v.p.odometer"
#define MS_V_POS_TRIP               "v.p.trip"

#define MS_V_TPMS_FL_T              "v.tp.fl.t"
#define MS_V_TPMS_FR_T              "v.tp.fr.t"
#define MS_V_TPMS_RR_T              "v.tp.rr.t"
#define MS_V_TPMS_RL_T              "v.tp.rl.t"
#define MS_V_TPMS_FL_P              "v.tp.fl.p"
#define MS_V_TPMS_FR_P              "v.tp.fr.p"
#define MS_V_TPMS_RR_P              "v.tp.rr.p"
#define MS_V_TPMS_RL_P              "v.tp.rl.p"

class MetricsStandard
  {
  public:
    MetricsStandard();
    virtual ~MetricsStandard();

  public:
    OvmsMetricString* ms_m_version;
    OvmsMetricString* ms_m_hardware;
    OvmsMetricString* ms_m_serial;
    OvmsMetricInt*    ms_m_tasks;
    OvmsMetricInt*    ms_m_freeram;
    OvmsMetricInt*    ms_m_monotonic;
    OvmsMetricInt*    ms_m_timeutc;

    OvmsMetricString* ms_m_net_type;                // none, wifi, modem
    OvmsMetricInt*    ms_m_net_sq;                  // Network signal quality [dbm]
    OvmsMetricString* ms_m_net_provider;            // Network provider name
    OvmsMetricString* ms_m_net_wifi_network;        // Wifi network SSID
    OvmsMetricFloat*  ms_m_net_wifi_sq;             // Wifi network signal quality [dbm]
    OvmsMetricString* ms_m_net_mdm_netreg;          // Modem network registration state
    OvmsMetricString* ms_m_net_mdm_network;         // Modem network operator
    OvmsMetricFloat*  ms_m_net_mdm_sq;              // Modem network signal quality [dbm]
    OvmsMetricString* ms_m_net_mdm_iccid;
    OvmsMetricString* ms_m_net_mdm_model;

#ifdef CONFIG_OVMS_COMP_MAX7317
    OvmsMetricBitset<10,0>* ms_m_egpio_input;       // EGPIO (MAX7317) input port state (ports 0…9)
    OvmsMetricBitset<10,0>* ms_m_egpio_output;      // EGPIO (MAX7317) output port state
    OvmsMetricBitset<10,0>* ms_m_egpio_monitor;     // EGPIO (MAX7317) input monitoring state
#endif //CONFIG_OVMS_COMP_MAX7317

    OvmsMetricBool*   ms_s_v2_connected;            // True = V2 server connected [1]
    OvmsMetricInt*    ms_s_v2_peers;                // V2 clients connected [1]

    OvmsMetricBool*   ms_s_v3_connected;            // True = V3 server connected [1]
    OvmsMetricInt*    ms_s_v3_peers;                // V3 clients connected [1]

    OvmsMetricString* ms_v_type;                    // Vehicle type code
    OvmsMetricString* ms_v_vin;                     // Vehicle identification number

    OvmsMetricFloat*  ms_v_bat_soc;                 // State of charge [%]
    OvmsMetricFloat*  ms_v_bat_soh;                 // State of health [%]
    OvmsMetricFloat*  ms_v_bat_cac;                 // Calculated capacity [Ah]
    OvmsMetricString* ms_v_bat_health;              // General textual description of battery health
    OvmsMetricFloat*  ms_v_bat_voltage;             // Main battery momentary voltage [V]
    OvmsMetricFloat*  ms_v_bat_current;             // Main battery momentary current [A] (output=positive)
    OvmsMetricFloat*  ms_v_bat_coulomb_used;        // Main battery coulomb used on trip [Ah]
    OvmsMetricFloat*  ms_v_bat_coulomb_used_total;  // Main battery coulomb used total (life time) [Ah]
    OvmsMetricFloat*  ms_v_bat_coulomb_recd;        // Main battery coulomb recovered on trip [Ah]
    OvmsMetricFloat*  ms_v_bat_coulomb_recd_total;  // Main battery coulomb recovered total (life time) [Ah]
    OvmsMetricFloat*  ms_v_bat_power;               // Main battery momentary power [kW] (output=positive)
    OvmsMetricFloat*  ms_v_bat_consumption;         // Main battery momentary consumption [Wh/km]
    OvmsMetricFloat*  ms_v_bat_energy_used;         // Main battery energy used on trip [kWh]
    OvmsMetricFloat*  ms_v_bat_energy_used_total;   // Main battery energy used total (life time) [kWh]
    OvmsMetricFloat*  ms_v_bat_energy_recd;         // Main battery energy recovered on trip [kWh]
    OvmsMetricFloat*  ms_v_bat_energy_recd_total;   // Main battery energy recovered total (life time) [kWh]
    OvmsMetricFloat*  ms_v_bat_range_full;          // Ideal range at 100% SOC & current conditions [km]
    OvmsMetricFloat*  ms_v_bat_range_ideal;         // Ideal range [km]
    OvmsMetricFloat*  ms_v_bat_range_est;           // Estimated range [km]
    OvmsMetricFloat*  ms_v_bat_12v_voltage;         // Auxiliary 12V battery momentary voltage [V]
    OvmsMetricFloat*  ms_v_bat_12v_current;         // Auxiliary 12V battery momentary current [A]
    OvmsMetricFloat*  ms_v_bat_12v_voltage_ref;     // Auxiliary 12V battery reference voltage [V]
    OvmsMetricBool*   ms_v_bat_12v_voltage_alert;   // True = auxiliary battery under voltage alert
    OvmsMetricFloat*  ms_v_bat_temp;                // Battery temperature [°C]

    OvmsMetricFloat*  ms_v_bat_pack_level_min;            // Cell level - weakest cell in pack [%]
    OvmsMetricFloat*  ms_v_bat_pack_level_max;            // Cell level - strongest cell in pack [%]
    OvmsMetricFloat*  ms_v_bat_pack_level_avg;            // Cell level - pack average [%]
    OvmsMetricFloat*  ms_v_bat_pack_level_stddev;         // Cell level - pack standard deviation [%]
                                                          // Note: "level" = voltage levels normalized to percent

    OvmsMetricFloat*  ms_v_bat_pack_vmin;                 // Cell voltage - weakest cell in pack [V]
    OvmsMetricFloat*  ms_v_bat_pack_vmax;                 // Cell voltage - strongest cell in pack [V]
    OvmsMetricFloat*  ms_v_bat_pack_vavg;                 // Cell voltage - pack average [V]
    OvmsMetricFloat*  ms_v_bat_pack_vstddev;              // Cell voltage - current standard deviation [V]
    OvmsMetricFloat*  ms_v_bat_pack_vstddev_max;          // Cell voltage - maximum standard deviation observed [V]

    OvmsMetricFloat*  ms_v_bat_pack_tmin;                 // Cell temperature - coldest cell in pack [°C]
    OvmsMetricFloat*  ms_v_bat_pack_tmax;                 // Cell temperature - warmest cell in pack [°C]
    OvmsMetricFloat*  ms_v_bat_pack_tavg;                 // Cell temperature - pack average [°C]
    OvmsMetricFloat*  ms_v_bat_pack_tstddev;              // Cell temperature - current standard deviation [°C]
    OvmsMetricFloat*  ms_v_bat_pack_tstddev_max;          // Cell temperature - maximum standard deviation observed [°C]

    OvmsMetricVector<float>* ms_v_bat_cell_voltage;       // Cell voltages [V]
    OvmsMetricVector<float>* ms_v_bat_cell_vmin;          // Cell minimum voltages [V]
    OvmsMetricVector<float>* ms_v_bat_cell_vmax;          // Cell maximum voltages [V]
    OvmsMetricVector<float>* ms_v_bat_cell_vdevmax;       // Cell maximum voltage deviation observed [V]
    OvmsMetricVector<short>* ms_v_bat_cell_valert;        // Cell voltage deviation alert level [0=normal, 1=warning, 2=alert]

    OvmsMetricVector<float>* ms_v_bat_cell_temp;          // Cell temperatures [°C]
    OvmsMetricVector<float>* ms_v_bat_cell_tmin;          // Cell minimum temperatures [°C]
    OvmsMetricVector<float>* ms_v_bat_cell_tmax;          // Cell maximum temperatures [°C]
    OvmsMetricVector<float>* ms_v_bat_cell_tdevmax;       // Cell maximum temperature deviation observed [°C]
    OvmsMetricVector<short>* ms_v_bat_cell_talert;        // Cell temperature deviation alert level [0=normal, 1=warning, 2=alert]

    OvmsMetricFloat*  ms_v_charge_voltage;          // Momentary charger supply voltage [V]
    OvmsMetricFloat*  ms_v_charge_power;            // Momentary charger input power [kW]
    OvmsMetricFloat*  ms_v_charge_efficiency;       // Momentary charger efficiency [%]
    OvmsMetricFloat*  ms_v_charge_current;          // Momentary charger output current [A]
    OvmsMetricFloat*  ms_v_charge_climit;           // Maximum charger output current [A]
    OvmsMetricInt*    ms_v_charge_time;             // Duration of running charge [sec]
    OvmsMetricFloat*  ms_v_charge_kwh;              // Energy sum for running charge [kWh]
    OvmsMetricString* ms_v_charge_mode;             // standard, range, performance, storage
    OvmsMetricBool*   ms_v_charge_timermode;        // True if timer enabled
    OvmsMetricInt*    ms_v_charge_timerstart;       // Time timer is due to start
    OvmsMetricString* ms_v_charge_state;            // charging, topoff, done, prepare, timerwait, heating, stopped
    OvmsMetricString* ms_v_charge_substate;         // scheduledstop, scheduledstart, onrequest, timerwait, powerwait, stopped, interrupted
    OvmsMetricString* ms_v_charge_type;             // undefined, type1, type2, chademo, roadster, teslaus, supercharger, ccs
    OvmsMetricBool*   ms_v_charge_pilot;            // Pilot signal present
    OvmsMetricBool*   ms_v_charge_inprogress;       // True = currently charging
    OvmsMetricFloat*  ms_v_charge_limit_range;      // Sufficient range limit for current charge [km]
    OvmsMetricFloat*  ms_v_charge_limit_soc;        // Sufficient SOC limit for current charge [%]
    OvmsMetricInt*    ms_v_charge_duration_full;    // Estimated time remaing for full charge [min]
    OvmsMetricInt*    ms_v_charge_duration_range;   // … for sufficient range [min]
    OvmsMetricInt*    ms_v_charge_duration_soc;     // … for sufficient SOC [min]
    OvmsMetricFloat*  ms_v_charge_temp;             // Charger temperature [°C]
    OvmsMetricFloat*  ms_v_charge_12v_current;      // Output current of DC/DC-converter [A]
<<<<<<< HEAD
    OvmsMetricFloat*  ms_v_charge_12v_power;        // Output power of DC/DC-converter [kW]
=======
    OvmsMetricFloat*  ms_v_charge_12v_power;        // Output power of DC/DC-converter [W]
>>>>>>> edeb3e58
    OvmsMetricFloat*  ms_v_charge_12v_temp;         // Temperature of DC/DC-converter [°C]
    OvmsMetricFloat*  ms_v_charge_12v_voltage;      // Output voltage of DC/DC-converter [V]

    OvmsMetricFloat*  ms_v_inv_temp;                // Inverter temperature [°C]
    OvmsMetricFloat*  ms_v_inv_power;               // Momentary inverter motor power [kW] (output=positive)
    OvmsMetricFloat*  ms_v_inv_efficiency;          // Momentary inverter efficiency [%]

    OvmsMetricInt*    ms_v_mot_rpm;                 // Motor speed (RPM)
    OvmsMetricFloat*  ms_v_mot_temp;                // Motor temperature [°C]

    OvmsMetricBool*   ms_v_door_fl;
    OvmsMetricBool*   ms_v_door_fr;
    OvmsMetricBool*   ms_v_door_rl;
    OvmsMetricBool*   ms_v_door_rr;
    OvmsMetricBool*   ms_v_door_chargeport;
    OvmsMetricBool*   ms_v_door_hood;
    OvmsMetricBool*   ms_v_door_trunk;

    OvmsMetricInt*    ms_v_env_drivemode;           // Active drive profile number [1]
    OvmsMetricInt*    ms_v_env_gear;                // Gear/direction; negative=reverse, 0=neutral [1]
    OvmsMetricFloat*  ms_v_env_throttle;            // Drive pedal state [%]
    OvmsMetricFloat*  ms_v_env_footbrake;           // Brake pedal state [%]
    OvmsMetricBool*   ms_v_env_handbrake;           // Handbrake state
    OvmsMetricBool*   ms_v_env_regenbrake;          // Regenerative braking state
    OvmsMetricBool*   ms_v_env_awake;               // Vehicle/bus awake (switched on)
    OvmsMetricBool*   ms_v_env_charging12v;         // 12V battery charging
    OvmsMetricBool*   ms_v_env_aux12v;              // 12V auxiliary system is on
    OvmsMetricBool*   ms_v_env_cooling;
    OvmsMetricBool*   ms_v_env_heating;
    OvmsMetricBool*   ms_v_env_hvac;                // Climate control system state
    OvmsMetricBool*   ms_v_env_on;                  // "Ignition" state (drivable)
    OvmsMetricBool*   ms_v_env_locked;              // Vehicle locked
    OvmsMetricBool*   ms_v_env_valet;               // Vehicle in valet mode
    OvmsMetricBool*   ms_v_env_headlights;
    OvmsMetricBool*   ms_v_env_alarm;
    OvmsMetricInt*    ms_v_env_parktime;
    OvmsMetricInt*    ms_v_env_drivetime;
    OvmsMetricBool*   ms_v_env_ctrl_login;          // Module logged in at ECU/controller
    OvmsMetricBool*   ms_v_env_ctrl_config;         // ECU/controller in configuration state
    OvmsMetricFloat*  ms_v_env_temp;                // Ambient temperature [°C]
    OvmsMetricFloat*  ms_v_env_cabintemp;           // Cabin temperature [°C]
    OvmsMetricInt*    ms_v_env_cabinfan;            // Cabin FAN [%]
    OvmsMetricFloat*  ms_v_env_cabinsetpoint;       // Cabin setpoint temperature [°C]
    OvmsMetricString* ms_v_env_cabinintake;         // Cabin intake type (fresh, recirc, etc)
    OvmsMetricString* ms_v_env_cabinvent;           // Cabin vent type (comma-separated list of feet, face, screen, etc)
    OvmsMetricInt*    ms_v_env_service_range;       // Distance to next scheduled maintenance/service [km]
    OvmsMetricInt*    ms_v_env_service_time;        // Time to next scheduled maintenance/service [Seconds]

    OvmsMetricBool*   ms_v_pos_gpslock;
    OvmsMetricString* ms_v_pos_gpsmode;             // <GPS><GLONASS>; N/A/D/E (None/Autonomous/Differential/Estimated)
    OvmsMetricFloat*  ms_v_pos_gpshdop;             // Horizontal dilution of precision (smaller=better)
    OvmsMetricInt*    ms_v_pos_satcount;
    OvmsMetricFloat*  ms_v_pos_latitude;
    OvmsMetricFloat*  ms_v_pos_longitude;
    OvmsMetricString* ms_v_pos_location;            // Name of current location if defined
    OvmsMetricFloat*  ms_v_pos_direction;
    OvmsMetricFloat*  ms_v_pos_altitude;
    OvmsMetricFloat*  ms_v_pos_speed;               // Vehicle speed [kph]
    OvmsMetricFloat*  ms_v_pos_acceleration;        // Vehicle acceleration [m/s²]
    OvmsMetricFloat*  ms_v_pos_gpsspeed;            // GPS speed over ground [kph]
    OvmsMetricFloat*  ms_v_pos_odometer;
    OvmsMetricFloat*  ms_v_pos_trip;

    OvmsMetricFloat*  ms_v_tpms_fl_t;
    OvmsMetricFloat*  ms_v_tpms_fr_t;
    OvmsMetricFloat*  ms_v_tpms_rr_t;
    OvmsMetricFloat*  ms_v_tpms_rl_t;
    OvmsMetricFloat*  ms_v_tpms_fl_p;
    OvmsMetricFloat*  ms_v_tpms_fr_p;
    OvmsMetricFloat*  ms_v_tpms_rr_p;
    OvmsMetricFloat*  ms_v_tpms_rl_p;
  };

extern MetricsStandard StandardMetrics;
#define StdMetrics StandardMetrics

#endif //#ifndef __METRICS_STANDARD_H__<|MERGE_RESOLUTION|>--- conflicted
+++ resolved
@@ -339,11 +339,7 @@
     OvmsMetricInt*    ms_v_charge_duration_soc;     // … for sufficient SOC [min]
     OvmsMetricFloat*  ms_v_charge_temp;             // Charger temperature [°C]
     OvmsMetricFloat*  ms_v_charge_12v_current;      // Output current of DC/DC-converter [A]
-<<<<<<< HEAD
-    OvmsMetricFloat*  ms_v_charge_12v_power;        // Output power of DC/DC-converter [kW]
-=======
     OvmsMetricFloat*  ms_v_charge_12v_power;        // Output power of DC/DC-converter [W]
->>>>>>> edeb3e58
     OvmsMetricFloat*  ms_v_charge_12v_temp;         // Temperature of DC/DC-converter [°C]
     OvmsMetricFloat*  ms_v_charge_12v_voltage;      // Output voltage of DC/DC-converter [V]
 
