--- conflicted
+++ resolved
@@ -1318,7 +1318,6 @@
   SetValue((float)value.GetDouble());
   }
 
-<<<<<<< HEAD
 void OvmsMetricFloat::Clear()
   {
   SetValue(0);
@@ -1327,10 +1326,6 @@
 
 OvmsMetricString::OvmsMetricString(const char* name, uint16_t autostale, metric_unit_t units, bool persist)
   : OvmsMetric(name, autostale, units, persist)
-=======
-OvmsMetricString::OvmsMetricString(const char* name, uint16_t autostale, metric_unit_t units)
-  : OvmsMetric(name, autostale, units)
->>>>>>> b8ca7bdd
   {
   }
 
