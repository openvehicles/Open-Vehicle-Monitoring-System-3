--- conflicted
+++ resolved
@@ -810,7 +810,10 @@
   monitor->RegisterCommand("no", "Don't monitor log", log_monitor);
   m_root.RegisterCommand("enable","Enter secure mode (enable access to all commands)", enable, "[<password>]", 0, 1, false);
   m_root.RegisterCommand("disable","Leave secure mode (disable access to most commands)", disable);
-<<<<<<< HEAD
+  m_root.RegisterCommand("sleep", "Script utility: pause execution", cmd_sleep,
+    "<seconds>\nFractions of seconds are supported, e.g. 0.2 = 200 ms", 1, 1);
+  m_root.RegisterCommand("echo", "Script utility: output text", cmd_echo,
+    "[<text>] […]\nOutputs up to 10 arguments as separate lines, just a newline if no text is given.", 0, 10);
 
 #ifdef CONFIG_OVMS_SC_JAVASCRIPT_DUKTAPE
   ESP_LOGI(TAG, "Expanding DUKTAPE javascript engine");
@@ -819,12 +822,6 @@
   dto->RegisterDuktapeFunction(DukOvmsCommandRegister, 6, "Register");
   MyDuktape.RegisterDuktapeObject(dto);
 #endif // #ifdef CONFIG_OVMS_SC_JAVASCRIPT_DUKTAPE
-=======
-  m_root.RegisterCommand("sleep", "Script utility: pause execution", cmd_sleep,
-    "<seconds>\nFractions of seconds are supported, e.g. 0.2 = 200 ms", 1, 1);
-  m_root.RegisterCommand("echo", "Script utility: output text", cmd_echo,
-    "[<text>] […]\nOutputs up to 10 arguments as separate lines, just a newline if no text is given.", 0, 10);
->>>>>>> 9307f489
   }
 
 OvmsCommandApp::~OvmsCommandApp()
