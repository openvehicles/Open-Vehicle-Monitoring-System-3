/*
;    Project:       Open Vehicle Monitor System
;    Date:          14th March 2017
;
;    Changes:
;    1.0  Initial release
;
;    (C) 2011       Michael Stegen / Stegen Electronics
;    (C) 2011-2017  Mark Webb-Johnson
;    (C) 2011        Sonny Chen @ EPRO/DX
;
; Permission is hereby granted, free of charge, to any person obtaining a copy
; of this software and associated documentation files (the "Software"), to deal
; in the Software without restriction, including without limitation the rights
; to use, copy, modify, merge, publish, distribute, sublicense, and/or sell
; copies of the Software, and to permit persons to whom the Software is
; furnished to do so, subject to the following conditions:
;
; The above copyright notice and this permission notice shall be included in
; all copies or substantial portions of the Software.
;
; THE SOFTWARE IS PROVIDED "AS IS", WITHOUT WARRANTY OF ANY KIND, EXPRESS OR
; IMPLIED, INCLUDING BUT NOT LIMITED TO THE WARRANTIES OF MERCHANTABILITY,
; FITNESS FOR A PARTICULAR PURPOSE AND NONINFRINGEMENT. IN NO EVENT SHALL THE
; AUTHORS OR COPYRIGHT HOLDERS BE LIABLE FOR ANY CLAIM, DAMAGES OR OTHER
; LIABILITY, WHETHER IN AN ACTION OF CONTRACT, TORT OR OTHERWISE, ARISING FROM,
; OUT OF OR IN CONNECTION WITH THE SOFTWARE OR THE USE OR OTHER DEALINGS IN
; THE SOFTWARE.
*/

#include <stdio.h>
#include <string.h>
#include "housekeeping.h"
#include "peripherals.h"
#include "metrics.h"
#include "metrics_standard.h"

#include "esp_heap_alloc_caps.h"

Housekeeping MyHousekeeping __attribute__ ((init_priority (9999)));

void HousekeepingTask(void *pvParameters)
  {
  vTaskDelay(50 / portTICK_PERIOD_MS);

  while (1)
    {
    MyHousekeeping.adcvoltage();

    // Test CAN
//    CAN_frame_t c;
//    memset(&c,0,sizeof(CAN_frame_t));
//    c.origin = NULL;
//    c.MsgID = 0x42;
//    c.FIR.B.DLC = 7;
//    c.data.u8[0] = 'E';
//    c.data.u8[1] = 'S';
//    c.data.u8[2] = 'P';
//    c.data.u8[3] = 'O';
//    c.data.u8[4] = 'V';
//    c.data.u8[5] = 'M';
//    c.data.u8[6] = 'S';
//    MyPeripherals.m_mcp2515_1->Write(&c);

    vTaskDelay(5000 / portTICK_PERIOD_MS);
<<<<<<< HEAD
    }
=======
    MyCommandApp.Log("SHOULD NOT BE SEEN\r");
    uint32_t caps = MALLOC_CAP_8BIT;
    MyCommandApp.Log("Free %zu  ", xPortGetFreeHeapSizeCaps(caps));
    MyCommandApp.Log("Housekeeping 12V %f\r\n", MyPeripherals.m_esp32adc->read() / 194);
	  }
>>>>>>> af8015bc
  }

Housekeeping::Housekeeping()
  {
  puts("Initialising HOUSEKEEPING Framework...");

  xTaskCreatePinnedToCore(HousekeepingTask, "HousekeepingTask", 4096, (void*)this, 5, &m_taskid, 1);
  }

Housekeeping::~Housekeeping()
  {
  }

void Housekeeping::adcvoltage()
  {
  OvmsMetricFloat* m = (OvmsMetricFloat*)MyMetrics.Find(MS_V_BAT_12V);
  if (m == NULL)
    return;

  float v = MyPeripherals.m_esp32adc->read() / 194;
  m->SetValue(v);
  }<|MERGE_RESOLUTION|>--- conflicted
+++ resolved
@@ -48,30 +48,27 @@
     MyHousekeeping.adcvoltage();
 
     // Test CAN
-//    CAN_frame_t c;
-//    memset(&c,0,sizeof(CAN_frame_t));
-//    c.origin = NULL;
-//    c.MsgID = 0x42;
-//    c.FIR.B.DLC = 7;
-//    c.data.u8[0] = 'E';
-//    c.data.u8[1] = 'S';
-//    c.data.u8[2] = 'P';
-//    c.data.u8[3] = 'O';
-//    c.data.u8[4] = 'V';
-//    c.data.u8[5] = 'M';
-//    c.data.u8[6] = 'S';
-//    MyPeripherals.m_mcp2515_1->Write(&c);
+    CAN_frame_t c;
+    memset(&c,0,sizeof(CAN_frame_t));
+    c.origin = NULL;
+    c.MsgID = 0x42;
+    c.FIR.B.DLC = 7;
+    c.data.u8[0] = 'E';
+    c.data.u8[1] = 'S';
+    c.data.u8[2] = 'P';
+    c.data.u8[3] = 'O';
+    c.data.u8[4] = 'V';
+    c.data.u8[5] = 'M';
+    c.data.u8[6] = 'S';
+    MyPeripherals.m_mcp2515_1->Write(&c);
 
-    vTaskDelay(5000 / portTICK_PERIOD_MS);
-<<<<<<< HEAD
-    }
-=======
     MyCommandApp.Log("SHOULD NOT BE SEEN\r");
     uint32_t caps = MALLOC_CAP_8BIT;
     MyCommandApp.Log("Free %zu  ", xPortGetFreeHeapSizeCaps(caps));
     MyCommandApp.Log("Housekeeping 12V %f\r\n", MyPeripherals.m_esp32adc->read() / 194);
-	  }
->>>>>>> af8015bc
+
+    vTaskDelay(5000 / portTICK_PERIOD_MS);
+    }
   }
 
 Housekeeping::Housekeeping()
