#include "ovms_log.h"
static const char *TAG = "ovms_main";

#include <string>
#include "sdkconfig.h"
#include "freertos/FreeRTOS.h"
#include "freertos/task.h"
#include "esp_system.h"
#include "nvs_flash.h"
#include <stdio.h>
#include <string.h>
#include "ovms.h"
#include "ovms_peripherals.h"
#include "ovms_housekeeping.h"
#include "ovms_events.h"
#include "ovms_config.h"
#include "ovms_module.h"
#include <esp_task_wdt.h>

extern "C"
  {
  void app_main(void);
  }

<<<<<<< HEAD
static class LogLevelSetter
=======
#ifdef CONFIG_SPIRAM_SUPPORT
void* first2mb = NULL;
#endif // #ifdef CONFIG_SPIRAM_SUPPORT

static class FrameworkInit
>>>>>>> 36cd27c4
  {
  public:
    inline FrameworkInit()
      {
      ESP_LOGI(TAG, "Set default logging level for * to %s",
        CONFIG_LOG_DEFAULT_LEVEL == 5 ? "VERBOSE" :
        CONFIG_LOG_DEFAULT_LEVEL == 4 ? "DEBUG" :
        CONFIG_LOG_DEFAULT_LEVEL == 3 ? "INFO" :
        CONFIG_LOG_DEFAULT_LEVEL == 2 ? "WARN" :
        CONFIG_LOG_DEFAULT_LEVEL == 1 ? "ERROR" : "None");
      esp_log_level_set("*",(esp_log_level_t)CONFIG_LOG_DEFAULT_LEVEL);
<<<<<<< HEAD
=======

#ifdef CONFIG_SPIRAM_SUPPORT
      first2mb = heap_caps_malloc(1024*1024*2, MALLOC_CAP_SPIRAM);
      ESP_LOGI(TAG, "Pre-allocated 2MB of SPIRAM at %p (workaround ESP32 bug)",first2mb);
#endif // #ifdef CONFIG_SPIRAM_SUPPORT

      ESP_LOGI(TAG, "Initialising WATCHDOG...");
      esp_task_wdt_init(120, true);
>>>>>>> 36cd27c4
      }
  } fwi  __attribute__ ((init_priority (0150)));

Housekeeping* MyHousekeeping = NULL;
Peripherals* MyPeripherals = NULL;

void app_main(void)
  {
  if (nvs_flash_init() == ESP_ERR_NVS_NO_FREE_PAGES)
    {
    nvs_flash_erase();
    nvs_flash_init();
    }

  ESP_LOGI(TAG, "Executing on CPU core %d",xPortGetCoreID());
  AddTaskToMap(xTaskGetCurrentTaskHandle());

  ESP_LOGI(TAG, "Mounting CONFIG...");
  MyConfig.mount();

  ESP_LOGI(TAG, "Configure logging...");
  MyCommandApp.ConfigureLogging();

  ESP_LOGI(TAG, "Registering default configs...");
  MyConfig.RegisterParam("vehicle", "Vehicle", true, true);

  ESP_LOGI(TAG, "Starting HOUSEKEEPING...");
  MyHousekeeping = new Housekeeping();
  }<|MERGE_RESOLUTION|>--- conflicted
+++ resolved
@@ -22,15 +22,7 @@
   void app_main(void);
   }
 
-<<<<<<< HEAD
-static class LogLevelSetter
-=======
-#ifdef CONFIG_SPIRAM_SUPPORT
-void* first2mb = NULL;
-#endif // #ifdef CONFIG_SPIRAM_SUPPORT
-
 static class FrameworkInit
->>>>>>> 36cd27c4
   {
   public:
     inline FrameworkInit()
@@ -42,17 +34,9 @@
         CONFIG_LOG_DEFAULT_LEVEL == 2 ? "WARN" :
         CONFIG_LOG_DEFAULT_LEVEL == 1 ? "ERROR" : "None");
       esp_log_level_set("*",(esp_log_level_t)CONFIG_LOG_DEFAULT_LEVEL);
-<<<<<<< HEAD
-=======
-
-#ifdef CONFIG_SPIRAM_SUPPORT
-      first2mb = heap_caps_malloc(1024*1024*2, MALLOC_CAP_SPIRAM);
-      ESP_LOGI(TAG, "Pre-allocated 2MB of SPIRAM at %p (workaround ESP32 bug)",first2mb);
-#endif // #ifdef CONFIG_SPIRAM_SUPPORT
 
       ESP_LOGI(TAG, "Initialising WATCHDOG...");
       esp_task_wdt_init(120, true);
->>>>>>> 36cd27c4
       }
   } fwi  __attribute__ ((init_priority (0150)));
 
