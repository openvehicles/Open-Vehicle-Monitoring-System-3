--- conflicted
+++ resolved
@@ -1,12 +1,9 @@
 Open Vehicle Monitor System v3 - Change log
 
 ????-??-?? ???  ???????  OTA release
-<<<<<<< HEAD
 - New vehicle: Maxus eDeliver 3 via OBD-II Port (MEDS)
-=======
 
 2021-03-05 MB  3.2.016  OTA release
->>>>>>> 5b03f7fe
 - VW e-Up: CCS (DC) charge detection & data
   New metrics:
     xvu.c.ccs.u             -- CCS charger supplied voltage [V]
