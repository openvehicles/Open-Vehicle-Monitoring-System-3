Open Vehicle Monitor System v3 - Change log

????-??-?? ???  ???????  OTA release
<<<<<<< HEAD
- smart EQ:
  New commands:
    xsq ed4scan                           -- Output ED4scan-like BMS diagnostic data
                                             (battery health, SOC kernel data, cell resistance,
                                             contactor cycles, temperatures, voltages)
=======
>>>>>>> ea08542e
- Module: add heap tracing tools -- NOTE: heap tracing will for now not be enabled by default on user builds.
    This is meant to be used by developers to track down heap corruptions. If you encounter many
    random crashes, ask your maintainer to provide a debug build to you with heap tracing enabled,
    and let her/him guide you through the usage, or grant him/her remote access to your module.
    See: https://docs.espressif.com/projects/esp-idf/en/v3.3/api-reference/system/heap_debug.html
<<<<<<< HEAD
=======
  New commands:
    module trace start [num_records]    -- init & start heap tracing, num_records defaults to 500
    module trace stop                   -- stop heap tracing & cleanup memory
    module trace pause                  -- pause heap tracing for inspection
    module trace resume                 -- resume heap tracing
    module trace status                 -- show current status
    module trace dump                   -- dump allocations & frees recorded
- Module: added heap integrity alert, added task ownership to heap check report, added task handles to
    task log, added debug options to web UI (Config → Notifications)
  New config:
    [module] debug.heap.alert   -- [bool] perform heap check every 5 minutes, send alert on corruption (default: no)
  Command extension:
    test heapcorruption <restore|keep>  -- default: 'restore', use 'keep' to test heap alert
  History record extension:
    "*-OVM-DebugTasks" v2: per task record extended by <handle>
>>>>>>> ea08542e
- Module framework: enable remote use of the system's heap corruption test, i.e. command "module check"
    can now be used within any shell or command channel, not just the USB console.
  New command(s):
    test heapcorruption -- test for heap integrity checker
- Workaround for iOS Open Vehicle App 1.8.6
    Workaround for legacy iOS App, hiding zero/negative temperatures to keep other TPMS data visible.
    This workaround only manipulates the TPMS temperature metric in message W.
- New vehicle: FIAT eDoblo via OBD-II port
    Initial support added for:
      VIN, SoC, SoH
      Door status
      Odometer
      HV, LV battery voltage
      temperatures
- TPMS framework: added sensor mapping commands for wheel rotation/swap scenarios
    New commands:
      tpms map status   -- show current TPMS sensor-to-wheel mapping with details
      tpms map get      -- machine-readable output like message Y without header MP-0 Y
      tpms map set      -- remap sensors using wheel position names (e.g., fl=rr fr=fl rl=fr rr=rl)
      tpms map reset    -- reset mapping to default (e.g. FL=0, FR=1, RL=2, RR=3)
    Config: [vehicle] tpms.xx (sensor index per wheel position, layout by GetTpmsLayout())
    Note: requires vehicle to implement UsesTpmsSensorMapping() returning true
- New vehicle: Maxus T90 EV (MT90) via OBD-II port
    Initial support added for:
      VIN, SOC, SOH & READY state
      AC plug / pilot detection
      Lock status
      Odometer
      Temperature metrics
- Renault Twizy: support added for standard metric "v.e.aux12v" (base system awake),
    OBD polling (DTC checks) enabled already with base system awake
    (= DTC available in STOP conditions)
- VW e-Up: enable framework climate preconditioning scheduler web UI
    (Note: climate control only available with T26 connection)
- Vehicle framework: Scheduled precondition control with duration support
    Centralized implementation for all vehicles with per-vehicle override capability.
    Supports multiple time slots per day with individual duration settings (5-30 minutes).
    Global enable/disable switch with config persistence.
    copy function to duplicate schedules across multiple days.
  New commands:
    climatecontrol schedule set <day> <times>  -- Set schedule for a day, times format: HH:MM[/duration][,HH:MM[/duration],...]
                                                     Examples: "07:30", "07:30/10", "07:00/5,17:30/15"
                                                     Duration in minutes
    climatecontrol schedule list               -- List all configured schedules with next scheduled event
    climatecontrol schedule clear <day|all>    -- Clear schedule for specific day or all days
    climatecontrol schedule copy <source-day> <target-days>
                                               -- Copy schedule from one day to others
                                                     Examples: "mon tue-fri", "fri sat,sun"
                                                     Supports range syntax (tue-fri) and comma-separated lists
    climatecontrol schedule enable             -- Enable scheduled precondition (global switch)
    climatecontrol schedule disable            -- Disable scheduled precondition (global switch)
    climatecontrol schedule status             -- Show schedule status and configured times
  New config:
    [vehicle] climate.schedule.<day>           -- Schedule for day (mon/tue/wed/thu/fri/sat/sun)
                                                  Format: HH:MM[/duration][,HH:MM[/duration],...]
    [vehicle] climate.precondition             -- Enable/disable scheduled precondition (bool, default false)
  precondition scheduler features: (ported from ZOE PH2)
    - Multiple times per day support (comma-separated: "07:30/5,17:45/10")
    - Individual schedule per weekday
    - Automatic trigger based on system time
    - Integration with existing climate control
    - Web UI configuration page at /cfg/preconditionschedule
    - Automatic restart mechanism for extended runtime (configurable HVAC duration)
    - Duplicate prevention (same time won't trigger twice)
    - Copy function for quick weekly schedule setup
- smart EQ:
    Add multiple CAN frame parsers for energy and charging metrics
    Add automatic 12V ADC factor recalculation history tracking
- Renault Zoe Ph2:
  New commands:
    xrz2 preclimate schedule <day> <time>  -- Set precondition schedule for specific day
    xrz2 preclimate list                   -- List all configured precondition schedules
    xrz2 preclimate clear <day|all>        -- Clear precondition schedule
  New config namespace:
    [xrz2.preclimate]                     -- precondition schedules storage (day=time,time,...)
    precondition scheduler features:
      - Multiple times per day support (comma-separated: "07:30,17:45")
      - Individual schedule per weekday
      - Automatic trigger based on system time
      - SOC requirement check (minimum 15%)
      - Integration with existing climate control
      - Web UI configuration page at /xrz2/preclimate
    Remove waterpump lifetime left metric and waterpump reset command
    Add manual PTC activation (heating while charging or defective compressor)
    Add lighting command (same like key fob button)
    Add coming home function 
    Add remote precondition with key fob
    Add simple precondition scheduler
    Add dcdc manual activation
    Add automatic dcdc activation if battery threshold reached
    Add working trunk unlock command
    Use TXCallback for checking successful transmissions
    Use wake up messages when CAN is sleeping
- Wifi: added command to restart the Wifi network into the default (autostart) config,
    and added default for the AP SSID on the apclient mode.
  New/changed commands:
    wifi restart                        -- Restart Wifi network into autostart config
    wifi mode apclient                  -- Parameter <apssid> is now optional, defaults to autostart config
- Cellular: added option to restrict the modem network type to 2G/3G/4G. Restricting
    the network type may help in case of frequent network losses / reconnects.
  New config:
    [modem] net.type (string)           -- auto/2G/3G/4G, default/empty=auto
- smart EQ:
    Hardened poll reply & CAN parsing (REQUIRE_LEN / DLC guards, corrected switch fallthrough).
    Automatic 12V ADC factor recalculation using CAN 12V voltage.
    New config:
    [xsq] calc.adcfactor (bool)             -- activate sutomatic ADC factor recalculation (default false)
    [xsq] adc.samples (int)                 -- default 4
- Cellular: GPS auto pause on parking reactivate when Car awakes. This reduces time to first GPS fix.
  New config:    
    [modem] gps.parkreactawake (bool)   -- GPS is switched on for the gps.parkreactlock (minutes) time when the GPS parking pause is active and the car wakes up (default: no)
- server V3 (changes):
    Chunked metric transmission to limit burst size:
      TransmitAllMetrics(): up to 100 metrics per tick, continues next call.
      TransmitModifiedMetrics(): up to 150 modified metrics per tick.
    Priority path for GPS/time metrics with optional extras:
      Default priority: v.p.latitude, v.p.longitude, v.p.altitude, v.p.speed, v.p.gpsspeed, m.time.utc
    New update Command:
      server v3 update priority                   -- send prioritized metrics
- Webserver: Server V3 (MQTT) config page
    Added priority sending controls:
      [server.v3] updatetime.priority (bool)      -- prioritize selected metrics while the vehicle is awake, update in car on interval
      [server.v3] updatetime.immediately (bool)   -- metrics should be sent immediately when they change
      [server.v3] metrics.priority (string)       -- comma separated metric names; supports * and prefix* wildcards
      [server.v3] metrics.include (string)        -- comma separated metric names; supports * and prefix* wildcards
      [server.v3] metrics.exclude (string)        -- comma separated metric names; supports * and prefix* wildcards
      [server.v3] metrics.include.immediately (string)    -- comma separated metric names; supports * and prefix* wildcards
      [server.v3] metrics.exclude.immediately (string)    -- comma separated metric names; supports * and prefix* wildcards
      [server.v3] queue.sendall (int)             -- queue size send 'sendall' metrics, default 100 metrics per ticker1
      [server.v3] queue.modified (int)            -- queue size send 'modified' metrics, default 150 metrics per ticker1
- Webserver: adjustable websocket TX job queue size to accomodate high update
    frequencies / stream payload sizes and/or slow clients / client connections
  New config:
    [http.server] ws.txqueuesize  -- in jobs, default 50
- server V3 (additions):
    Added MQTT client on-demand requests to reduce baseline data usage (authenticated per client, with basic rate-limiting to prevent abuse):
      <prefix>/client/<clientid>/request/metric   -- payload: one or multiple metric name
                                                     Supports wildcards: * (all), prefix* (simple prefix match); mid-string wildcards (e.g. "bat*temp") and '?' are not supported.
                                                     Example: "v.b.*" matches all metrics starting with "v.b."
                                                     Each matching metric is published immediately on its normal topic.
      <prefix>/client/<clientid>/request/config   -- payload: param/instance (single pair)
                                                     Response topic: <prefix>/client/<clientid>/config/<param>/<instance>
    Subscription topic count increased (MQTT_CONN_NTOPICS=4) to include the two new request channels.
- server V3:
    The number of metrics sent per update is limited to 20 and is split into multiple packets if necessary. Only updated data is sent.
    Prioritize GPS tracking metrics, update interval set at Vehicle stream setting for smoother tracking
    new config:
      [server.v3] "updatetime.priority" (bool) -- enable/disable prioritizing GPS tracking
- smart EQ: removed vehicle specific GPS on/off at parking -> moved to cellular
- Vehicle notifications: grid log (history records `*-LOG-Grid`) V2 additions:
    pos_odometer
- Server V3: 
  added configurable connect stabilization & random jitter (server.v3 conn.stable_wait / conn.jitter.max) before MQTT connect to reduce reconnect storms.
- Cellular: 
  safeguarded CGATT attach/detach (only with mux/PPP), added NetLoss retry limit & optional power‑cycle recovery to prevent loops.
- esp32wifi:
  The OVMS will switch from Wifi APClient to Wifi Client mode after the timeout reached and a client is not connected. "APClient" will be restored upon reboot/network restart.
  new config, settings at Wifi:
    [network] wifi.ap2client.timeout   -- Wifi Mode APClient to client timeout in minutes (default 30 minutes)
    [network] wifi.ap2client.enable    -- Wifi Mode APClient to client enable/disable (default disable)
    [network] wifi.ap2client.notify    -- Notify when Wifi APClient to Wifi Client mode switched (default disable)
- Vehicle framework: signal generator operation state changes
  New events:
    vehicle.gen.start         -- Power delivery started
    vehicle.gen.stop          -- Power delivery stopped
    vehicle.gen.pilot.on      -- Pilot signal present
    vehicle.gen.pilot.off     -- Pilot signal gone
    vehicle.gen.timermode.on  -- Generator timer has been enabled
    vehicle.gen.timermode.off -- Generator timer has been disabled
- Cellular: GPS auto pause on parking reactivate option added (update position).
  New config:
    [modem] gps.parkreactivate (minutes)   -- park time in minutes for auto reactivate for GPS lock (gps.parkreactlock), 0 = disabled
    [modem] gps.parkreactlock  (minutes)   -- GPS lock for 5 minutes until automatic shutdown during parking time (default 5 minutes)

2024-03-23 MB   3.3.005  OTA release
- Cellular: GPS auto pause on parking option added (power saving).
  New config:
    [modem] gps.parkpause     -- park time in seconds for auto pause, 0 = disabled (default)
- New vehicle: NIU MQi GT EVO or GT 100 electric scooters (NEVO)
  https://docs.openvehicles.com/en/latest/components/vehicle_niu_gtevo/docs/index.html
- Smart EQ 453:
    TPMS pressure alert settings at Features
    add information commads xsq climate|counter|mtdata|reset|start|total
- Nissan Leaf:
    ZE1 inital release
    Fix: Poll state not set to off when charging stopped by OVMS
    Enh: SOH_instrument now float not int to support ZE1 instrument values 
    Enh: Copy v.b.p.temp.max to v.b.temp so that max battery temp displays in app
- Smart EQ 453:
    DDT4all simple support, a full List of commands at www.smart-EMOTION.de
- VW e-Up (OBD): decode & display battery cell level health status & battery module
    health history, provide v.b.capacity (net capacity in kWh)
  New metrics:
    xvu.b.c.soh               -- Array: SOH [%] of each HV battery cell
    xvu.b.hist.soh.mod.<NN>   -- Array: SOH [%] history of each battery module (NN=01…14/17)
  New web page:
    /xvu/battsoh          -- Battery pack & cell SOH info
- Smart EQ 453:
    add timebased Pre-heat/cool Control 
      - can set at Website -> Smart ED/EQ 4.Gen -> Climate/Heater 
      - at App Features #4: on = 1 off = 2, #5 time like 05:15 = 515, #6 5/10/15 Minutes = 0/1/2
    add GPS powersaving mode at parking
    add 12V alert raised, the car starts the 12V charging process for 15 Minutes
    add Network type switch, option to lock LTE only. Needed, when the Provider has no Datastream at GSM
- CAN: add error flag decoding (included in can status output)
  New commands:
    can <bus> explain [errorflags]    -- Decode error flags into human readable text 
- DBC Files
  Add unit support
  Add extended signals/multiplexing support
  Add support for enum values.
  Add OvmsDBC duktape object
    OvmsDBC.Load
    OvmsDBC.Unload
    OvmsDBC.Get
- OVMS Server v3: Ability to define less frequent MQTT communication to save data charges and power
  Events:
    Excludes clock.* events from being published at the start of every minute.
  New configs:
    [server.v3] events.legacy_topic  -- Whether to publish every event on the legacy /event topic as well as
                                        the MQTT-style topic. Defaults to true to preserve existing behaviour.
                                        Recommended to set to false if you don't use the legacy topic.
    [server.v3] updatetime.keepalive -- Max number of seconds to allow the MQTT connection to be idle before
                                        sending PINGREQ. Should be set slightly shorter than the network's
                                        NAT timeout and the timeout of your MQTT server. If these are unknown
                                        you can use trial and error. Symptoms of keepalive being too high are
                                        a lack of metric updates after a certain point, or "Disconnected from
                                        OVMS Server V3" appearing in the log. In previous releases this used
                                        the Mongoose default of 60. New default value 1740 aligns with
                                        observed Hologram timeout of 1800.
- Metrics
  add new Standard Metrics
    v.b.capacity          -- Main battery usable capacity [kWh]
    v.c.timestamp         -- Date & time of last charge end [DateLocal]
    v.g.timestamp         -- Date & time of last generation end [DateLocal]
- Server V2:
  add to MsgStat
    v.c.kwh.grid          -- Energy drawn from grid during running session [kWh]
    v.c.kwh.grid.total    -- Energy drawn from grid total (life time) [kWh]
    v.c.timestamp         -- Date & time of last charge end [seconds]
    v.b.capacity          -- Main battery usable capacity [kWh]
  add to MsgFirmware
    m.net.mdm.mode        -- Cellular connection mode and status [LTE,Online]
  add to MsgGen
    v.g.timestamp         -- Date & time of last generation end [seconds]
- Vehicle: keep charge time as long as chargeport active
- Vehicle: Implement events and scripting for Auxillary batttery monitor
  New events:
    vehicle.aux.12v.normal
    vehicle.aux.12v.charging
    vehicle.aux.12v.blip
    vehicle.aux.12v.dip
    vehicle.aux.12v.charging.blip
    vehicle.aux.12v.charging.dip
    vehicle.aux.12v.low
  New commands:
    vehicle aux [status]
    vehicle aux monitor [status]
    vehicle aux monitor enable [[low-threshold] [charging-threshold]]
    vehicle aux monitor disable
  Duktape Support:
    OvmsVehicle.AuxMon.Enable
    OvmsVehicle.AuxMon.Disable
    OvmsVehicle.AuxMon.Status
- Cellular: GPS run state signals added.
  New events:
    system.modem.gpsstart       -- GPS has started
    system.modem.gpsstop        -- GPS has stopped
- Cellular: receive & send SMS, forward SMS & USSD to user. Note: no system notification
  support (and not planned), this is primarily meant to forward provider info only
  sent via SMS or USSD or expected to be received via SMS.
  New events:
    system.modem.received.sms
  New notifications:
    [info] modem.received.sms
    [info] modem.received.ussd
  New commands:
    cellular sendsms <receiver> <text> [<text>…]
- MG:
  Add new vehicle MG4
  Supports Short, Medium and Long Range Variants
- Implement custom CLI commands with Duktape function OvmsCommand.Register()
- Support for *,? wildcards in vfs ls and vfs rls commands.
- Smart EQ 453:
    add 5min Booster preheat cool
    add TPMS pressure
    add Internal Temp
    add Doors status
    add Charging Metrics
    add BMS Temperatures
    add Charging metrics
    add option to change TMPS Sensors position
    add option for IOS users to display TMPS values
- Support for completion in vfs commands.
- Separate Polling from the Vehicle implementation
  New commands:
    poller status
    poller pause
    poller resume
    poller trace on|txrx|all|off|status-- Control verbose logging
    poller times on|off|status|reset   -- Control poller timing metrics
  Duktape Support:
    OvmsPoller.GetPaused
    OvmsPoller.GetUserPaused
    OvmsPoller.Pause
    OvmsPoller.Resume
    OvmsPoller.Trace
    OvmsPoller.GetTraceStatus
    OvmsPoller.Times.Start
    OvmsPoller.Times.Stop
    OvmsPoller.Times.Reset
    OvmsPoller.Times.GetStatus
    OvmsPoller.RegisterBus(bus, mode, speed, [,dbcfile])
    OvmsPoller.PowerDown(bus)
    OvmsPoller.Poll.Add(..)
    OvmsPoller.Poll.Remove(..)
    OvmsPoller.Poll.GetState([busno])
    OvmsPoller.Poll.SetState([busno,] state)
    OvmsPoller.Poll.Request(..)
    OvmsPoller.Poll.SetTrace(enable)
- Duktape support for Metric Age / Stale
  New Duktape methods
    OvmsMetrics.IsStale
    OmvsMetrics.IsFresh
    OvmsMetrics.Age


2024-03-23 MB   3.3.004  OTA release
- MG EV Added support for MG5 (2020 - 2023) Short Range
- MG EV Added support for MG ZS EV (2023 - ) and MG5 (2020 - 2023) Long Range
- OVMS Server v3 metrics filtering
  New configs:
    [server.v3] metrics.include         -- Comma-separated list of metric names (with possible wildcard) matching metrics to send
    [server.v3] metrics.exclude         -- Comma-separated list of metric names (with possible wildcard) matching metrics to not send
- Renault Zoe Phase 2: Initial support
- Improved output of bms shell command for narrow windows.
  New commands:
    bms volt                            -- Output only voltage info if available
    bms temp                            -- Output only temperature info if available
- Hyundai Ioniq 5: Initial support
- Support for specifying units in scripts
  New commands:
    metrics units                       -- Display available unit identifiers
    metrics get                         -- Get at a particular metric value (with a specified unit)
  Extended commands:
    metrics set                         -- Support setting with a specified unit
  Extend functions
    OvmsMetrics.Value                   -- Optionally specify a unit (and make 'decode' work) and to get values with units.
    OvmsMetrics.GetValues               -- Optionally specify a unit to get values with units. 
    OvmsMetrics.AsFloat                 -- Optionally specify a unit
  New DukTape function
    OvmsMetrics.HasValue                -- Returns true if the metric has a valid value.
- Added power consumptions units:  kWhP100K,KPkWh,MPkWh
- Consolidate custom trip power consumption metrics to single value (kWhP100K)
  in Kia Niro and Kia Soul
- VFS: sorted directory listings & recursive directory listings
  New commands:
    vfs rls <path>                      -- List <path> and all subdirectory contents
- Vehicle: emit standard events on charge/generator connection type changes
  New events:
    vehicle.charge.type                 -- Vehicle charge connection type has changed (e.g. ccs/type2/…)
    vehicle.gen.type                    -- Vehicle generator connection type has changed
- CAN logging: add possibility to log events (name) and metrics (JSON object with name, value, unit)
  New configs:
    [can] log.events_filters            -- comma-separated list of filters (with possible wildcard) matching an event name
    [can] log.metrics_filters           -- comma-separated list of filters (with possible wildcard) matching a metric name
- Add units Bar, Permille
- Add user configuration for groups of metrics
  Adds the 'ToUser' unit that converts to the user specified unit.
  Add -u to 'metrics list' to view metrics as  user units.
- Add completion for metrics set/get as well as units
- Mini Cooper SE: Initial support
- Hyundai Ioniq vFL: trip metrics, range estimations, TPMS, web configuration,
    charge type detection, charge speed & time estimation
  New configs:
    [xhi] ctp.maxpower                -- Default charge power limit [kW] for charge time estimations, default 0 = unlimited
    [xhi] ctp.soclimit                -- SOC level [%] for secondary charge time estimation (sufficient SOC), default 80
    [xhi] notify.charge.delay.ccs     -- Wait time [sec] for DC charge power to ramp up before sending the notification, default 15
    [xhi] notify.charge.delay.type2   -- … same for AC charging, default 3
    [xhi] range.ideal                 -- ideal new car range [km], default 200
    [xhi] range.user                  -- typical current user range [km], default 200
    [xhi] range.smoothing             -- Number of SOC samples, default 10 = ~ 5% SOC
    [xhi] tpms.pressure.warn		      -- default 230 [kPa]
    [xhi] tpms.pressure.alert         -- default 220 [kPa]
    [xhi] tpms.temp.warn              -- default 90 [°C]
    [xhi] tpms.temp.alert             -- default 100 [°C]
  New metrics:
    xhi.b.range.user                  -- actual current user range [km]
    xhi.e.state                       -- General/ignition state flags
- Module: support deep sleep schedules
  New commands:
    module sleep                      -- Shutdown all components and enter deep sleep for a time span or until a specific time.
- Add support for user-configured metrics in the web interface and plugins:
   Adds an extra 'units' stream from the websocket containing sub-streams:
     - metrics (for the current user unit/label for each metric) (subscribe to units/metrics)
     - prefs (for any user preferences for unit groups/types) (subscribe to units/prefs)
   Adds proxy arrays metrics_user[] , metrics_label[] available to plugin pages.
   Adds various browser javascript functions and methods for plugins related
     to displaying user configurations Auto-converts metric display to user
     units in plugins that use attributes
- Cellular: add GPS/GNSS state control commands (for power management)
  New commands:
    cellular gps [status]             -- output current modem GPS/GNSS subsystem status
    cellular gps start                -- start modem GPS/GNSS subsystem
    cellular gps stop                 -- stop modem GPS/GNSS subsystem
- CAN framework: add bus reset command
  New commands:
    can [can1…4] reset                -- reset the CAN interface
- Vehicle: add support for custom command handlers, see…
  https://docs.openvehicles.com/en/latest/userguide/scripting.html#ovmsvehicle-command-plugins
- Renault Twizy: read battery energy available from BMS (thanks to Martin Bitz)
  New metrics:
    xrt.b.energy.avail                -- Current battery energy available [kWh] (aged)
    xrt.b.energy.full                 -- Maximum battery energy capacity [kWh] (aged, needs full charge)
- Add button on web file editor to reload obd2ECU (when obd2ECU is enabled).
- Vehicle: add support for a geofence for valet mode similar to parking/flatbed warnings.
  New Configs:
    [vehicle] valet.alarmdistance     -- How far away from the original position before raising an alert (in metres)
    [vehicle] valet.alarminterval      -- How often the alarm can be raised in minumtes
- Add metric and events related to obd2ecu process:
  New metric:
    m.obdc2ecu.on                     -- Is the OBD2ECU process currently on.
  New events:
    obd2ecu.start                     -- Called after the OBD2ECU process is started.
    obd2ecu.stop                      -- Called before the OBD2ECU process is stopped.
- Web UI: Add configuration for Valet and Flatbed geofence to the Locations config page.
- Network: New 'network ping' command to ping (ICMP) hostname or IP address. (ESP-IDFv4+ only / needs to be enabled in menuconfig - Developer Options)
- Vehicle: add automatic module shutdown/reboot based on 12V battery voltage level
  New configs:
    [vehicle] 12v.shutdown            -- Shutdown voltage level (default: disabled)
    [vehicle] 12v.wakeup              -- Reboot minimum voltage level after shutdown (default: any)
    [vehicle] 12v.wakeup_interval     -- Reboot test interval in seconds (default: 60)
  New events:
    vehicle.alert.12v.shutdown        -- 12V shutdown threshold reached, entering deep sleep
- BYD Atto 3 initial support
- Vehicle: add 12V shutdown delay & notification
  New configs:
    [vehicle] 12v.shutdown_delay      -- Shutdown delay in minutes (default: 2)
  New events:
    vehicle.alert.12v.low             -- 12V shutdown voltage level detected
    vehicle.alert.12v.operational     -- 12V recovered above shutdown level
  New notifications:
    [alert] batt.12v.shutdown         -- Alert about imminent 12V shutdown
- VFS toolkit: add recursive options to mkdir (-p) & rmdir (-r) commands
- Renault-Zoe-Ph1: add Cabin Pre-heat/cool Control
- VW e-Up (UpMiiGo): 
    T26: rework of wakeup & climate control (fix deleting of charge timer settings in ECU)
    T26: add charge control
    OBD: add charge port detection & official VW SOH


2022-09-01 MWJ  3.3.003  OTA release
- Toyota RAV4 EV: Initial support added. Only the Tesla bus is decoded and just listening so far.
- Location: configurable flatbed movement alarm repetition
  New configs:
    [vehicle] flatbed.alarminterval     -- in minutes, default 15, 0 = single alarm
- GPS: added normalized signal quality level, added web UI live status info
  New metrics:
    v.p.gpssq                           -- GPS signal quality [%] (<30 unusable, >50 good, >80 excellent)
    v.p.gpstime                         -- Time (UTC) of GPS coordinates [Seconds]
- Location: flatbed movement alarm only with reliable positioning
  New configs:
    [vehicle] gps.sq.good               -- SQ level for location state "reliable", default 60
    [vehicle] gps.sq.bad                -- SQ level for location state "unreliable", default 40
  New events:
    gps.sq.good                         -- GPS position is now reliable
    gps.sq.bad                          -- GPS position is now unreliable
- Improvements to SIM7600 driver to support E-UTRAN LTE only cellular providers
- Enhance 'cellular cmd' to show output from modem

2022-03-07 MWJ  3.3.002  OTA release
- Maxus eDeliver3: Updated speed PID
- Bolt EV: Add early Bolt EV support
- Maxus eDeliver3: Add CCS Charging
	rewrite polling system
- Volt/Ampera:: added notification for "fuel" metric.
    new config: [xva] notify_va_metrics 	(bool, default no)
- Server V2/V3: added manual update request
    Note: the servers normally don't need a manual trigger to perform
    data updates, they listen to metrics changes and events. Use this
    only if you need extraordinary single updates as fast as possible.
  New commands:
    server v2 update [all|modified]     -- Request V2 data update
    server v3 update [all|modified]     -- Request V3 data update
- Notifications: add tracing (debug logging) of stream notifications
  New commands:
    notify trace all                    -- Enable logging of stream notifications
- Nissan LEAF:
 - Remote heating/cooling now works on 2011-2012 LEAFs
 - Stop charge feature added, works via app
 - Charge to Limit SOC and/or range added with a top-up feature.
 - Improved charging metric logic.
 - Fixed incorrect HVAC (Climate Control) status when charging (for 2013+).
 - 9 new metrics added
    xnl.v.b.max.gids (Max number of GIDs the battery can reach (for 2016+))
    xnl.v.b.heatrequested (Battery is requesting heater elements to turn on (for 2013+))
    xnl.v.b.heatergranted (Vehicle is OKing heater elements to turn on (for 2013+))
    xnl.v.c.chargeminutes3kW (The 3kW charge time estimate the car calculates)
    xnl.v.c.chargebars (Remaining charge "bars" on dashboard)
    xnl.v.c.event.notification (Used to not send duplicate notifications for charge to limit feature.)
    xnl.v.c.event.reason (When charge to limit feature starts the charge shows if was triggered due to range or SOC limit.)
    xnl.v.c.state.previous (Used to better handle charging substate, shows previos charging state timed to ticker.10.)
    xnl.cc.rqinprogress (Indicates the period betwen arrival of climate control action message and climate control activation.)
 - Wakeup command now charges 12V battery if connected to EVSE
 - 2011-2012 LEAF now reads AC voltage from grid
 - Fix to watchdog timer for modem driver without GPS enabled

2021-11-22 MWJ  3.2.018  OTA release
- Vehicle: added optional automatic trip report generation
    Details: https://docs.openvehicles.com/en/latest/userguide/notifications.html
  New configs:
    [notify]  report.trip.enable        -- Send trip report on vehicle off (bool, default no)
    [notify]  report.trip.minlength     -- … minimum trip length in km, default 0.2 km
  New command:
    stat trip                           -- Output statistics for current/finished trip
- VW e-Up: added acceleration support; OBD by reading from ECU,
    T26 deriving from speed changes
- Fiat 500e: enhancements courtesy of Gunther Huck
- OTA: Add support for v3.3 hardware (ESP32 rev3)

2021-09-29 MB  3.2.017  OTA release
- Added VEHICLE_POLL_TYPE_ROUTINECONTROL to UDS (ISO 14229) service identifiers list
- MG ZS EV: 
  - Moved to 2 car variants architecture: MG EV A (✔ Zombie mode | ❌ GWM authentication | ❌ Poll BCM) and MG EV B (❌ Zombie mode | ✔ GWM authentication | ✔ Poll BCM)
  - New commands:
      drl [on | off]            Turn on/off daytime running lights
      drlauth [on | off]        (Only for MG EV A) Do BCM authentication then turn on/off daytime running lights
      auth [all | gwm | bcm]    Authenticate with specified ECU
  - New metrics:
      v.e.headlights
      v.e.cooling
      xmg.v.bat.voltage.vcu
      xmg.v.bat.coolant.temp
      xmg.v.bat.resistance
      xmg.v.bms.cell.voltage.max
      xmg.v.bms.cell.voltage.min
      xmg.v.bms.mainrelay.b
      xmg.v.bms.mainrelay.g
      xmg.v.bms.mainrelay.p
      xmg.v.bms.time
      xmg.v.bat.error
      xmg.v.radiator.fan
      xmg.v.dcdc.load
      xmg.v.vcu.dcdc.mode
      xmg.v.vcu.dcdc.input.current
      xmg.v.vcu.dcdc.input.voltage
      xmg.v.vcu.dcdc.output.current
      xmg.v.vcu.dcdc.output.voltage
      xmg.v.vcu.dcdc.temp
      xmg.v.m.coolant.temp
      xmg.v.m.torque
      xmg.v.ignition.state
  - Modified metrics calculation:
      v.e.charging12v
      v.e.on
      v.m.rpm
      v.m.temp
      v.b.temp
  - Decreased poll intervals for some PIDs for better performance
  - Fixed issue where Features page shows unchecked check box but value is actually true
  - Added notifications when reaching SOC & Range Limit.
  - Display charge time to reach Full/SOC/Range limit.
  - Display CCS Charging on App.
  - Add new features page to select car's BMS firmware release to adjust SOC display.
- Zoe: add Kangoo to Renault Zoe vehicle module.
- New vehicle: Maxus eDeliver 3 via OBD-II Port (MED3)
  https://docs.openvehicles.com/en/latest/components/vehicle_maxus_edeliver3/docs/index.html
- Maxus eDeliver3: cell volts and temps added to metrics and polling update.
- Maxus eDeliver3: Web interface page added for charging and cell metrics
- Vehicle: emit standard events on changing v.c.timermode
  New events:
    vehicle.charge.timermode.off   -- Vehicle charge timer mode has been switched off
    vehicle.charge.timermode.on    -- Vehicle charge timer mode has been switched on
- VW e-Up/OBD: detect charge timer mode
  New metrics:
    xvu.c.limit.soc.max            -- Charge schedule maximum SOC [%]
    xvu.c.limit.soc.min            -- Charge schedule minimum SOC [%]
    xvu.c.timermode.def            -- Charge timer defined & default [bool]
- VW e-Up/OBD: optional BMS auto statistics reset between driving & charging
  New config:
    [xvu] bms.autoreset            -- yes = enable statistics reset, default no
- VW e-Up/OBD: add MFD range estimation as SOH source, add config option for SOH source
  New metrics:
    xvu.b.soh.charge               -- SOH based on charge energy sum [%]
    xvu.b.soh.range                -- SOH based on MFD range estimation [%]
  New configs:
    [xvu] bat.soh.source           -- 'charge' (default) or 'range' [string]
- VW e-Up/OBD: charge time prediction while not charging & full charge with limit
  New configs:
    [xvu] ctp.maxpower             -- in kW, 0 = unlimited except by car, used when not charging
    [xvu] ctp.soclimit             -- in %, used as informative limit w/o OBD connection
- VW e-Up/OBD: charge start notification delay configuration to accomodate current ramp-up
  New configs:
    [xvu] notify.charge.start.delay       -- in seconds, default 24
- VW e-Up/OBD: polling control for diagnostic/adaptation sessions
  New command:
    xvu polling <status|pause|continue>   -- temporarily pause OBD2 polling
- VW e-Up: added SOC monitoring log
  New configs:
    [xvu] log.socmon.storetime            -- days, 0=off
- VW e-Up: add topping off charge phase support & timer mode change notification
- VW e-Up/OBD: read ignition state from ECU, support v.e.gear & v.e.drivemode
    (v.e.gear only on 2020 model)
- New vehicle: Hyundai Ioniq vFL (HIONVFL)
  https://docs.openvehicles.com/en/latest/components/vehicle_hyundai_ioniqvfl/docs/index.html
- Webserver: support TLS (https, wss) using self-signed certificates
- New vehicle: Jaguar Ipace (JLRI)
- New commands:
    echo [<text>] […] -- output text
    sleep <seconds> -- pause script execution
- Scripting API: added OvmsVehicle.ObdRequest()
- Vehicle: provide momentary ideal range gain/loss speed as a metric,
    add charge speed to "stat" output, output "stat" charge ETRs in hh:mm format
  New metric:
    v.b.range.speed                -- Momentary ideal range gain/loss (charge/discharge) speed [kph]
- Vehicle: emit standard events on changing v.e.gear & v.e.drivemode
  New events:
    vehicle.drivemode.<n>          -- Vehicle drivemode has been set to profile <n> (vehicle specific)
    vehicle.gear.forward           -- Vehicle has been put in forward gear
    vehicle.gear.neutral           -- Vehicle has been put in neutral gear
    vehicle.gear.reverse           -- Vehicle has been put in reverse gear
- Scripting/Duktape: new heap memory management using fixed amount of system RAM
  New config:
    [module] duktape.heapsize    -- in KB, default 512, max 1024
  New commands:
    script meminfo               -- output heap memory status (JSON)
  New API calls:
    meminfo()                    -- return heap memory status
- TLS: removed expired DST root certificate, added new ISRG root certificate
    for Let's Encrypt

2021-03-05 MB  3.2.016  OTA release
- VW e-Up: CCS (DC) charge detection & data
  New metrics:
    xvu.c.ccs.u             -- CCS charger supplied voltage [V]
    xvu.c.ccs.i             -- CCS Charger supplied current [A]
    xvu.c.ccs.p             -- CCS Charger supplied power [kW]
- VW e-Up: replaced MFD range based CAC/SOH by charge coulomb count based
  Removed metrics:
    xvu.b.cap.range
    xvu.b.cap.chg.ah.norm
    xvu.b.cap.chg.ah.norm
    xvu.b.cap.chg.kwh.norm
    xvu.b.cap.chg.kwh.abs
  New metrics:
    xvu.b.energy.range      -- MFD range estimation energy [kWh]
    xvu.b.cap.kwh.range     -- … usable battery capacity derived [kWh]
    xvu.b.cap.ah.abs        -- Charge coulomb based capacity [Ah]
    xvu.b.cap.ah.norm       -- … normalized (usable) [Ah]
    xvu.b.cap.kwh.abs       -- Charge energy based capacity [kWh]
    xvu.b.cap.kwh.norm      -- … normalized (usable) [kWh]
- Volt/Ampera: new xva metrics:
    xva.v.p.trip.ev   = trip using electric, km;
    xva.v.e.fuel      = fuel tank level, %; 
- WiFi: replace fixed scan times by config instances
  New configs:
    [network] wifi.scan.tmin              Min scan time per channel [ms], default 120 ms
    [network] wifi.scan.tmax              Max scan time per channel [ms], default 120 ms
- ZOE: BMS cell monitoring (PH1)
- SmartED: add Drivmode for Brabus
- BMS: optional cell voltage & temperature logging
  New configs:
    [vehicle] bms.log.voltage.interval    Interval [s] for cell voltage logging, default 0=disable
    [vehicle] bms.log.temp.interval       Interval [s] for cell temperature logging, default 0=disable
- BMS: detection of inconsistent voltage series by gradient & stddev average deviation
    thresholds, added pack metrics to battery monitor web UI, change cell warning & alert
    thresholds to be applied exceeding stddev level
  New metrics:
    v.b.p.voltage.grad                    Cell voltage - gradient of current series [V]
  New configs:
    [vehicle] bms.dev.voltage.maxgrad     Max gradient for a valid series
    [vehicle] bms.dev.voltage.maxsddev    Max stddev deviation from average for valid series
- Events: added automatic events on v.e.aux12v changes.
  New events:
    vehicle.aux.12v.on
    vehicle.aux.12v.off
- Notifications: added optional long term trip & grid (charge/generator session) server logs.
    See https://docs.openvehicles.com/en/latest/userguide/notifications.html for details.
  New configs:
    [notify]  log.trip.storetime    Trip log storage time in days, 0/empty = off (default)
    [notify]  log.trip.minlength    … minimum trip length in km, default 0.2 km
    [notify]  log.grid.storetime    Grid log storage time in days, 0/empty = off (default)
- Server V3 improvements:
    a) On first connection to MQTT broker we used to send all metrics. Now
       we only send metrics for which we have a value.
    b) New config settings:
         "updatetime.on" which sets updatetime when the car is on (driving)
         "updatetime.charging" which sets updatetime when the car is charging
         "updatetime.awake" which sets updatetime when the car is awake
       If unset the server uses the "idle" or "connected" interval as before
    c) New config setting "updatetime.sendall". If you set this we will publish
       _all_ valid metrics at this interval. Helpful to keep a steady flow of
       values for charting.
    PLEASE NOTE: These settings will increase OVMS' data usage.
- Metrics: extended reboot persistence: most vehicle state and long term counter
    metrics will now retain their values over a reboot (e.g. OTA update)
- Metrics: new standard metrics for grid integration (V2G) / generator role
  New standard metrics:
    v.c.kwh.grid            Energy drawn from grid during running session
    v.c.kwh.grid.total      Energy drawn from grid total (life time)
    v.g.generating          True = currently delivering power
    v.g.climit              Maximum generator input current (from battery)
    v.g.current             Momentary generator input current (from battery)
    v.g.duration.empty      Estimated time remaining for full discharge
    v.g.duration.range      … for range limit
    v.g.duration.soc        … for SOC limit
    v.g.efficiency          Momentary generator efficiency
    v.g.kwh                 Energy sum generated in the running session
    v.g.kwh.grid            Energy sent to grid during running session
    v.g.kwh.grid.total      Energy sent to grid total
    v.g.limit.range         Minimum range limit for generator mode
    v.g.limit.soc           Minimum SOC limit for generator mode
    v.g.mode                Generator mode (TBD)
    v.g.pilot               Pilot signal present
    v.g.power               Momentary generator output power
    v.g.state               Generator state (TBD)
    v.g.substate            Generator substate (TBD)
    v.g.temp                Generator temperature
    v.g.time                Duration of generator running
    v.g.timermode           True if generator timer enabled
    v.g.timerstart          Time generator is due to start
    v.g.type                Connection type (chademo, ccs, …)
    v.g.voltage             Momentary generator output voltage
- TPMS: metrics rework & standard alert notifications on new v.t.alert metric.
  Replaced metrics…
    v.tp.fl.p               TPMS front left pressure
    v.tp.fl.t               TPMS front left temperature
    v.tp.fr.p               TPMS front right pressure
    v.tp.fr.t               TPMS front right temperature
    v.tp.rl.p               TPMS rear left pressure
    v.tp.rl.t               TPMS rear left temperature
    v.tp.rr.p               TPMS rear right pressure
    v.tp.rr.t               TPMS rear right temperature
  …by…
    v.t.pressure            TPMS tyre pressures vector (fl,fr,rl,rr)
    v.t.temp                TPMS tyre temperatures vector
  New standard metrics:
    v.t.alert               TPMS tyre alert levels [0=normal, 1=warning, 2=alert]
    v.t.health              TPMS tyre health states
- Volt/Ampera: BMS cell monitoring (CAN1 polling), fast CAN polling when waking up,
  estimated range gets from CAN instead of calculation,
  lock/unlock status processing fixed for Volt 14MY;
  New standard metrics:
    trip (this charge), energy used (this charge), HV battery capacity (CAC, Ah),
    transmission temp, doors, trunk, hood, lightings;
- VW e-Up: BMS cell monitoring (@OBD)
- VW e-Up: combined T26A & OBD module, extended standard metrics coverage,
    charge notifications & durations (OBD), enhanced cabin pre-heating (T26)
- Vehicle framework: generic single OBD2/UDS request shell command & API call
  New commands:
    obdii can[1-4] request device [-t<timeout_ms>] [-e] txid rxid request
    obdii can[1-4] request broadcast [-t<timeout_ms>] request
- Wifi: option to immediately disconnect/reconnect on bad signal level
  New config:
    [network] wifi.bad.reconnect [bool], default no
- Renault Twizy: new metrics to reflect extended lock & valet modes:
    xrt.v.e.locked.speed    -- Speed limit [kph] set for Twizy lock mode
    xrt.v.e.valet.odo       -- Odometer limit [km] set for Twizy valet mode
- Location: add metric for name of current location
  New metrics:
    v.p.location        -- Name of current location if defined
- Nissan Leaf: invert batt current sign to match standard metrics definition, populate charger power/efficiency
- New standard metrics for total (life time) energy and coulomb
- Renault Twizy: support additional OBD/UDS request types & arguments on "xrt obd request"
- VW e-UP T26A: add climate control and charging detection
- New vehicle: VW e-Up via OBD-II Port (VWUP.OBD)
- New vehicle: MG ZS EV via OBD-II Port (MGEV)
- Add support for TLS OTA update and change to default
- New vehicle: BMW i3/i3s via OBD-II Port (BMWI3)
- Updated wolfssh and wolfssl so the restriction of clients to use
  aes128-cbc cipher is no longer required.
- MG ZS EV: Add Charging Metrics page.
- MG ZS EV: Add support for ms_v_charge_kwh, ms_v_bat_energy_used and ms_v_bat_coulomb_used metrics

2020-09-02 MWJ  3.2.015  OTA release
- Notify: add explicit channel exclusion config syntax
    config set notify <subtype> <…>
    <…> options are now:
     a) explicit inclusion: e.g. 'ovmsv2,ovmsv3' (only enable these)
     b) explicit exclusion: e.g. '*,-ovmsv2,-ovmsv3' (only disable these)
     '-' to disable all, empty/'*' to enable all
- Renault Twizy: add eDriver/Virtual BMS data to RT-BAT-C & RT-BAT-P logs
- Nissan Leaf: fixes for issues related to using EV CAN bus (was CAR CAN prior to 3.2.014)
- Wifi client: support static IP configuration, manually set or automatically applied by SSID
  New commands:
    wifi ip static [<ip> <subnet> <gateway>]
    wifi ip dhcp
  New configs:
    wifi.ssid "<ssid>.ovms.staticip" "<ip>,<subnet>,<gateway>"

2020-08-04 MWJ  3.2.014  OTA release
- Renault Twizy: support VirtualBMS & eDriver BMS (3 cell temperature sensors)
  New metrics:
    xrt.bms.type        -- 0=VirtualBMS, 1=eDriver, 7=Standard
    xrt.bms.state1      -- BMS specific main state
    xrt.bms.state2      -- BMS specific aux state
    xrt.bms.error       -- BMS specific error status
    xrt.bms.temp        -- internal BMS temperature
    xrt.bms.balancing   -- Cell balancing status
- Wifi: scanning apclient mode, network selection dialog in wizard & wifi config,
    scan support in all modes, fixed network selection by signal strength
    (possibly also fixes issue #387)
  New/updated commands:
    wifi scan           -- can now be issued in any mode
    wifi scan -j        -- output scan result as JSON object (for web UI)
    wifi reconnect      -- request a client reconnect cycle
    wifi mode apclient  -- now accepts empty stassid & optional stabssid
- #377 Make some metrics (e.g. v.b.soc) persistent across warm reboots
  This includes crashes and firmware updates
- Tesla Roadster support for TPMS
- Tesla Model S support for Baolong TPMS
- General stability improvements related to watchdog and task timeouts

2020-05-31 MWJ  3.2.013 OTA release
- TLS Trusted CA update (for addtrust/usertrust)
- TPMS subsystem, and support for K-Line TPMS ECU in Tesla Roadster
- #374 The server.v2 config section should be read/write

2020-04-22 MWJ  3.2.012 OTA release
- #357 tpms rear left temperature incorrect in v2 protocol
- #354 Flush UART buffer when power cycling modem
- General stability improvements to CAN logging and playback

2020-04-03 MWJ  3.2.011 OTA release
- #327 Tesla Roadster: Vehicle AWAKE metric not correct
- #311 OvmsEvents::ScheduleEvent with delay_ms < 10
- #333 Support for SSL/TLS Trusted Certificate Authorities
- #334 Support for SSL/TLS MQTT connections in Server v3
- #335 Support for SSL/TLS MQTT connections in Server v2
- #338 SSL/TLS maximum segment size forced to 2048 bytes
- #341 Support paranoid mode in server v2
- #343 TPMS message has no -1 setting for "disable" in ovms_server_v2.cpp
- #342 OTA updates available (when not on wifi)
- #351 Tesla Model S: Spurious vehicle idle alerts after vehicle firmware update

2020-02-03 MWJ  3.2.010 OTA release
- EGPIO: address multiple ports by input & output command
- SmartED: issue #293 fixed
  change savestatus from store to sd
  Add ecoscore system to drive report and web interface like defunct smart web app. (added by frantek)
- New command: "vfs df" -- show disk usage
- Scripting API: added VFS.Load() & VFS.Save()
- Scripting API: renamed HTTP.request() to HTTP.Request() for API consistency
- Scripting API: added OvmsMetrics.GetValues()
- Web UI: editor extended by embedded Javascript evaluation
- Webserver: /api/execute: support for Javascript evaluation
- Scripting API: added OvmsConfig.GetValues() & OvmsConfig.SetValues()
- Config: added dedicated "usr" param for plugin configurations
- Scripting API: HTTP.request() added
- SmartED: add BMS diagnose report
  New commands:
    xse rptdata     get a Battery Status Report
    xse bmsdiag     get Battery Diagnose Report
- #225 Fix charge duration display in iOS App
- #228 AutoFlashSD cleanup ovms3.done before rename
- #293 Event queue overflow on startup
- #299 Fix Tesla Roadster vehicle type for 2012 cars
- #328 Tesla Roadster: Vehicle AWAKE metric not correct

2019-12-13 MWJ  3.2.008  OTA release
- Add support for 8MB PSRAM (in addition to current 4MB support)
- Improvements to CAN driver, relating to obd2hud
- Nissan Leaf: 40kWh option

2019-12-09 MWJ  3.2.007  OTA release
- Minor change to web sheel (to decode line breaks in log messages)
- Javascript: Conduct garbage collection per minute, to reduce memory consumption

2019-11-30 MWJ  3.2.006  OTA release
- 12V Monitor: web UI calibration aid & configuration
- EGPIO/MAX7317: port input monitoring, metrics, events, documentation
  New commands:
    egpio status                    Show input, output & monitoring port status
    egpio monitor status            Show input monitoring status
    egpio monitor <on|off> [ports]  Enable/disable port monitoring
  New configs:
    [auto] egpio                    yes = Autostart port monitoring (default no)
    [egpio] monitor.ports           Default ports to monitor (space separated)
    [egpio] monitor.interval        Polling interval in ms (default 50)
  New metrics:
    m.egpio.input                   EGPIO input port state (ports 0…9, present=high)
    m.egpio.monitor                 EGPIO input monitoring ports
    m.egpio.output                  EGPIO output port state
  New events:
    egpio.input.<port>.<state>      EGPIO input port change (port=0…9, state=high/low)
    egpio.output.<port>.<state>     EGPIO output port change (port=0…9, state=high/low)
- Scripting API: OvmsMetrics.AsJSON() added
- Renault Zoe: basic Metrics and charging status added, trip notify, web config for battery capacity
- Logging: file logging moved to dedicated task (improved performance)
  New commands:
    log status      Show logging status
    log open        (Re-)open currently set log file after "log close"
- Web UI: log monitoring via web shell
  Note: command "log monitor" doesn't apply, use the checkbox to disable.
- Factory reset from web/remote shell by "module factory reset -noconfirm"
- SWCAN: Support for add-on SWCAN module (see https://github.com/mjuhanne/OVMS-SWCAN)
    Add new "can4" bus (if compiled in)
    SWCAN leds (board and/or dongle):
      - Status led shows network connectivity
      - TX/RX led for SWCAN traffic
- MCP2515: Additional debugging commands
  New commands:
    viewregisters   Show MCP2515 register info
    writeregister   Write MCP2515 registers
- Volt/Ampera: Major update
  Add web config interface
  Support for SWCAN module and SWCAN messages
  Read following metrics:
    CAN1: engine on, motor rpm, odometer, speed, throttle, footbrake, gear
    SWCAN: Lock status, alarm status, fob button functions, tire pressure
    SWCAN: Ambient temperature, cabin temperature, AC front blower fan speed, coolant temperature, coolant heater power
    SWCAN: Configured charging current limit
  Proper event handling for charging started/stopped and alarm
  SWCAN High Voltage Wake Up functionality (requires separate SWCAN add-on module)
    - Interior light blinked after the wake up sequence
  Add following features (which all depend on SWCAN Wake Up):
    Mimic Onstar functionality: Door lock/unlock, Preheating
    Preheating (BCM overriding mode) for those cars that don't seem to respond to Onstar message
      - configurable maximum preheat time
    Set charging current limit
- Pushover: New Pushover notification framework support
  Configurable via Config/Notification web page
- SIMCOM: Allow user to set custom SIM PIN code
- Metrics: 'metric list -s' shows metric age and staleness
- Twizy: send custom OBD2 requests, output response as hex dump
  New command:
    xrt obd request cluster|bms|charger|broadcast <request>
    xrt obd request device <txid> <rxid> <request>
  Note: request types need to be supported by the poller, i.e.
    currently only 8/16 bit PID requests with mode 01, 02, 09, 10, 1A, 21 or 22
- Scripting: new Javascript APIs:
    - OvmsEvents.Raise(event, [delay_ms])
    - id = OvmsNotify.Raise(type, subtype, message)
- Twizy: immediate tuning metrics updates (was delegated to ticker before),
  remember profile key loaded into working set, remember tuning applied state
  New metrics:
    xrt.cfg.applied   -- yes = tuning has been applied to SEVCON
    xrt.cfg.ws        -- tuning profile loaded into working set
- Powermgmt: New automatic power management module
  Configuration via Web UI
  Switch off SIMCOM and WiFi after certain (configurable) time period of idling/non-charging of 12V battery has lapsed.
  Turn on previously switched off modules if 12V charging is initiated.
  If 12V battery alert is received, shut down all the modules and OVMS after certain configurable grace period (default 30 minutes)

2019-09-19 MWJ  3.2.005  OTA release
- Default module/debug.tasks to FALSE
  Users that volunteer to submit tasks debug historical data to the Open Vehicles
  project, should (with appreciation) set:
    config set module debug.tasks yes
  This will be transmit approximately 7MB of data a month (over cellular/wifi).

2019-09-19 MWJ  3.2.004  OTA release
- Skipped for Chinese superstitous reasons

2019-09-17 MWJ  3.2.003  OTA release
- New vehicle: Renault Zoe (adaption by Marcos Mezo <mmezo@selexco.net>)
- Module: task CPU usage statistics & debug records
  New command:
    module tasks data       -- Output task stats record
  New config:
    [module] debug.tasks    -- [bool] send task debug stats (default: yes)
  New history record:
    "*-OVM-DebugTasks" v1: <taskcnt,totaltime> + per task:
      <tasknum,name,state,stack_now,stack_max,stack_total,
       heap_total,heap_32bit,heap_spi,runtime>
    Note: CPU core use percentage = runtime / totaltime
- Server V2: restart network on RX connection loss (issue #241 workaround)
  New config:
    [server.v2] timeout.rx  -- [seconds], default: 960
- Network: avoid using wifi networks with too bad signal quality
  New configs:
    [network] wifi.sq.good  [dBm], default -87 (network usable if SQ >= this)
    [network] wifi.sq.bad   [dBm], default -89 (disconnect if SQ <= this)
  New events:
    network.wifi.sta.good
    network.wifi.sta.bad
- Network: provide dedicated metrics for modem & wifi channel states
  New metrics:
    m.net.mdm.network
    m.net.mdm.sq
    m.net.wifi.network
    m.net.wifi.sq
- Regen brake signal: added power base range, power smoothing & foot brake config
  New configs:
    vehicle [batpwr.smoothing] = 2.0    Battery power smoothing factor (samples, 0 = none)
    vehicle [brakelight.basepwr] = 0    Base power range around zero [kW]
    vehicle [brakelight.ignftbrk] = no  Ignore foot brake
- Twizy: added tuning option for SEVCON_T45 + Gearbox_T80 hybrid
  Configuration: xrt [type] = "SC45GB80"
- Twizy: OBD2 VIN reading & cluster DTC monitoring
  New commands:
    xrt dtc [show]                      Show DTC report
    xrt dtc reset                       Reset statistics
    xrt dtc clear                       Clear DTC stored in OVMS & car
  New configs:
    xrt [dtc_autoreset] = no            Reset statistics on each drive/charge
  New history records:
    RT-OBD-ClusterDTC (rec_nr = DTC slot nr)
- New vehicle: Smart ED/EQ 4.Generation (453) (adaption by Thomas Heuer <egon@heuer-humfeld.de>)

2019-05-12 MWJ  3.2.002  OTA release
- Vehicle framework: added idling alert (ported from V2)
- Locations: Introduce support for location actions
- Twizy: Release 1.0.0 -- all V2 features planned are now included in V3
- Vehicle framework: Regenerative braking signal generation
- Vehicle framework: DBC and RETOOLS integrations
- Vehicles: Extensions to Kia Niro, Kia Soul, Mitsubishi, Nissan Leaf,
  Renault Twizy, SmartED, Tesla Model S, and Think City

2019-01-19 MWJ  3.2.001  OTA release
- Twizy: support auxiliary charger fan and auxiliary charger
  New configs:
    xrt [aux_fan_port]        = EGPIO port number, 0 (default) = off
    xrt [aux_charger_port]    = EGPIO port number, 0 (default) = off
- Twizy: lock & valet mode
  New configs for crash/reboot persistency:
    xrt [lock_on]   = currently active lock speed [kph]
    xrt [valet_on]  = currently active odometer limit [10m]
- Twizy web UI: regenerative braking signal configuration
- Vehicle framework: regenerative braking signal generation
  New config:
    vehicle [accel.smoothing] = 2.0     Acceleration smoothing factor (samples, 0 = none)
    vehicle [brakelight.enable] = no    Regen brake light enable
    vehicle [brakelight.port] = 1       … MAX7317 output port number (1, 3…9, default 1 = SW_12V)
    vehicle [brakelight.on] = 1.3       … activation threshold (deceleration in m/s²)
    vehicle [brakelight.off] = 0.7      … deactivation threshold (deceleration in m/s²)
  New metrics:
    v.p.acceleration    = acceleration/deceleration in m/s² derived from v.p.speed
    v.e.regenbrake      = regenerative brake light state
- New vehicle: Kia e-Niro (by Geir Øyvind Vælidalo <geir@validalo.net>)
- OTA: add option to allow scheduled auto updates via modem
  New config:
    ota [auto.allow.modem] = false
- Twizy web UI: tuning profile and drivemode button editors
- New vehicle: Smart ED (adaption by Martin Graml <martingraml@hotmail.com>)
- Web API: per access authorization by "apikey=password" parameter
- Web UI: text / script editor
- Web UI: user plugin support (pages & hooks)
- Twizy web UI: drivemode buttons secured & added to dashboard
- Twizy web UI: added file dialog for virtual dyno recording
- Web API scripting: /api/execute supporting GET & output control
- Web UI: night mode by URI parameter, e.g. "…/#/dashboard?nm=1"
- Web UI: dashboard accessible w/o login
- Web UI: added config backup & restore tool
- Web UI: file selector added for firmware flashing from SD
- Web UI: text notifications (info/error/alert) displayed as dialogs
- Twizy: SEVCON monitoring & recording
  New commands:
    xrt mon start [<filename>]
    xrt mon stop
    xrt mon reset
  New metrics:
    xrt.i.* = operational inverter data
    xrt.s.* = power & torque by speed (virtual dyno)
- Twizy: experimental powermap calculation including region 3 / breakdown torque
  New config:
    xrt [motor_trq_breakdown] = 0     Breakdown torque in Nm, e.g. 210.375
    xrt [motor_rpm_rated] = 0         Rated speed in rpm, e.g. 2100
  See docs/Renault-Twizy/Twizy-Powermap-Calculator-Tbrk.ods for details.
- Add inactivity watchdog timers to CAN buses
- NissanLeaf: Fix for 0% SOH on 30KWh models with Nissan BMS update
- Introduction of support for DBC CAN bus configuration files
- Javascript: New modular framework, and migration of all extensions to objects
- Mitsubishi i-MiEV OVMS3 rewrite

2018-10-24 MWJ  3.1.011  OTA release
- Config backup & restore using encrypted ZIP archives
    (AES 256 bit encryption, supported by e.g. 7z)
  New commands:
    config backup <path> [password=module password]
    config restore <path> [password=module password]
- Support custom MAC address (config network mac ...)

2018-08-26 MWJ  3.1.010  OTA release
- TeslaRoadster: Fix for digital speedo bug
- Bluetooth: Improvements towards bluetooth BLE support
- Server v2: Add cabin temperature to "D" message

2018-08-15 MWJ  3.1.009  OTA release
- Tesla Roadster: COOLDOWN command implementation
- Tesla Roadster: Charge Timer support
- Tesla Roadster: Digital Speedo feature implementation
- Tesla Roadster: Refuse to lock a car that is ON
- Server V3: MQTT implementation complete (still experimental beta)
- Mitsubishi iMiev: Basic vehicle support
- CAN: Support LISTEN mode for CAN buses

2018-06-26 MWJ  3.1.008  OTA release
- Vehicle theft alert if vehicle moved more than 500m when parked
- New 'location radius' command to set location radius
- Only issue 'location.enter' and 'location.leave' events if vehicle is ON
- Fix issue with OTA updates in 3.1.007

2018-06-18 MWJ  3.1.007  OTA release
- Logging: auto expire log archive
  New config:
    log [file.keepdays] = 30        0 = disable
  New command:
    log expire [days]               Manual expire
  Note: auto expire is done within hour 0 of day
- Web UI: simplified time zone region selection (vehicle config)
- Web UI: locations editor
- Prefer SPI RAM (on 3.1 hardware) for improved on-chip memory availability

2018-05-20 MWJ  3.1.006  OTA release
- Web status: panel auto updates, reboot button, SD card and modem status and control
- Twizy: sufficient charge notifications separated from charge state
- Webserver: setup wizard
- Notifications for charge and other standard events
- Notifications for vehicle error fault codes
- Notifications when new firmware is available / installed (autoflash)
- Charge Time Predictor for Tesla Roadster

2018-05-01 MWJ  3.1.005  OTA release
- Vehicle: 12V battery monitoring
    vehicle [12v.alert] = 1.6       Voltage drop alert threshold in V vs. reference
- OTA: automatic daily firmware updates (wifi only)
    auto [ota] = yes                Enable/disable
    ota [auto.hour] = 2             Hour for daily check
- Logging: persistent configuration, file cycling, web config UI:
    log [file.enable] = no          Enable/disable file logging
    log [file.maxsize] = 1024       Max log file size in kB, 0 = no cycling
    log [file.path] = ""            Log path, if on /sd watches sd.mounted
    log [level]                     Default level
    log [level.<tag>]               Component levels
- Reverse Engineering Tools enhancements
- Tesla Roadster CAC support
- Miscellaneous bug fixes and enhancements

2018-04-17 MWJ  3.1.004  OTA release
OTA release providing minor improvements and fixes.

- Tesla Model S: Add support for v.bat.soc, v.pos.speed and park/drive status metrics
- Tesla Roadster: Fixes for charge/drive mode on v1.x and v2.x cars
- SD CARD: Provide configurable sdcard parameters:
    sdcard [maxfreq.khz] = 16000         Maximum frequency (in kHz) of SD CARD bus
    sdcard [automount] = yes             Automatically mount SD CARD on insertion
- Boot: store & send crash debug info (*-OVM-DebugCrash records)
- OTA: Support for configurable release tag and server URL
    ota [tag] = main
    ota [server] = api.openvehicles.com/firmware/ota
- Wifi: Increase scan responsiveness (60 seconds -> 10, on first scan)
- Factory reset by SD file "factoryreset.txt" or pushing SW2 for 10 seconds
    Note: SW2 method needs removing any SD card inserted.
- Wifi: fallback to AP mode net "OVMS" password "OVMSinit" after factory reset
- Miscellaneous bug fixes and enhancements

2018-04-07 MWJ  3.1.003  OTA release
- Production build configurations

2018-04-07 MWJ  3.1.002  OTA release
- Nissan Leaf: Various enhancements:
  Store hx in a metric, SoH in soh based on configurable new car Ah
  Adjust constants
  Store gids in a metric
  Make range calcuations configurable
  Calculate range in km
  Decode odometer and odometer units
- SSH: Increase scp size limit to 10MB
- Console: Show usage line if non-empty with optional subcommands
- Module: Add quick-and-dirty optional module task stack listing
- SIMCOM: Add ppp shutdown msg, on response from the ppp task
- Housekeeping: Move ticker.* events to housekeeping task context
- SIMCOM: Fix to ppp disconnect handler, to reconnect in LWIP tiT task context
- Twizy v0.14: battery cell monitoring web UI
- Webserver: dashboard
- Web UI: fullscreen mode

2018-03-25 MWJ  3.1.001  OTA release
- Add task state to 'module tasks' output
- Avoid SPIRAM being lumped in with DRAM in 'module memory' output
- Wifi: Make 'wifi scan' command block, and show nice summary of
  discovered access points
- Show firmware version and hardware info on console startup
- Show hidden SSIDs as <HIDDEN> in wifi scan
- Add logging, with reason, for some wifi events
- WIFI refactor; use pcp to power on/off wifi driver, and then normal
  wifi state to control driver mode changes. Improvements to wifi
  stability and compatibility.
- Twizy v0.13: kickdown implementation, throttle display
- Provide a 'test watchdog' command to test watchdog timers
- Initialise watchdog timer to start, and reboot if watchdog timeout
- Enable watchdog timer for housekeeping task

2018-03-21 MWJ  3.1.000  OTA release
- Tesla Model S basic vehicle support
- Provide an option for aggressive allocation of SPI RAM (OVMS HW 3.1)
- Low-level boot framework for storing data across CPU resets/sleeps
- Webserver: support add to home screen / web-app mode
- Boot/Autostart: crash detection & counting, temporary autostart inhibit
- Webserver: show boot status, shell command output streaming & history
- Network: New 'network status' command to show IP networking status
- Simcom: Check MUX status in NetWait state
- Simcom: Add a MuxStart sanity check timeout (120 seconds)
- Simcom: Check MUX status in NetMode state
- Simcom: Refactor state timeouts for greater reliability
- Simcom: Make 'simcom status' the default simcom command
- Network: Support 'config network dns' space-separated list of DNS servers
- Wifi: Support APCLIENT mode (for Access-Point + Client)
- Webserver: command streaming, auto reload, shell pageup/down
- Ota: If wifi network is available, try to determine available firmware version on server
- Webserver: added DNS config, replaced modem with network status
- Module: Provide a 'module factory reset' command to erase config store
- Webserver: warn user about unchanged password, change coupled AP password
- OTA: web UI
- Network: Try to set default interface based on WifiSTA>Modem priority
- Wifi: Fix to APCLIENT mode STA reconnect
- Wifi: Fix to display of IP and MAC addresses in APCLIENT mode
- Twizy v0.12: auto power control
- Require secure mode for several additional commands
- MDNS: Disable MDNS support (as causing too many issues)
- Network: Change TELNET/SSH/WEBSERVER to always bind listener on mongoose init
- MDNS: The MDNS system is back! New and shiny
- Network: Dont issue network.reconfigured if modem goes down while wifi client is still up
  (so behaviour is network.reconfigured is only issued if that would change the interface
  priority order and cause application level reconnections)
- First factory firmware

2018-03-05 MWJ  3.0.991  OTA release support OTA updates over HTTP
- Update ovms_module to use new API for per-task heap info.
- Commands "time status" and "time set" for access to real-time clock.
- Time zone support in config vehicle/timezone
  See GNU LIBC documentation for details on format
  https://www.gnu.org/software/libc/manual/html_node/TZ-Variable.html
- Auto start/init for wifi, modem, vehicle type, server v2 & v3
- Fix to SDCARD component to free SD_DATA1, SD_DATA2, and SD_DATA3
  in 1-line mode (in particular so SD_DATA1/GPIO4 and SD_DATA3/GPIO13
  can be used for UART to simcom modem for OVMS v3.1 hardware).
  https://www.esp32.com/viewtopic.php?f=13&t=4838
- Record statistics for CAN bus interrupts (per controller) and show in status.
- Don't issue network.reconfigured event when network is down.
- Auto start for ext12v & obd2ecu
- Web config for timezone & distance units
- Twizy web UI for features, battery properties & charge control
- Support ESP IDF v3 style OTA updates over http

2018-02-21 MWJ  3.0.990  Handle case of SIMCOM modem MUX down during data states<|MERGE_RESOLUTION|>--- conflicted
+++ resolved
@@ -1,21 +1,16 @@
 Open Vehicle Monitor System v3 - Change log
 
 ????-??-?? ???  ???????  OTA release
-<<<<<<< HEAD
 - smart EQ:
   New commands:
     xsq ed4scan                           -- Output ED4scan-like BMS diagnostic data
                                              (battery health, SOC kernel data, cell resistance,
                                              contactor cycles, temperatures, voltages)
-=======
->>>>>>> ea08542e
 - Module: add heap tracing tools -- NOTE: heap tracing will for now not be enabled by default on user builds.
     This is meant to be used by developers to track down heap corruptions. If you encounter many
     random crashes, ask your maintainer to provide a debug build to you with heap tracing enabled,
     and let her/him guide you through the usage, or grant him/her remote access to your module.
     See: https://docs.espressif.com/projects/esp-idf/en/v3.3/api-reference/system/heap_debug.html
-<<<<<<< HEAD
-=======
   New commands:
     module trace start [num_records]    -- init & start heap tracing, num_records defaults to 500
     module trace stop                   -- stop heap tracing & cleanup memory
@@ -31,7 +26,6 @@
     test heapcorruption <restore|keep>  -- default: 'restore', use 'keep' to test heap alert
   History record extension:
     "*-OVM-DebugTasks" v2: per task record extended by <handle>
->>>>>>> ea08542e
 - Module framework: enable remote use of the system's heap corruption test, i.e. command "module check"
     can now be used within any shell or command channel, not just the USB console.
   New command(s):
