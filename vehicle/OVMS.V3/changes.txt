--- conflicted
+++ resolved
@@ -1,12 +1,8 @@
 Open Vehicle Monitor System v3 - Change log
 
 ????-??-?? ???  ???????  OTA release
-<<<<<<< HEAD
-
 - Maxus eDeliver3: Updated speed PID
-=======
 - Bolt EV: Add early Bolt EV support
->>>>>>> 27c771e2
 - Maxus eDeliver3: Add CCS Charging
 	rewrite polling system
 - Volt/Ampera:: added notification for "fuel" metric.
