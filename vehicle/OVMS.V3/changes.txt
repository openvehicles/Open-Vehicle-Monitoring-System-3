--- conflicted
+++ resolved
@@ -39,7 +39,6 @@
   Add -u to 'metrics list' to view metrics as  user units.
 - Add completion for metrics set/get as well as units
 - Mini Cooper SE: Initial support
-<<<<<<< HEAD
 - Add support for user-configured metrics in the web interface and plugins:
    Adds an extra 'units' stream from the websocket containing sub-streams:
      - metrics (for the current user unit/label for each metric) (subscribe to units/metrics)
@@ -48,7 +47,6 @@
    Adds various browser javascript functions and methods for plugins related
      to displaying user configurations Auto-converts metric display to user
      units in plugins that use attributes
-=======
 - Hyundai Ioniq vFL: trip metrics, range estimations, TPMS, web configuration
     New configs:
       [xhi] range.ideal                 -- ideal new car range [km], default 200
@@ -59,8 +57,6 @@
       [xhi] tpms.temp.alert             -- default 100 [°C]
     New metrics:
       xhi.b.range.user                  -- actual current user range [km]
-
->>>>>>> f563ddf5
 
 2022-09-01 MWJ  3.3.003  OTA release
 - Toyota RAV4 EV: Initial support added. Only the Tesla bus is decoded and just listening so far.
