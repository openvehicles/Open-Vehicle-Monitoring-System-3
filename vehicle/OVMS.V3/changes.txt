--- conflicted
+++ resolved
@@ -1,15 +1,12 @@
 Open Vehicle Monitor System v3 - Change log
 
 ????-??-?? ???  ???????  OTA release
-<<<<<<< HEAD
-- Maxus eDeliver3: cell volts and temps added to metrics and polling update.
-=======
 - MG ZS EV: Display CCS Charging on App.
->>>>>>> 6ecea7e5
-- Maxus eDeliver3: Web interface page added for charging and cell metrics
 - MG ZS EV: Add new features page to select car's BMS firmware release to adjust SOC display.
 - New vehicle: Maxus eDeliver 3 via OBD-II Port (MED3)
   https://docs.openvehicles.com/en/latest/components/vehicle_maxus_edeliver3/docs/index.html
+- Maxus eDeliver3: cell volts and temps added to metrics and polling update.
+- Maxus eDeliver3: Web interface page added for charging and cell metrics
 - Vehicle: emit standard events on changing v.c.timermode
   New events:
     vehicle.charge.timermode.off   -- Vehicle charge timer mode has been switched off
