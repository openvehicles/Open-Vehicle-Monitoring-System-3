Open Vehicle Monitor System v3 - Change log

????-??-?? ???  ???????  OTA release
- Volt/Ampera:: added notification for "fuel" metric.
    new config: [xva] notify_va_metrics 	(bool, default no)
- Server V2/V3: added manual update request
    Note: the servers normally don't need a manual trigger to perform
    data updates, they listen to metrics changes and events. Use this
    only if you need extraordinary single updates as fast as possible.
  New commands:
    server v2 update [all|modified]     -- Request V2 data update
    server v3 update [all|modified]     -- Request V3 data update
<<<<<<< HEAD
- Nissan LEAF:
 - Stop charge feature added, works via app
 - 5 new metrics added
    m_max_gids (Max number of GIDs the battery can reach (for 2016+))
    m_battery_heatrequested (Battery is requesting heater elements to turn on (for 2013+))
    m_battery_heatergranted (Vehicle is OKing heater elements to turn on (for 2013+))
    m_charge_minutes_3kW_remaining (The 3kW charge time estimate the car calculates)
    m_remaining_chargebars (Remaining charge "bars" on dashboard)
 - Wakeup command now charges 12V battery if connected to EVSE
 - 2011-2012 LEAF now reads AC voltage from grid
=======
- Notifications: add tracing (debug logging) of stream notifications
  New commands:
    notify trace all                    -- Enable logging of stream notifications
>>>>>>> 7f5cad14

2021-11-22 MWJ  3.2.018  OTA release
- Vehicle: added optional automatic trip report generation
    Details: https://docs.openvehicles.com/en/latest/userguide/notifications.html
  New configs:
    [notify]  report.trip.enable        -- Send trip report on vehicle off (bool, default no)
    [notify]  report.trip.minlength     -- … minimum trip length in km, default 0.2 km
  New command:
    stat trip                           -- Output statistics for current/finished trip
- VW e-Up: added acceleration support; OBD by reading from ECU,
    T26 deriving from speed changes
- Fiat 500e: enhancements courtesy of Gunther Huck
- OTA: Add support for v3.3 hardware (ESP32 rev3)

2021-09-29 MB  3.2.017  OTA release
- Added VEHICLE_POLL_TYPE_ROUTINECONTROL to UDS (ISO 14229) service identifiers list
- MG ZS EV: 
  - Moved to 2 car variants architecture: MG EV A (✔ Zombie mode | ❌ GWM authentication | ❌ Poll BCM) and MG EV B (❌ Zombie mode | ✔ GWM authentication | ✔ Poll BCM)
  - New commands:
      drl [on | off]            Turn on/off daytime running lights
      drlauth [on | off]        (Only for MG EV A) Do BCM authentication then turn on/off daytime running lights
      auth [all | gwm | bcm]    Authenticate with specified ECU
  - New metrics:
      v.e.headlights
      v.e.cooling
      xmg.v.bat.voltage.vcu
      xmg.v.bat.coolant.temp
      xmg.v.bat.resistance
      xmg.v.bms.cell.voltage.max
      xmg.v.bms.cell.voltage.min
      xmg.v.bms.mainrelay.b
      xmg.v.bms.mainrelay.g
      xmg.v.bms.mainrelay.p
      xmg.v.bms.time
      xmg.v.bat.error
      xmg.v.radiator.fan
      xmg.v.dcdc.load
      xmg.v.vcu.dcdc.mode
      xmg.v.vcu.dcdc.input.current
      xmg.v.vcu.dcdc.input.voltage
      xmg.v.vcu.dcdc.output.current
      xmg.v.vcu.dcdc.output.voltage
      xmg.v.vcu.dcdc.temp
      xmg.v.m.coolant.temp
      xmg.v.m.torque
      xmg.v.ignition.state
  - Modified metrics calculation:
      v.e.charging12v
      v.e.on
      v.m.rpm
      v.m.temp
      v.b.temp
  - Decreased poll intervals for some PIDs for better performance
  - Fixed issue where Features page shows unchecked check box but value is actually true
  - Added notifications when reaching SOC & Range Limit.
  - Display charge time to reach Full/SOC/Range limit.
  - Display CCS Charging on App.
  - Add new features page to select car's BMS firmware release to adjust SOC display.
- Zoe: add Kangoo to Renault Zoe vehicle module.
- New vehicle: Maxus eDeliver 3 via OBD-II Port (MED3)
  https://docs.openvehicles.com/en/latest/components/vehicle_maxus_edeliver3/docs/index.html
- Maxus eDeliver3: cell volts and temps added to metrics and polling update.
- Maxus eDeliver3: Web interface page added for charging and cell metrics
- Vehicle: emit standard events on changing v.c.timermode
  New events:
    vehicle.charge.timermode.off   -- Vehicle charge timer mode has been switched off
    vehicle.charge.timermode.on    -- Vehicle charge timer mode has been switched on
- VW e-Up/OBD: detect charge timer mode
  New metrics:
    xvu.c.limit.soc.max            -- Charge schedule maximum SOC [%]
    xvu.c.limit.soc.min            -- Charge schedule minimum SOC [%]
    xvu.c.timermode.def            -- Charge timer defined & default [bool]
- VW e-Up/OBD: optional BMS auto statistics reset between driving & charging
  New config:
    [xvu] bms.autoreset            -- yes = enable statistics reset, default no
- VW e-Up/OBD: add MFD range estimation as SOH source, add config option for SOH source
  New metrics:
    xvu.b.soh.charge               -- SOH based on charge energy sum [%]
    xvu.b.soh.range                -- SOH based on MFD range estimation [%]
  New configs:
    [xvu] bat.soh.source           -- 'charge' (default) or 'range' [string]
- VW e-Up/OBD: charge time prediction while not charging & full charge with limit
  New configs:
    [xvu] ctp.maxpower             -- in kW, 0 = unlimited except by car, used when not charging
    [xvu] ctp.soclimit             -- in %, used as informative limit w/o OBD connection
- VW e-Up/OBD: charge start notification delay configuration to accomodate current ramp-up
  New configs:
    [xvu] notify.charge.start.delay       -- in seconds, default 24
- VW e-Up/OBD: polling control for diagnostic/adaptation sessions
  New command:
    xvu polling <status|pause|continue>   -- temporarily pause OBD2 polling
- VW e-Up: added SOC monitoring log
  New configs:
    [xvu] log.socmon.storetime            -- days, 0=off
- VW e-Up: add topping off charge phase support & timer mode change notification
- VW e-Up/OBD: read ignition state from ECU, support v.e.gear & v.e.drivemode
    (v.e.gear only on 2020 model)
- New vehicle: Hyundai Ioniq vFL (HIONVFL)
  https://docs.openvehicles.com/en/latest/components/vehicle_hyundai_ioniqvfl/docs/index.html
- Webserver: support TLS (https, wss) using self-signed certificates
- New vehicle: Jaguar Ipace (JLRI)
- New commands:
    echo [<text>] […] -- output text
    sleep <seconds> -- pause script execution
- Scripting API: added OvmsVehicle.ObdRequest()
- Vehicle: provide momentary ideal range gain/loss speed as a metric,
    add charge speed to "stat" output, output "stat" charge ETRs in hh:mm format
  New metric:
    v.b.range.speed                -- Momentary ideal range gain/loss (charge/discharge) speed [kph]
- Vehicle: emit standard events on changing v.e.gear & v.e.drivemode
  New events:
    vehicle.drivemode.<n>          -- Vehicle drivemode has been set to profile <n> (vehicle specific)
    vehicle.gear.forward           -- Vehicle has been put in forward gear
    vehicle.gear.neutral           -- Vehicle has been put in neutral gear
    vehicle.gear.reverse           -- Vehicle has been put in reverse gear
- Scripting/Duktape: new heap memory management using fixed amount of system RAM
  New config:
    [module] duktape.heapsize    -- in KB, default 512, max 1024
  New commands:
    script meminfo               -- output heap memory status (JSON)
  New API calls:
    meminfo()                    -- return heap memory status
- TLS: removed expired DST root certificate, added new ISRG root certificate
    for Let's Encrypt

2021-03-05 MB  3.2.016  OTA release
- VW e-Up: CCS (DC) charge detection & data
  New metrics:
    xvu.c.ccs.u             -- CCS charger supplied voltage [V]
    xvu.c.ccs.i             -- CCS Charger supplied current [A]
    xvu.c.ccs.p             -- CCS Charger supplied power [kW]
- VW e-Up: replaced MFD range based CAC/SOH by charge coulomb count based
  Removed metrics:
    xvu.b.cap.range
    xvu.b.cap.chg.ah.norm
    xvu.b.cap.chg.ah.norm
    xvu.b.cap.chg.kwh.norm
    xvu.b.cap.chg.kwh.abs
  New metrics:
    xvu.b.energy.range      -- MFD range estimation energy [kWh]
    xvu.b.cap.kwh.range     -- … usable battery capacity derived [kWh]
    xvu.b.cap.ah.abs        -- Charge coulomb based capacity [Ah]
    xvu.b.cap.ah.norm       -- … normalized (usable) [Ah]
    xvu.b.cap.kwh.abs       -- Charge energy based capacity [kWh]
    xvu.b.cap.kwh.norm      -- … normalized (usable) [kWh]
- Volt/Ampera: new xva metrics:
    xva.v.p.trip.ev   = trip using electric, km;
    xva.v.e.fuel      = fuel tank level, %; 
- WiFi: replace fixed scan times by config instances
  New configs:
    [network] wifi.scan.tmin              Min scan time per channel [ms], default 120 ms
    [network] wifi.scan.tmax              Max scan time per channel [ms], default 120 ms
- ZOE: BMS cell monitoring (PH1)
- SmartED: add Drivmode for Brabus
- BMS: optional cell voltage & temperature logging
  New configs:
    [vehicle] bms.log.voltage.interval    Interval [s] for cell voltage logging, default 0=disable
    [vehicle] bms.log.temp.interval       Interval [s] for cell temperature logging, default 0=disable
- BMS: detection of inconsistent voltage series by gradient & stddev average deviation
    thresholds, added pack metrics to battery monitor web UI, change cell warning & alert
    thresholds to be applied exceeding stddev level
  New metrics:
    v.b.p.voltage.grad                    Cell voltage - gradient of current series [V]
  New configs:
    [vehicle] bms.dev.voltage.maxgrad     Max gradient for a valid series
    [vehicle] bms.dev.voltage.maxsddev    Max stddev deviation from average for valid series
- Events: added automatic events on v.e.aux12v changes.
  New events:
    vehicle.aux.12v.on
    vehicle.aux.12v.off
- Notifications: added optional long term trip & grid (charge/generator session) server logs.
    See https://docs.openvehicles.com/en/latest/userguide/notifications.html for details.
  New configs:
    [notify]  log.trip.storetime    Trip log storage time in days, 0/empty = off (default)
    [notify]  log.trip.minlength    … minimum trip length in km, default 0.2 km
    [notify]  log.grid.storetime    Grid log storage time in days, 0/empty = off (default)
- Server V3 improvements:
    a) On first connection to MQTT broker we used to send all metrics. Now
       we only send metrics for which we have a value.
    b) New config settings:
         "updatetime.on" which sets updatetime when the car is on (driving)
         "updatetime.charging" which sets updatetime when the car is charging
         "updatetime.awake" which sets updatetime when the car is awake
       If unset the server uses the "idle" or "connected" interval as before
    c) New config setting "updatetime.sendall". If you set this we will publish
       _all_ valid metrics at this interval. Helpful to keep a steady flow of
       values for charting.
    PLEASE NOTE: These settings will increase OVMS' data usage.
- Metrics: extended reboot persistence: most vehicle state and long term counter
    metrics will now retain their values over a reboot (e.g. OTA update)
- Metrics: new standard metrics for grid integration (V2G) / generator role
  New standard metrics:
    v.c.kwh.grid            Energy drawn from grid during running session
    v.c.kwh.grid.total      Energy drawn from grid total (life time)
    v.g.generating          True = currently delivering power
    v.g.climit              Maximum generator input current (from battery)
    v.g.current             Momentary generator input current (from battery)
    v.g.duration.empty      Estimated time remaining for full discharge
    v.g.duration.range      … for range limit
    v.g.duration.soc        … for SOC limit
    v.g.efficiency          Momentary generator efficiency
    v.g.kwh                 Energy sum generated in the running session
    v.g.kwh.grid            Energy sent to grid during running session
    v.g.kwh.grid.total      Energy sent to grid total
    v.g.limit.range         Minimum range limit for generator mode
    v.g.limit.soc           Minimum SOC limit for generator mode
    v.g.mode                Generator mode (TBD)
    v.g.pilot               Pilot signal present
    v.g.power               Momentary generator output power
    v.g.state               Generator state (TBD)
    v.g.substate            Generator substate (TBD)
    v.g.temp                Generator temperature
    v.g.time                Duration of generator running
    v.g.timermode           True if generator timer enabled
    v.g.timerstart          Time generator is due to start
    v.g.type                Connection type (chademo, ccs, …)
    v.g.voltage             Momentary generator output voltage
- TPMS: metrics rework & standard alert notifications on new v.t.alert metric.
  Replaced metrics…
    v.tp.fl.p               TPMS front left pressure
    v.tp.fl.t               TPMS front left temperature
    v.tp.fr.p               TPMS front right pressure
    v.tp.fr.t               TPMS front right temperature
    v.tp.rl.p               TPMS rear left pressure
    v.tp.rl.t               TPMS rear left temperature
    v.tp.rr.p               TPMS rear right pressure
    v.tp.rr.t               TPMS rear right temperature
  …by…
    v.t.pressure            TPMS tyre pressures vector (fl,fr,rl,rr)
    v.t.temp                TPMS tyre temperatures vector
  New standard metrics:
    v.t.alert               TPMS tyre alert levels [0=normal, 1=warning, 2=alert]
    v.t.health              TPMS tyre health states
- Volt/Ampera: BMS cell monitoring (CAN1 polling), fast CAN polling when waking up,
  estimated range gets from CAN instead of calculation,
  lock/unlock status processing fixed for Volt 14MY;
  New standard metrics:
    trip (this charge), energy used (this charge), HV battery capacity (CAC, Ah),
    transmission temp, doors, trunk, hood, lightings;
- VW e-Up: BMS cell monitoring (@OBD)
- VW e-Up: combined T26A & OBD module, extended standard metrics coverage,
    charge notifications & durations (OBD), enhanced cabin pre-heating (T26)
- Vehicle framework: generic single OBD2/UDS request shell command & API call
  New commands:
    obdii can[1-4] request device [-t<timeout_ms>] [-e] txid rxid request
    obdii can[1-4] request broadcast [-t<timeout_ms>] request
- Wifi: option to immediately disconnect/reconnect on bad signal level
  New config:
    [network] wifi.bad.reconnect [bool], default no
- Renault Twizy: new metrics to reflect extended lock & valet modes:
    xrt.v.e.locked.speed    -- Speed limit [kph] set for Twizy lock mode
    xrt.v.e.valet.odo       -- Odometer limit [km] set for Twizy valet mode
- Location: add metric for name of current location
  New metrics:
    v.p.location        -- Name of current location if defined
- Nissan Leaf: invert batt current sign to match standard metrics definition, populate charger power/efficiency
- New standard metrics for total (life time) energy and coulomb
- Renault Twizy: support additional OBD/UDS request types & arguments on "xrt obd request"
- VW e-UP T26A: add climate control and charging detection
- New vehicle: VW e-Up via OBD-II Port (VWUP.OBD)
- New vehicle: MG ZS EV via OBD-II Port (MGEV)
- Add support for TLS OTA update and change to default
- New vehicle: BMW i3/i3s via OBD-II Port (BMWI3)
- Updated wolfssh and wolfssl so the restriction of clients to use
  aes128-cbc cipher is no longer required.
- MG ZS EV: Add Charging Metrics page.
- MG ZS EV: Add support for ms_v_charge_kwh, ms_v_bat_energy_used and ms_v_bat_coulomb_used metrics

2020-09-02 MWJ  3.2.015  OTA release
- Notify: add explicit channel exclusion config syntax
    config set notify <subtype> <…>
    <…> options are now:
     a) explicit inclusion: e.g. 'ovmsv2,ovmsv3' (only enable these)
     b) explicit exclusion: e.g. '*,-ovmsv2,-ovmsv3' (only disable these)
     '-' to disable all, empty/'*' to enable all
- Renault Twizy: add eDriver/Virtual BMS data to RT-BAT-C & RT-BAT-P logs
- Nissan Leaf: fixes for issues related to using EV CAN bus (was CAR CAN prior to 3.2.014)
- Wifi client: support static IP configuration, manually set or automatically applied by SSID
  New commands:
    wifi ip static [<ip> <subnet> <gateway>]
    wifi ip dhcp
  New configs:
    wifi.ssid "<ssid>.ovms.staticip" "<ip>,<subnet>,<gateway>"

2020-08-04 MWJ  3.2.014  OTA release
- Renault Twizy: support VirtualBMS & eDriver BMS (3 cell temperature sensors)
  New metrics:
    xrt.bms.type        -- 0=VirtualBMS, 1=eDriver, 7=Standard
    xrt.bms.state1      -- BMS specific main state
    xrt.bms.state2      -- BMS specific aux state
    xrt.bms.error       -- BMS specific error status
    xrt.bms.temp        -- internal BMS temperature
    xrt.bms.balancing   -- Cell balancing status
- Wifi: scanning apclient mode, network selection dialog in wizard & wifi config,
    scan support in all modes, fixed network selection by signal strength
    (possibly also fixes issue #387)
  New/updated commands:
    wifi scan           -- can now be issued in any mode
    wifi scan -j        -- output scan result as JSON object (for web UI)
    wifi reconnect      -- request a client reconnect cycle
    wifi mode apclient  -- now accepts empty stassid & optional stabssid
- #377 Make some metrics (e.g. v.b.soc) persistent across warm reboots
  This includes crashes and firmware updates
- Tesla Roadster support for TPMS
- Tesla Model S support for Baolong TPMS
- General stability improvements related to watchdog and task timeouts

2020-05-31 MWJ  3.2.013 OTA release
- TLS Trusted CA update (for addtrust/usertrust)
- TPMS subsystem, and support for K-Line TPMS ECU in Tesla Roadster
- #374 The server.v2 config section should be read/write

2020-04-22 MWJ  3.2.012 OTA release
- #357 tpms rear left temperature incorrect in v2 protocol
- #354 Flush UART buffer when power cycling modem
- General stability improvements to CAN logging and playback

2020-04-03 MWJ  3.2.011 OTA release
- #327 Tesla Roadster: Vehicle AWAKE metric not correct
- #311 OvmsEvents::ScheduleEvent with delay_ms < 10
- #333 Support for SSL/TLS Trusted Certificate Authorities
- #334 Support for SSL/TLS MQTT connections in Server v3
- #335 Support for SSL/TLS MQTT connections in Server v2
- #338 SSL/TLS maximum segment size forced to 2048 bytes
- #341 Support paranoid mode in server v2
- #343 TPMS message has no -1 setting for "disable" in ovms_server_v2.cpp
- #342 OTA updates available (when not on wifi)
- #351 Tesla Model S: Spurious vehicle idle alerts after vehicle firmware update

2020-02-03 MWJ  3.2.010 OTA release
- EGPIO: address multiple ports by input & output command
- SmartED: issue #293 fixed
  change savestatus from store to sd
  Add ecoscore system to drive report and web interface like defunct smart web app. (added by frantek)
- New command: "vfs df" -- show disk usage
- Scripting API: added VFS.Load() & VFS.Save()
- Scripting API: renamed HTTP.request() to HTTP.Request() for API consistency
- Scripting API: added OvmsMetrics.GetValues()
- Web UI: editor extended by embedded Javascript evaluation
- Webserver: /api/execute: support for Javascript evaluation
- Scripting API: added OvmsConfig.GetValues() & OvmsConfig.SetValues()
- Config: added dedicated "usr" param for plugin configurations
- Scripting API: HTTP.request() added
- SmartED: add BMS diagnose report
  New commands:
    xse rptdata     get a Battery Status Report
    xse bmsdiag     get Battery Diagnose Report
- #225 Fix charge duration display in iOS App
- #228 AutoFlashSD cleanup ovms3.done before rename
- #293 Event queue overflow on startup
- #299 Fix Tesla Roadster vehicle type for 2012 cars
- #328 Tesla Roadster: Vehicle AWAKE metric not correct

2019-12-13 MWJ  3.2.008  OTA release
- Add support for 8MB PSRAM (in addition to current 4MB support)
- Improvements to CAN driver, relating to obd2hud
- Nissan Leaf: 40kWh option

2019-12-09 MWJ  3.2.007  OTA release
- Minor change to web sheel (to decode line breaks in log messages)
- Javascript: Conduct garbage collection per minute, to reduce memory consumption

2019-11-30 MWJ  3.2.006  OTA release
- 12V Monitor: web UI calibration aid & configuration
- EGPIO/MAX7317: port input monitoring, metrics, events, documentation
  New commands:
    egpio status                    Show input, output & monitoring port status
    egpio monitor status            Show input monitoring status
    egpio monitor <on|off> [ports]  Enable/disable port monitoring
  New configs:
    [auto] egpio                    yes = Autostart port monitoring (default no)
    [egpio] monitor.ports           Default ports to monitor (space separated)
    [egpio] monitor.interval        Polling interval in ms (default 50)
  New metrics:
    m.egpio.input                   EGPIO input port state (ports 0…9, present=high)
    m.egpio.monitor                 EGPIO input monitoring ports
    m.egpio.output                  EGPIO output port state
  New events:
    egpio.input.<port>.<state>      EGPIO input port change (port=0…9, state=high/low)
    egpio.output.<port>.<state>     EGPIO output port change (port=0…9, state=high/low)
- Scripting API: OvmsMetrics.AsJSON() added
- Renault Zoe: basic Metrics and charging status added, trip notify, web config for battery capacity
- Logging: file logging moved to dedicated task (improved performance)
  New commands:
    log status      Show logging status
    log open        (Re-)open currently set log file after "log close"
- Web UI: log monitoring via web shell
  Note: command "log monitor" doesn't apply, use the checkbox to disable.
- Factory reset from web/remote shell by "module factory reset -noconfirm"
- SWCAN: Support for add-on SWCAN module (see https://github.com/mjuhanne/OVMS-SWCAN)
    Add new "can4" bus (if compiled in)
    SWCAN leds (board and/or dongle):
      - Status led shows network connectivity
      - TX/RX led for SWCAN traffic
- MCP2515: Additional debugging commands
  New commands:
    viewregisters   Show MCP2515 register info
    writeregister   Write MCP2515 registers
- Volt/Ampera: Major update
  Add web config interface
  Support for SWCAN module and SWCAN messages
  Read following metrics:
    CAN1: engine on, motor rpm, odometer, speed, throttle, footbrake, gear
    SWCAN: Lock status, alarm status, fob button functions, tire pressure
    SWCAN: Ambient temperature, cabin temperature, AC front blower fan speed, coolant temperature, coolant heater power
    SWCAN: Configured charging current limit
  Proper event handling for charging started/stopped and alarm
  SWCAN High Voltage Wake Up functionality (requires separate SWCAN add-on module)
    - Interior light blinked after the wake up sequence
  Add following features (which all depend on SWCAN Wake Up):
    Mimic Onstar functionality: Door lock/unlock, Preheating
    Preheating (BCM overriding mode) for those cars that don't seem to respond to Onstar message
      - configurable maximum preheat time
    Set charging current limit
- Pushover: New Pushover notification framework support
  Configurable via Config/Notification web page
- SIMCOM: Allow user to set custom SIM PIN code
- Metrics: 'metric list -s' shows metric age and staleness
- Twizy: send custom OBD2 requests, output response as hex dump
  New command:
    xrt obd request cluster|bms|charger|broadcast <request>
    xrt obd request device <txid> <rxid> <request>
  Note: request types need to be supported by the poller, i.e.
    currently only 8/16 bit PID requests with mode 01, 02, 09, 10, 1A, 21 or 22
- Scripting: new Javascript APIs:
    - OvmsEvents.Raise(event, [delay_ms])
    - id = OvmsNotify.Raise(type, subtype, message)
- Twizy: immediate tuning metrics updates (was delegated to ticker before),
  remember profile key loaded into working set, remember tuning applied state
  New metrics:
    xrt.cfg.applied   -- yes = tuning has been applied to SEVCON
    xrt.cfg.ws        -- tuning profile loaded into working set
- Powermgmt: New automatic power management module
  Configuration via Web UI
  Switch off SIMCOM and WiFi after certain (configurable) time period of idling/non-charging of 12V battery has lapsed.
  Turn on previously switched off modules if 12V charging is initiated.
  If 12V battery alert is received, shut down all the modules and OVMS after certain configurable grace period (default 30 minutes)

2019-09-19 MWJ  3.2.005  OTA release
- Default module/debug.tasks to FALSE
  Users that volunteer to submit tasks debug historical data to the Open Vehicles
  project, should (with appreciation) set:
    config set module debug.tasks yes
  This will be transmit approximately 7MB of data a month (over cellular/wifi).

2019-09-19 MWJ  3.2.004  OTA release
- Skipped for Chinese superstitous reasons

2019-09-17 MWJ  3.2.003  OTA release
- New vehicle: Renault Zoe (adaption by Marcos Mezo <mmezo@selexco.net>)
- Module: task CPU usage statistics & debug records
  New command:
    module tasks data       -- Output task stats record
  New config:
    [module] debug.tasks    -- [bool] send task debug stats (default: yes)
  New history record:
    "*-OVM-DebugTasks" v1: <taskcnt,totaltime> + per task:
      <tasknum,name,state,stack_now,stack_max,stack_total,
       heap_total,heap_32bit,heap_spi,runtime>
    Note: CPU core use percentage = runtime / totaltime
- Server V2: restart network on RX connection loss (issue #241 workaround)
  New config:
    [server.v2] timeout.rx  -- [seconds], default: 960
- Network: avoid using wifi networks with too bad signal quality
  New configs:
    [network] wifi.sq.good  [dBm], default -87 (network usable if SQ >= this)
    [network] wifi.sq.bad   [dBm], default -89 (disconnect if SQ <= this)
  New events:
    network.wifi.sta.good
    network.wifi.sta.bad
- Network: provide dedicated metrics for modem & wifi channel states
  New metrics:
    m.net.mdm.network
    m.net.mdm.sq
    m.net.wifi.network
    m.net.wifi.sq
- Regen brake signal: added power base range, power smoothing & foot brake config
  New configs:
    vehicle [batpwr.smoothing] = 2.0    Battery power smoothing factor (samples, 0 = none)
    vehicle [brakelight.basepwr] = 0    Base power range around zero [kW]
    vehicle [brakelight.ignftbrk] = no  Ignore foot brake
- Twizy: added tuning option for SEVCON_T45 + Gearbox_T80 hybrid
  Configuration: xrt [type] = "SC45GB80"
- Twizy: OBD2 VIN reading & cluster DTC monitoring
  New commands:
    xrt dtc [show]                      Show DTC report
    xrt dtc reset                       Reset statistics
    xrt dtc clear                       Clear DTC stored in OVMS & car
  New configs:
    xrt [dtc_autoreset] = no            Reset statistics on each drive/charge
  New history records:
    RT-OBD-ClusterDTC (rec_nr = DTC slot nr)
- New vehicle: Smart ED/EQ 4.Generation (453) (adaption by Thomas Heuer <egon@heuer-humfeld.de>)

2019-05-12 MWJ  3.2.002  OTA release
- Vehicle framework: added idling alert (ported from V2)
- Locations: Introduce support for location actions
- Twizy: Release 1.0.0 -- all V2 features planned are now included in V3
- Vehicle framework: Regenerative braking signal generation
- Vehicle framework: DBC and RETOOLS integrations
- Vehicles: Extensions to Kia Niro, Kia Soul, Mitsubishi, Nissan Leaf,
  Renault Twizy, SmartED, Tesla Model S, and Think City

2019-01-19 MWJ  3.2.001  OTA release
- Twizy: support auxiliary charger fan and auxiliary charger
  New configs:
    xrt [aux_fan_port]        = EGPIO port number, 0 (default) = off
    xrt [aux_charger_port]    = EGPIO port number, 0 (default) = off
- Twizy: lock & valet mode
  New configs for crash/reboot persistency:
    xrt [lock_on]   = currently active lock speed [kph]
    xrt [valet_on]  = currently active odometer limit [10m]
- Twizy web UI: regenerative braking signal configuration
- Vehicle framework: regenerative braking signal generation
  New config:
    vehicle [accel.smoothing] = 2.0     Acceleration smoothing factor (samples, 0 = none)
    vehicle [brakelight.enable] = no    Regen brake light enable
    vehicle [brakelight.port] = 1       … MAX7317 output port number (1, 3…9, default 1 = SW_12V)
    vehicle [brakelight.on] = 1.3       … activation threshold (deceleration in m/s²)
    vehicle [brakelight.off] = 0.7      … deactivation threshold (deceleration in m/s²)
  New metrics:
    v.p.acceleration    = acceleration/deceleration in m/s² derived from v.p.speed
    v.e.regenbrake      = regenerative brake light state
- New vehicle: Kia e-Niro (by Geir Øyvind Vælidalo <geir@validalo.net>)
- OTA: add option to allow scheduled auto updates via modem
  New config:
    ota [auto.allow.modem] = false
- Twizy web UI: tuning profile and drivemode button editors
- New vehicle: Smart ED (adaption by Martin Graml <martingraml@hotmail.com>)
- Web API: per access authorization by "apikey=password" parameter
- Web UI: text / script editor
- Web UI: user plugin support (pages & hooks)
- Twizy web UI: drivemode buttons secured & added to dashboard
- Twizy web UI: added file dialog for virtual dyno recording
- Web API scripting: /api/execute supporting GET & output control
- Web UI: night mode by URI parameter, e.g. "…/#/dashboard?nm=1"
- Web UI: dashboard accessible w/o login
- Web UI: added config backup & restore tool
- Web UI: file selector added for firmware flashing from SD
- Web UI: text notifications (info/error/alert) displayed as dialogs
- Twizy: SEVCON monitoring & recording
  New commands:
    xrt mon start [<filename>]
    xrt mon stop
    xrt mon reset
  New metrics:
    xrt.i.* = operational inverter data
    xrt.s.* = power & torque by speed (virtual dyno)
- Twizy: experimental powermap calculation including region 3 / breakdown torque
  New config:
    xrt [motor_trq_breakdown] = 0     Breakdown torque in Nm, e.g. 210.375
    xrt [motor_rpm_rated] = 0         Rated speed in rpm, e.g. 2100
  See docs/Renault-Twizy/Twizy-Powermap-Calculator-Tbrk.ods for details.
- Add inactivity watchdog timers to CAN buses
- NissanLeaf: Fix for 0% SOH on 30KWh models with Nissan BMS update
- Introduction of support for DBC CAN bus configuration files
- Javascript: New modular framework, and migration of all extensions to objects
- Mitsubishi i-MiEV OVMS3 rewrite

2018-10-24 MWJ  3.1.011  OTA release
- Config backup & restore using encrypted ZIP archives
    (AES 256 bit encryption, supported by e.g. 7z)
  New commands:
    config backup <path> [password=module password]
    config restore <path> [password=module password]
- Support custom MAC address (config network mac ...)

2018-08-26 MWJ  3.1.010  OTA release
- TeslaRoadster: Fix for digital speedo bug
- Bluetooth: Improvements towards bluetooth BLE support
- Server v2: Add cabin temperature to "D" message

2018-08-15 MWJ  3.1.009  OTA release
- Tesla Roadster: COOLDOWN command implementation
- Tesla Roadster: Charge Timer support
- Tesla Roadster: Digital Speedo feature implementation
- Tesla Roadster: Refuse to lock a car that is ON
- Server V3: MQTT implementation complete (still experimental beta)
- Mitsubishi iMiev: Basic vehicle support
- CAN: Support LISTEN mode for CAN buses

2018-06-26 MWJ  3.1.008  OTA release
- Vehicle theft alert if vehicle moved more than 500m when parked
- New 'location radius' command to set location radius
- Only issue 'location.enter' and 'location.leave' events if vehicle is ON
- Fix issue with OTA updates in 3.1.007

2018-06-18 MWJ  3.1.007  OTA release
- Logging: auto expire log archive
  New config:
    log [file.keepdays] = 30        0 = disable
  New command:
    log expire [days]               Manual expire
  Note: auto expire is done within hour 0 of day
- Web UI: simplified time zone region selection (vehicle config)
- Web UI: locations editor
- Prefer SPI RAM (on 3.1 hardware) for improved on-chip memory availability

2018-05-20 MWJ  3.1.006  OTA release
- Web status: panel auto updates, reboot button, SD card and modem status and control
- Twizy: sufficient charge notifications separated from charge state
- Webserver: setup wizard
- Notifications for charge and other standard events
- Notifications for vehicle error fault codes
- Notifications when new firmware is available / installed (autoflash)
- Charge Time Predictor for Tesla Roadster

2018-05-01 MWJ  3.1.005  OTA release
- Vehicle: 12V battery monitoring
    vehicle [12v.alert] = 1.6       Voltage drop alert threshold in V vs. reference
- OTA: automatic daily firmware updates (wifi only)
    auto [ota] = yes                Enable/disable
    ota [auto.hour] = 2             Hour for daily check
- Logging: persistent configuration, file cycling, web config UI:
    log [file.enable] = no          Enable/disable file logging
    log [file.maxsize] = 1024       Max log file size in kB, 0 = no cycling
    log [file.path] = ""            Log path, if on /sd watches sd.mounted
    log [level]                     Default level
    log [level.<tag>]               Component levels
- Reverse Engineering Tools enhancements
- Tesla Roadster CAC support
- Miscellaneous bug fixes and enhancements

2018-04-17 MWJ  3.1.004  OTA release
OTA release providing minor improvements and fixes.

- Tesla Model S: Add support for v.bat.soc, v.pos.speed and park/drive status metrics
- Tesla Roadster: Fixes for charge/drive mode on v1.x and v2.x cars
- SD CARD: Provide configurable sdcard parameters:
    sdcard [maxfreq.khz] = 16000         Maximum frequency (in kHz) of SD CARD bus
    sdcard [automount] = yes             Automatically mount SD CARD on insertion
- Boot: store & send crash debug info (*-OVM-DebugCrash records)
- OTA: Support for configurable release tag and server URL
    ota [tag] = main
    ota [server] = api.openvehicles.com/firmware/ota
- Wifi: Increase scan responsiveness (60 seconds -> 10, on first scan)
- Factory reset by SD file "factoryreset.txt" or pushing SW2 for 10 seconds
    Note: SW2 method needs removing any SD card inserted.
- Wifi: fallback to AP mode net "OVMS" password "OVMSinit" after factory reset
- Miscellaneous bug fixes and enhancements

2018-04-07 MWJ  3.1.003  OTA release
- Production build configurations

2018-04-07 MWJ  3.1.002  OTA release
- Nissan Leaf: Various enhancements:
  Store hx in a metric, SoH in soh based on configurable new car Ah
  Adjust constants
  Store gids in a metric
  Make range calcuations configurable
  Calculate range in km
  Decode odometer and odometer units
- SSH: Increase scp size limit to 10MB
- Console: Show usage line if non-empty with optional subcommands
- Module: Add quick-and-dirty optional module task stack listing
- SIMCOM: Add ppp shutdown msg, on response from the ppp task
- Housekeeping: Move ticker.* events to housekeeping task context
- SIMCOM: Fix to ppp disconnect handler, to reconnect in LWIP tiT task context
- Twizy v0.14: battery cell monitoring web UI
- Webserver: dashboard
- Web UI: fullscreen mode

2018-03-25 MWJ  3.1.001  OTA release
- Add task state to 'module tasks' output
- Avoid SPIRAM being lumped in with DRAM in 'module memory' output
- Wifi: Make 'wifi scan' command block, and show nice summary of
  discovered access points
- Show firmware version and hardware info on console startup
- Show hidden SSIDs as <HIDDEN> in wifi scan
- Add logging, with reason, for some wifi events
- WIFI refactor; use pcp to power on/off wifi driver, and then normal
  wifi state to control driver mode changes. Improvements to wifi
  stability and compatibility.
- Twizy v0.13: kickdown implementation, throttle display
- Provide a 'test watchdog' command to test watchdog timers
- Initialise watchdog timer to start, and reboot if watchdog timeout
- Enable watchdog timer for housekeeping task

2018-03-21 MWJ  3.1.000  OTA release
- Tesla Model S basic vehicle support
- Provide an option for aggressive allocation of SPI RAM (OVMS HW 3.1)
- Low-level boot framework for storing data across CPU resets/sleeps
- Webserver: support add to home screen / web-app mode
- Boot/Autostart: crash detection & counting, temporary autostart inhibit
- Webserver: show boot status, shell command output streaming & history
- Network: New 'network status' command to show IP networking status
- Simcom: Check MUX status in NetWait state
- Simcom: Add a MuxStart sanity check timeout (120 seconds)
- Simcom: Check MUX status in NetMode state
- Simcom: Refactor state timeouts for greater reliability
- Simcom: Make 'simcom status' the default simcom command
- Network: Support 'config network dns' space-separated list of DNS servers
- Wifi: Support APCLIENT mode (for Access-Point + Client)
- Webserver: command streaming, auto reload, shell pageup/down
- Ota: If wifi network is available, try to determine available firmware version on server
- Webserver: added DNS config, replaced modem with network status
- Module: Provide a 'module factory reset' command to erase config store
- Webserver: warn user about unchanged password, change coupled AP password
- OTA: web UI
- Network: Try to set default interface based on WifiSTA>Modem priority
- Wifi: Fix to APCLIENT mode STA reconnect
- Wifi: Fix to display of IP and MAC addresses in APCLIENT mode
- Twizy v0.12: auto power control
- Require secure mode for several additional commands
- MDNS: Disable MDNS support (as causing too many issues)
- Network: Change TELNET/SSH/WEBSERVER to always bind listener on mongoose init
- MDNS: The MDNS system is back! New and shiny
- Network: Dont issue network.reconfigured if modem goes down while wifi client is still up
  (so behaviour is network.reconfigured is only issued if that would change the interface
  priority order and cause application level reconnections)
- First factory firmware

2018-03-05 MWJ  3.0.991  OTA release support OTA updates over HTTP
- Update ovms_module to use new API for per-task heap info.
- Commands "time status" and "time set" for access to real-time clock.
- Time zone support in config vehicle/timezone
  See GNU LIBC documentation for details on format
  https://www.gnu.org/software/libc/manual/html_node/TZ-Variable.html
- Auto start/init for wifi, modem, vehicle type, server v2 & v3
- Fix to SDCARD component to free SD_DATA1, SD_DATA2, and SD_DATA3
  in 1-line mode (in particular so SD_DATA1/GPIO4 and SD_DATA3/GPIO13
  can be used for UART to simcom modem for OVMS v3.1 hardware).
  https://www.esp32.com/viewtopic.php?f=13&t=4838
- Record statistics for CAN bus interrupts (per controller) and show in status.
- Don't issue network.reconfigured event when network is down.
- Auto start for ext12v & obd2ecu
- Web config for timezone & distance units
- Twizy web UI for features, battery properties & charge control
- Support ESP IDF v3 style OTA updates over http

2018-02-21 MWJ  3.0.990  Handle case of SIMCOM modem MUX down during data states<|MERGE_RESOLUTION|>--- conflicted
+++ resolved
@@ -10,7 +10,9 @@
   New commands:
     server v2 update [all|modified]     -- Request V2 data update
     server v3 update [all|modified]     -- Request V3 data update
-<<<<<<< HEAD
+- Notifications: add tracing (debug logging) of stream notifications
+  New commands:
+    notify trace all                    -- Enable logging of stream notifications
 - Nissan LEAF:
  - Stop charge feature added, works via app
  - 5 new metrics added
@@ -21,11 +23,6 @@
     m_remaining_chargebars (Remaining charge "bars" on dashboard)
  - Wakeup command now charges 12V battery if connected to EVSE
  - 2011-2012 LEAF now reads AC voltage from grid
-=======
-- Notifications: add tracing (debug logging) of stream notifications
-  New commands:
-    notify trace all                    -- Enable logging of stream notifications
->>>>>>> 7f5cad14
 
 2021-11-22 MWJ  3.2.018  OTA release
 - Vehicle: added optional automatic trip report generation
