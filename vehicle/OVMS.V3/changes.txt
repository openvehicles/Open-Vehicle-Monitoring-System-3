--- conflicted
+++ resolved
@@ -1,11 +1,7 @@
 Open Vehicle Monitor System v3 - Change log
 
 ????-??-?? ???  ???????  OTA release
-<<<<<<< HEAD
-- MG ZS EV: Added code to calculate charge time remaining
-=======
 - Zoe: add Kangoo to Renault Zoe vehicle module.
->>>>>>> 6fed302f
 - MG ZS EV: Display CCS Charging on App.
 - MG ZS EV: Add new features page to select car's BMS firmware release to adjust SOC display.
 - New vehicle: Maxus eDeliver 3 via OBD-II Port (MED3)
