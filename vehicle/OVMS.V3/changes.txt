Open Vehicle Monitor System v3 - Change log

????-??-?? ???  ???????  OTA release
<<<<<<< HEAD
- New vehicle: Maxus T90 EV (MT90) via OBD-II port
    Initial support added for:
      • VIN, SOC, SOH & READY state
      • AC plug / pilot detection
      • Lock status
      • Odometer
      • Temperature metrics
=======
- Renault Twizy: support added for standard metric "v.e.aux12v" (base system awake),
    OBD polling (DTC checks) enabled already with base system awake
    (= DTC available in STOP conditions)
- VW e-Up: enable framework climate preconditioning scheduler web UI
    (Note: climate control only available with T26 connection)
>>>>>>> 2f43f20a
- Vehicle framework: Scheduled precondition control with duration support
    Centralized implementation for all vehicles with per-vehicle override capability.
    Supports multiple time slots per day with individual duration settings (5-30 minutes).
    Global enable/disable switch with config persistence.
    copy function to duplicate schedules across multiple days.
  New commands:
    climatecontrol schedule set <day> <times>  -- Set schedule for a day, times format: HH:MM[/duration][,HH:MM[/duration],...]
                                                     Examples: "07:30", "07:30/10", "07:00/5,17:30/15"
                                                     Duration in minutes
    climatecontrol schedule list               -- List all configured schedules with next scheduled event
    climatecontrol schedule clear <day|all>    -- Clear schedule for specific day or all days
    climatecontrol schedule copy <source-day> <target-days>
                                               -- Copy schedule from one day to others
                                                     Examples: "mon tue-fri", "fri sat,sun"
                                                     Supports range syntax (tue-fri) and comma-separated lists
    climatecontrol schedule enable             -- Enable scheduled precondition (global switch)
    climatecontrol schedule disable            -- Disable scheduled precondition (global switch)
    climatecontrol schedule status             -- Show schedule status and configured times
  New config:
    [vehicle] climate.schedule.<day>           -- Schedule for day (mon/tue/wed/thu/fri/sat/sun)
                                                  Format: HH:MM[/duration][,HH:MM[/duration],...]
    [vehicle] climate.precondition             -- Enable/disable scheduled precondition (bool, default false)
  precondition scheduler features: (ported from ZOE PH2)
    - Multiple times per day support (comma-separated: "07:30/5,17:45/10")
    - Individual schedule per weekday
    - Automatic trigger based on system time
    - Integration with existing climate control
    - Web UI configuration page at /cfg/preconditionschedule
    - Automatic restart mechanism for extended runtime (configurable HVAC duration)
    - Duplicate prevention (same time won't trigger twice)
    - Copy function for quick weekly schedule setup
- smart EQ:
    Add multiple CAN frame parsers for energy and charging metrics
    Add automatic 12V ADC factor recalculation history tracking
  New metrics:
    xsq.v.bat.serial                      -- Battery serial number (hex string)
    xsq.v.energy.used                     -- Energy used since mission start [kWh]
    xsq.v.energy.recd                     -- Energy recovered since mission start [kWh]
    xsq.v.aux.consumption                 -- Auxiliary consumption since mission start [kWh]
    xsq.v.eco.score                       -- Eco score indicator [%]
    xsq.v.total.recovery                  -- Total energy recovery [kWh]
    xsq.v.charge.flap.warning             -- Charge flap open warning [bool]
    xsq.v.bat.consumption.worst           -- Worst average consumption [kWh/100km]
    xsq.v.bat.consumption.best            -- Best average consumption [kWh/100km]
    xsq.v.charge.bcb.power                -- BCB power from mains [W]
    xsq.v.tcu.refuse.sleep                -- TCU refuse to sleep status
    xsq.v.charge.timer.value              -- Charging timer value [min]
    xsq.v.remote.preac                    -- Remote pre-AC activation [bool]
    xsq.v.charge.timer.status             -- Charging timer status
    xsq.v.charge.prohibited               -- Charge prohibited status
    xsq.v.charge.authorization            -- Charge authorization status
    xsq.v.charge.ext.manager              -- External charging manager status
    xsq.v.reset.consumption               -- Average trip consumption (reset) [kWh/100km]
    xsq.v.reset.distance                  -- Trip distance (reset) [km]
    xsq.v.reset.energy                    -- Trip energy consumption (reset) [kWh]
    xsq.v.reset.speed                     -- Average trip speed (reset) [km/h]
    xsq.v.start.time                      -- Time since start [hh:mm]
    xsq.v.start.distance                  -- Trip distance since start [km]
    xsq.v.start.consumption               -- Average consumption since start [kWh/100km]
    xsq.adc.factor.history                -- Last 20 calculated ADC factors (ring buffer)
- Renault Zoe Ph2:
  New commands:
    xrz2 preclimate schedule <day> <time>  -- Set precondition schedule for specific day
    xrz2 preclimate list                   -- List all configured precondition schedules
    xrz2 preclimate clear <day|all>        -- Clear precondition schedule
  New config namespace:
    [xrz2.preclimate]                     -- precondition schedules storage (day=time,time,...)
    precondition scheduler features:
      - Multiple times per day support (comma-separated: "07:30,17:45")
      - Individual schedule per weekday
      - Automatic trigger based on system time
      - SOC requirement check (minimum 15%)
      - Integration with existing climate control
      - Web UI configuration page at /xrz2/preclimate
    Remove waterpump lifetime left metric and waterpump reset command
    Add manual PTC activation (heating while charging or defective compressor)
    Add lighting command (same like key fob button)
    Add coming home function 
    Add remote precondition with key fob
    Add simple precondition scheduler
    Add dcdc manual activation
    Add automatic dcdc activation if battery threshold reached
    Add working trunk unlock command
    Use TXCallback for checking successful transmissions
    Use wake up messages when CAN is sleeping
- Wifi: added command to restart the Wifi network into the default (autostart) config,
    and added default for the AP SSID on the apclient mode.
  New/changed commands:
    wifi restart                        -- Restart Wifi network into autostart config
    wifi mode apclient                  -- Parameter <apssid> is now optional, defaults to autostart config
- Cellular: added option to restrict the modem network type to 2G/3G/4G. Restricting
    the network type may help in case of frequent network losses / reconnects.
  New config:
    [modem] net.type (string)           -- auto/2G/3G/4G, default/empty=auto
- smart EQ:
    Hardened poll reply & CAN parsing (REQUIRE_LEN / DLC guards, corrected switch fallthrough).
    Automatic 12V ADC factor recalculation using CAN 12V voltage.
    New config:
    [xsq] calc.adcfactor (bool)             -- activate sutomatic ADC factor recalculation (default false)
    [xsq] adc.samples (int)                 -- default 4
- Cellular: GPS auto pause on parking reactivate when Car awakes. This reduces time to first GPS fix.
  New config:    
    [modem] gps.parkreactawake (bool)   -- GPS is switched on for the gps.parkreactlock (minutes) time when the GPS parking pause is active and the car wakes up (default: no)
- server V3 (changes):
    Chunked metric transmission to limit burst size:
      TransmitAllMetrics(): up to 100 metrics per tick, continues next call.
      TransmitModifiedMetrics(): up to 150 modified metrics per tick.
    Priority path for GPS/time metrics with optional extras:
      Default priority: v.p.latitude, v.p.longitude, v.p.altitude, v.p.speed, v.p.gpsspeed, m.time.utc
    New update Command:
      server v3 update priority                   -- send prioritized metrics
- Webserver: Server V3 (MQTT) config page
    Added priority sending controls:
      [server.v3] updatetime.priority (bool)      -- prioritize selected metrics while the vehicle is awake, update in car on interval
      [server.v3] updatetime.immediately (bool)   -- metrics should be sent immediately when they change
      [server.v3] metrics.priority (string)       -- comma separated metric names; supports * and prefix* wildcards
      [server.v3] metrics.include (string)        -- comma separated metric names; supports * and prefix* wildcards
      [server.v3] metrics.exclude (string)        -- comma separated metric names; supports * and prefix* wildcards
      [server.v3] metrics.include.immediately (string)    -- comma separated metric names; supports * and prefix* wildcards
      [server.v3] metrics.exclude.immediately (string)    -- comma separated metric names; supports * and prefix* wildcards
      [server.v3] queue.sendall (int)             -- queue size send 'sendall' metrics, default 100 metrics per ticker1
      [server.v3] queue.modified (int)            -- queue size send 'modified' metrics, default 150 metrics per ticker1
- Webserver: adjustable websocket TX job queue size to accomodate high update
    frequencies / stream payload sizes and/or slow clients / client connections
  New config:
    [http.server] ws.txqueuesize  -- in jobs, default 50
- server V3 (additions):
    Added MQTT client on-demand requests to reduce baseline data usage (authenticated per client, with basic rate-limiting to prevent abuse):
      <prefix>/client/<clientid>/request/metric   -- payload: one or multiple metric name
                                                     Supports wildcards: * (all), prefix* (simple prefix match); mid-string wildcards (e.g. "bat*temp") and '?' are not supported.
                                                     Example: "v.b.*" matches all metrics starting with "v.b."
                                                     Each matching metric is published immediately on its normal topic.
      <prefix>/client/<clientid>/request/config   -- payload: param/instance (single pair)
                                                     Response topic: <prefix>/client/<clientid>/config/<param>/<instance>
    Subscription topic count increased (MQTT_CONN_NTOPICS=4) to include the two new request channels.
- server V3:
    The number of metrics sent per update is limited to 20 and is split into multiple packets if necessary. Only updated data is sent.
    Prioritize GPS tracking metrics, update interval set at Vehicle stream setting for smoother tracking
    new config:
      [server.v3] "updatetime.priority" (bool) -- enable/disable prioritizing GPS tracking
- smart EQ: removed vehicle specific GPS on/off at parking -> moved to cellular
- Vehicle notifications: grid log (history records `*-LOG-Grid`) V2 additions:
    pos_odometer
- Server V3: 
  added configurable connect stabilization & random jitter (server.v3 conn.stable_wait / conn.jitter.max) before MQTT connect to reduce reconnect storms.
- Cellular: 
  safeguarded CGATT attach/detach (only with mux/PPP), added NetLoss retry limit & optional power‑cycle recovery to prevent loops.
- esp32wifi:
  The OVMS will switch from Wifi APClient to Wifi Client mode after the timeout reached and a client is not connected. "APClient" will be restored upon reboot/network restart.
  new config, settings at Wifi:
    [network] wifi.ap2client.timeout   -- Wifi Mode APClient to client timeout in minutes (default 30 minutes)
    [network] wifi.ap2client.enable    -- Wifi Mode APClient to client enable/disable (default disable)
    [network] wifi.ap2client.notify    -- Notify when Wifi APClient to Wifi Client mode switched (default disable)
- Vehicle framework: signal generator operation state changes
  New events:
    vehicle.gen.start         -- Power delivery started
    vehicle.gen.stop          -- Power delivery stopped
    vehicle.gen.pilot.on      -- Pilot signal present
    vehicle.gen.pilot.off     -- Pilot signal gone
    vehicle.gen.timermode.on  -- Generator timer has been enabled
    vehicle.gen.timermode.off -- Generator timer has been disabled
- Cellular: GPS auto pause on parking reactivate option added (update position).
  New config:
    [modem] gps.parkreactivate (minutes)   -- park time in minutes for auto reactivate for GPS lock (gps.parkreactlock), 0 = disabled
    [modem] gps.parkreactlock  (minutes)   -- GPS lock for 5 minutes until automatic shutdown during parking time (default 5 minutes)

2024-03-23 MB   3.3.005  OTA release
- Cellular: GPS auto pause on parking option added (power saving).
  New config:
    [modem] gps.parkpause     -- park time in seconds for auto pause, 0 = disabled (default)
- New vehicle: NIU MQi GT EVO or GT 100 electric scooters (NEVO)
  https://docs.openvehicles.com/en/latest/components/vehicle_niu_gtevo/docs/index.html
- Smart EQ 453:
    TPMS pressure alert settings at Features
    add information commads xsq climate|counter|mtdata|reset|start|total
- Nissan Leaf:
    ZE1 inital release
    Fix: Poll state not set to off when charging stopped by OVMS
    Enh: SOH_instrument now float not int to support ZE1 instrument values 
    Enh: Copy v.b.p.temp.max to v.b.temp so that max battery temp displays in app
- Smart EQ 453:
    DDT4all simple support, a full List of commands at www.smart-EMOTION.de
- VW e-Up (OBD): decode & display battery cell level health status & battery module
    health history, provide v.b.capacity (net capacity in kWh)
  New metrics:
    xvu.b.c.soh               -- Array: SOH [%] of each HV battery cell
    xvu.b.hist.soh.mod.<NN>   -- Array: SOH [%] history of each battery module (NN=01…14/17)
  New web page:
    /xvu/battsoh          -- Battery pack & cell SOH info
- Smart EQ 453:
    add timebased Pre-heat/cool Control 
      - can set at Website -> Smart ED/EQ 4.Gen -> Climate/Heater 
      - at App Features #4: on = 1 off = 2, #5 time like 05:15 = 515, #6 5/10/15 Minutes = 0/1/2
    add GPS powersaving mode at parking
    add 12V alert raised, the car starts the 12V charging process for 15 Minutes
    add Network type switch, option to lock LTE only. Needed, when the Provider has no Datastream at GSM
- CAN: add error flag decoding (included in can status output)
  New commands:
    can <bus> explain [errorflags]    -- Decode error flags into human readable text 
- DBC Files
  Add unit support
  Add extended signals/multiplexing support
  Add support for enum values.
  Add OvmsDBC duktape object
    OvmsDBC.Load
    OvmsDBC.Unload
    OvmsDBC.Get
- OVMS Server v3: Ability to define less frequent MQTT communication to save data charges and power
  Events:
    Excludes clock.* events from being published at the start of every minute.
  New configs:
    [server.v3] events.legacy_topic  -- Whether to publish every event on the legacy /event topic as well as
                                        the MQTT-style topic. Defaults to true to preserve existing behaviour.
                                        Recommended to set to false if you don't use the legacy topic.
    [server.v3] updatetime.keepalive -- Max number of seconds to allow the MQTT connection to be idle before
                                        sending PINGREQ. Should be set slightly shorter than the network's
                                        NAT timeout and the timeout of your MQTT server. If these are unknown
                                        you can use trial and error. Symptoms of keepalive being too high are
                                        a lack of metric updates after a certain point, or "Disconnected from
                                        OVMS Server V3" appearing in the log. In previous releases this used
                                        the Mongoose default of 60. New default value 1740 aligns with
                                        observed Hologram timeout of 1800.
- Metrics
  add new Standard Metrics
    v.b.capacity          -- Main battery usable capacity [kWh]
    v.c.timestamp         -- Date & time of last charge end [DateLocal]
    v.g.timestamp         -- Date & time of last generation end [DateLocal]
- Server V2:
  add to MsgStat
    v.c.kwh.grid          -- Energy drawn from grid during running session [kWh]
    v.c.kwh.grid.total    -- Energy drawn from grid total (life time) [kWh]
    v.c.timestamp         -- Date & time of last charge end [seconds]
    v.b.capacity          -- Main battery usable capacity [kWh]
  add to MsgFirmware
    m.net.mdm.mode        -- Cellular connection mode and status [LTE,Online]
  add to MsgGen
    v.g.timestamp         -- Date & time of last generation end [seconds]
- Vehicle: keep charge time as long as chargeport active
- Vehicle: Implement events and scripting for Auxillary batttery monitor
  New events:
    vehicle.aux.12v.normal
    vehicle.aux.12v.charging
    vehicle.aux.12v.blip
    vehicle.aux.12v.dip
    vehicle.aux.12v.charging.blip
    vehicle.aux.12v.charging.dip
    vehicle.aux.12v.low
  New commands:
    vehicle aux [status]
    vehicle aux monitor [status]
    vehicle aux monitor enable [[low-threshold] [charging-threshold]]
    vehicle aux monitor disable
  Duktape Support:
    OvmsVehicle.AuxMon.Enable
    OvmsVehicle.AuxMon.Disable
    OvmsVehicle.AuxMon.Status
- Cellular: GPS run state signals added.
  New events:
    system.modem.gpsstart       -- GPS has started
    system.modem.gpsstop        -- GPS has stopped
- Cellular: receive & send SMS, forward SMS & USSD to user. Note: no system notification
  support (and not planned), this is primarily meant to forward provider info only
  sent via SMS or USSD or expected to be received via SMS.
  New events:
    system.modem.received.sms
  New notifications:
    [info] modem.received.sms
    [info] modem.received.ussd
  New commands:
    cellular sendsms <receiver> <text> [<text>…]
- MG:
  Add new vehicle MG4
  Supports Short, Medium and Long Range Variants
- Implement custom CLI commands with Duktape function OvmsCommand.Register()
- Support for *,? wildcards in vfs ls and vfs rls commands.
- Smart EQ 453:
    add 5min Booster preheat cool
    add TPMS pressure
    add Internal Temp
    add Doors status
    add Charging Metrics
    add BMS Temperatures
    add Charging metrics
    add option to change TMPS Sensors position
    add option for IOS users to display TMPS values
- Support for completion in vfs commands.
- Separate Polling from the Vehicle implementation
  New commands:
    poller status
    poller pause
    poller resume
    poller trace on|txrx|all|off|status-- Control verbose logging
    poller times on|off|status|reset   -- Control poller timing metrics
  Duktape Support:
    OvmsPoller.GetPaused
    OvmsPoller.GetUserPaused
    OvmsPoller.Pause
    OvmsPoller.Resume
    OvmsPoller.Trace
    OvmsPoller.GetTraceStatus
    OvmsPoller.Times.Start
    OvmsPoller.Times.Stop
    OvmsPoller.Times.Reset
    OvmsPoller.Times.GetStatus
    OvmsPoller.RegisterBus(bus, mode, speed, [,dbcfile])
    OvmsPoller.PowerDown(bus)
    OvmsPoller.Poll.Add(..)
    OvmsPoller.Poll.Remove(..)
    OvmsPoller.Poll.GetState([busno])
    OvmsPoller.Poll.SetState([busno,] state)
    OvmsPoller.Poll.Request(..)
    OvmsPoller.Poll.SetTrace(enable)
- Duktape support for Metric Age / Stale
  New Duktape methods
    OvmsMetrics.IsStale
    OmvsMetrics.IsFresh
    OvmsMetrics.Age


2024-03-23 MB   3.3.004  OTA release
- MG EV Added support for MG5 (2020 - 2023) Short Range
- MG EV Added support for MG ZS EV (2023 - ) and MG5 (2020 - 2023) Long Range
- OVMS Server v3 metrics filtering
  New configs:
    [server.v3] metrics.include         -- Comma-separated list of metric names (with possible wildcard) matching metrics to send
    [server.v3] metrics.exclude         -- Comma-separated list of metric names (with possible wildcard) matching metrics to not send
- Renault Zoe Phase 2: Initial support
- Improved output of bms shell command for narrow windows.
  New commands:
    bms volt                            -- Output only voltage info if available
    bms temp                            -- Output only temperature info if available
- Hyundai Ioniq 5: Initial support
- Support for specifying units in scripts
  New commands:
    metrics units                       -- Display available unit identifiers
    metrics get                         -- Get at a particular metric value (with a specified unit)
  Extended commands:
    metrics set                         -- Support setting with a specified unit
  Extend functions
    OvmsMetrics.Value                   -- Optionally specify a unit (and make 'decode' work) and to get values with units.
    OvmsMetrics.GetValues               -- Optionally specify a unit to get values with units. 
    OvmsMetrics.AsFloat                 -- Optionally specify a unit
  New DukTape function
    OvmsMetrics.HasValue                -- Returns true if the metric has a valid value.
- Added power consumptions units:  kWhP100K,KPkWh,MPkWh
- Consolidate custom trip power consumption metrics to single value (kWhP100K)
  in Kia Niro and Kia Soul
- VFS: sorted directory listings & recursive directory listings
  New commands:
    vfs rls <path>                      -- List <path> and all subdirectory contents
- Vehicle: emit standard events on charge/generator connection type changes
  New events:
    vehicle.charge.type                 -- Vehicle charge connection type has changed (e.g. ccs/type2/…)
    vehicle.gen.type                    -- Vehicle generator connection type has changed
- CAN logging: add possibility to log events (name) and metrics (JSON object with name, value, unit)
  New configs:
    [can] log.events_filters            -- comma-separated list of filters (with possible wildcard) matching an event name
    [can] log.metrics_filters           -- comma-separated list of filters (with possible wildcard) matching a metric name
- Add units Bar, Permille
- Add user configuration for groups of metrics
  Adds the 'ToUser' unit that converts to the user specified unit.
  Add -u to 'metrics list' to view metrics as  user units.
- Add completion for metrics set/get as well as units
- Mini Cooper SE: Initial support
- Hyundai Ioniq vFL: trip metrics, range estimations, TPMS, web configuration,
    charge type detection, charge speed & time estimation
  New configs:
    [xhi] ctp.maxpower                -- Default charge power limit [kW] for charge time estimations, default 0 = unlimited
    [xhi] ctp.soclimit                -- SOC level [%] for secondary charge time estimation (sufficient SOC), default 80
    [xhi] notify.charge.delay.ccs     -- Wait time [sec] for DC charge power to ramp up before sending the notification, default 15
    [xhi] notify.charge.delay.type2   -- … same for AC charging, default 3
    [xhi] range.ideal                 -- ideal new car range [km], default 200
    [xhi] range.user                  -- typical current user range [km], default 200
    [xhi] range.smoothing             -- Number of SOC samples, default 10 = ~ 5% SOC
    [xhi] tpms.pressure.warn		      -- default 230 [kPa]
    [xhi] tpms.pressure.alert         -- default 220 [kPa]
    [xhi] tpms.temp.warn              -- default 90 [°C]
    [xhi] tpms.temp.alert             -- default 100 [°C]
  New metrics:
    xhi.b.range.user                  -- actual current user range [km]
    xhi.e.state                       -- General/ignition state flags
- Module: support deep sleep schedules
  New commands:
    module sleep                      -- Shutdown all components and enter deep sleep for a time span or until a specific time.
- Add support for user-configured metrics in the web interface and plugins:
   Adds an extra 'units' stream from the websocket containing sub-streams:
     - metrics (for the current user unit/label for each metric) (subscribe to units/metrics)
     - prefs (for any user preferences for unit groups/types) (subscribe to units/prefs)
   Adds proxy arrays metrics_user[] , metrics_label[] available to plugin pages.
   Adds various browser javascript functions and methods for plugins related
     to displaying user configurations Auto-converts metric display to user
     units in plugins that use attributes
- Cellular: add GPS/GNSS state control commands (for power management)
  New commands:
    cellular gps [status]             -- output current modem GPS/GNSS subsystem status
    cellular gps start                -- start modem GPS/GNSS subsystem
    cellular gps stop                 -- stop modem GPS/GNSS subsystem
- CAN framework: add bus reset command
  New commands:
    can [can1…4] reset                -- reset the CAN interface
- Vehicle: add support for custom command handlers, see…
  https://docs.openvehicles.com/en/latest/userguide/scripting.html#ovmsvehicle-command-plugins
- Renault Twizy: read battery energy available from BMS (thanks to Martin Bitz)
  New metrics:
    xrt.b.energy.avail                -- Current battery energy available [kWh] (aged)
    xrt.b.energy.full                 -- Maximum battery energy capacity [kWh] (aged, needs full charge)
- Add button on web file editor to reload obd2ECU (when obd2ECU is enabled).
- Vehicle: add support for a geofence for valet mode similar to parking/flatbed warnings.
  New Configs:
    [vehicle] valet.alarmdistance     -- How far away from the original position before raising an alert (in metres)
    [vehicle] valet.alarminterval      -- How often the alarm can be raised in minumtes
- Add metric and events related to obd2ecu process:
  New metric:
    m.obdc2ecu.on                     -- Is the OBD2ECU process currently on.
  New events:
    obd2ecu.start                     -- Called after the OBD2ECU process is started.
    obd2ecu.stop                      -- Called before the OBD2ECU process is stopped.
- Web UI: Add configuration for Valet and Flatbed geofence to the Locations config page.
- Network: New 'network ping' command to ping (ICMP) hostname or IP address. (ESP-IDFv4+ only / needs to be enabled in menuconfig - Developer Options)
- Vehicle: add automatic module shutdown/reboot based on 12V battery voltage level
  New configs:
    [vehicle] 12v.shutdown            -- Shutdown voltage level (default: disabled)
    [vehicle] 12v.wakeup              -- Reboot minimum voltage level after shutdown (default: any)
    [vehicle] 12v.wakeup_interval     -- Reboot test interval in seconds (default: 60)
  New events:
    vehicle.alert.12v.shutdown        -- 12V shutdown threshold reached, entering deep sleep
- BYD Atto 3 initial support
- Vehicle: add 12V shutdown delay & notification
  New configs:
    [vehicle] 12v.shutdown_delay      -- Shutdown delay in minutes (default: 2)
  New events:
    vehicle.alert.12v.low             -- 12V shutdown voltage level detected
    vehicle.alert.12v.operational     -- 12V recovered above shutdown level
  New notifications:
    [alert] batt.12v.shutdown         -- Alert about imminent 12V shutdown
- VFS toolkit: add recursive options to mkdir (-p) & rmdir (-r) commands
- Renault-Zoe-Ph1: add Cabin Pre-heat/cool Control
- VW e-Up (UpMiiGo): 
    T26: rework of wakeup & climate control (fix deleting of charge timer settings in ECU)
    T26: add charge control
    OBD: add charge port detection & official VW SOH


2022-09-01 MWJ  3.3.003  OTA release
- Toyota RAV4 EV: Initial support added. Only the Tesla bus is decoded and just listening so far.
- Location: configurable flatbed movement alarm repetition
  New configs:
    [vehicle] flatbed.alarminterval     -- in minutes, default 15, 0 = single alarm
- GPS: added normalized signal quality level, added web UI live status info
  New metrics:
    v.p.gpssq                           -- GPS signal quality [%] (<30 unusable, >50 good, >80 excellent)
    v.p.gpstime                         -- Time (UTC) of GPS coordinates [Seconds]
- Location: flatbed movement alarm only with reliable positioning
  New configs:
    [vehicle] gps.sq.good               -- SQ level for location state "reliable", default 60
    [vehicle] gps.sq.bad                -- SQ level for location state "unreliable", default 40
  New events:
    gps.sq.good                         -- GPS position is now reliable
    gps.sq.bad                          -- GPS position is now unreliable
- Improvements to SIM7600 driver to support E-UTRAN LTE only cellular providers
- Enhance 'cellular cmd' to show output from modem

2022-03-07 MWJ  3.3.002  OTA release
- Maxus eDeliver3: Updated speed PID
- Bolt EV: Add early Bolt EV support
- Maxus eDeliver3: Add CCS Charging
	rewrite polling system
- Volt/Ampera:: added notification for "fuel" metric.
    new config: [xva] notify_va_metrics 	(bool, default no)
- Server V2/V3: added manual update request
    Note: the servers normally don't need a manual trigger to perform
    data updates, they listen to metrics changes and events. Use this
    only if you need extraordinary single updates as fast as possible.
  New commands:
    server v2 update [all|modified]     -- Request V2 data update
    server v3 update [all|modified]     -- Request V3 data update
- Notifications: add tracing (debug logging) of stream notifications
  New commands:
    notify trace all                    -- Enable logging of stream notifications
- Nissan LEAF:
 - Remote heating/cooling now works on 2011-2012 LEAFs
 - Stop charge feature added, works via app
 - Charge to Limit SOC and/or range added with a top-up feature.
 - Improved charging metric logic.
 - Fixed incorrect HVAC (Climate Control) status when charging (for 2013+).
 - 9 new metrics added
    xnl.v.b.max.gids (Max number of GIDs the battery can reach (for 2016+))
    xnl.v.b.heatrequested (Battery is requesting heater elements to turn on (for 2013+))
    xnl.v.b.heatergranted (Vehicle is OKing heater elements to turn on (for 2013+))
    xnl.v.c.chargeminutes3kW (The 3kW charge time estimate the car calculates)
    xnl.v.c.chargebars (Remaining charge "bars" on dashboard)
    xnl.v.c.event.notification (Used to not send duplicate notifications for charge to limit feature.)
    xnl.v.c.event.reason (When charge to limit feature starts the charge shows if was triggered due to range or SOC limit.)
    xnl.v.c.state.previous (Used to better handle charging substate, shows previos charging state timed to ticker.10.)
    xnl.cc.rqinprogress (Indicates the period betwen arrival of climate control action message and climate control activation.)
 - Wakeup command now charges 12V battery if connected to EVSE
 - 2011-2012 LEAF now reads AC voltage from grid
 - Fix to watchdog timer for modem driver without GPS enabled

2021-11-22 MWJ  3.2.018  OTA release
- Vehicle: added optional automatic trip report generation
    Details: https://docs.openvehicles.com/en/latest/userguide/notifications.html
  New configs:
    [notify]  report.trip.enable        -- Send trip report on vehicle off (bool, default no)
    [notify]  report.trip.minlength     -- … minimum trip length in km, default 0.2 km
  New command:
    stat trip                           -- Output statistics for current/finished trip
- VW e-Up: added acceleration support; OBD by reading from ECU,
    T26 deriving from speed changes
- Fiat 500e: enhancements courtesy of Gunther Huck
- OTA: Add support for v3.3 hardware (ESP32 rev3)

2021-09-29 MB  3.2.017  OTA release
- Added VEHICLE_POLL_TYPE_ROUTINECONTROL to UDS (ISO 14229) service identifiers list
- MG ZS EV: 
  - Moved to 2 car variants architecture: MG EV A (✔ Zombie mode | ❌ GWM authentication | ❌ Poll BCM) and MG EV B (❌ Zombie mode | ✔ GWM authentication | ✔ Poll BCM)
  - New commands:
      drl [on | off]            Turn on/off daytime running lights
      drlauth [on | off]        (Only for MG EV A) Do BCM authentication then turn on/off daytime running lights
      auth [all | gwm | bcm]    Authenticate with specified ECU
  - New metrics:
      v.e.headlights
      v.e.cooling
      xmg.v.bat.voltage.vcu
      xmg.v.bat.coolant.temp
      xmg.v.bat.resistance
      xmg.v.bms.cell.voltage.max
      xmg.v.bms.cell.voltage.min
      xmg.v.bms.mainrelay.b
      xmg.v.bms.mainrelay.g
      xmg.v.bms.mainrelay.p
      xmg.v.bms.time
      xmg.v.bat.error
      xmg.v.radiator.fan
      xmg.v.dcdc.load
      xmg.v.vcu.dcdc.mode
      xmg.v.vcu.dcdc.input.current
      xmg.v.vcu.dcdc.input.voltage
      xmg.v.vcu.dcdc.output.current
      xmg.v.vcu.dcdc.output.voltage
      xmg.v.vcu.dcdc.temp
      xmg.v.m.coolant.temp
      xmg.v.m.torque
      xmg.v.ignition.state
  - Modified metrics calculation:
      v.e.charging12v
      v.e.on
      v.m.rpm
      v.m.temp
      v.b.temp
  - Decreased poll intervals for some PIDs for better performance
  - Fixed issue where Features page shows unchecked check box but value is actually true
  - Added notifications when reaching SOC & Range Limit.
  - Display charge time to reach Full/SOC/Range limit.
  - Display CCS Charging on App.
  - Add new features page to select car's BMS firmware release to adjust SOC display.
- Zoe: add Kangoo to Renault Zoe vehicle module.
- New vehicle: Maxus eDeliver 3 via OBD-II Port (MED3)
  https://docs.openvehicles.com/en/latest/components/vehicle_maxus_edeliver3/docs/index.html
- Maxus eDeliver3: cell volts and temps added to metrics and polling update.
- Maxus eDeliver3: Web interface page added for charging and cell metrics
- Vehicle: emit standard events on changing v.c.timermode
  New events:
    vehicle.charge.timermode.off   -- Vehicle charge timer mode has been switched off
    vehicle.charge.timermode.on    -- Vehicle charge timer mode has been switched on
- VW e-Up/OBD: detect charge timer mode
  New metrics:
    xvu.c.limit.soc.max            -- Charge schedule maximum SOC [%]
    xvu.c.limit.soc.min            -- Charge schedule minimum SOC [%]
    xvu.c.timermode.def            -- Charge timer defined & default [bool]
- VW e-Up/OBD: optional BMS auto statistics reset between driving & charging
  New config:
    [xvu] bms.autoreset            -- yes = enable statistics reset, default no
- VW e-Up/OBD: add MFD range estimation as SOH source, add config option for SOH source
  New metrics:
    xvu.b.soh.charge               -- SOH based on charge energy sum [%]
    xvu.b.soh.range                -- SOH based on MFD range estimation [%]
  New configs:
    [xvu] bat.soh.source           -- 'charge' (default) or 'range' [string]
- VW e-Up/OBD: charge time prediction while not charging & full charge with limit
  New configs:
    [xvu] ctp.maxpower             -- in kW, 0 = unlimited except by car, used when not charging
    [xvu] ctp.soclimit             -- in %, used as informative limit w/o OBD connection
- VW e-Up/OBD: charge start notification delay configuration to accomodate current ramp-up
  New configs:
    [xvu] notify.charge.start.delay       -- in seconds, default 24
- VW e-Up/OBD: polling control for diagnostic/adaptation sessions
  New command:
    xvu polling <status|pause|continue>   -- temporarily pause OBD2 polling
- VW e-Up: added SOC monitoring log
  New configs:
    [xvu] log.socmon.storetime            -- days, 0=off
- VW e-Up: add topping off charge phase support & timer mode change notification
- VW e-Up/OBD: read ignition state from ECU, support v.e.gear & v.e.drivemode
    (v.e.gear only on 2020 model)
- New vehicle: Hyundai Ioniq vFL (HIONVFL)
  https://docs.openvehicles.com/en/latest/components/vehicle_hyundai_ioniqvfl/docs/index.html
- Webserver: support TLS (https, wss) using self-signed certificates
- New vehicle: Jaguar Ipace (JLRI)
- New commands:
    echo [<text>] […] -- output text
    sleep <seconds> -- pause script execution
- Scripting API: added OvmsVehicle.ObdRequest()
- Vehicle: provide momentary ideal range gain/loss speed as a metric,
    add charge speed to "stat" output, output "stat" charge ETRs in hh:mm format
  New metric:
    v.b.range.speed                -- Momentary ideal range gain/loss (charge/discharge) speed [kph]
- Vehicle: emit standard events on changing v.e.gear & v.e.drivemode
  New events:
    vehicle.drivemode.<n>          -- Vehicle drivemode has been set to profile <n> (vehicle specific)
    vehicle.gear.forward           -- Vehicle has been put in forward gear
    vehicle.gear.neutral           -- Vehicle has been put in neutral gear
    vehicle.gear.reverse           -- Vehicle has been put in reverse gear
- Scripting/Duktape: new heap memory management using fixed amount of system RAM
  New config:
    [module] duktape.heapsize    -- in KB, default 512, max 1024
  New commands:
    script meminfo               -- output heap memory status (JSON)
  New API calls:
    meminfo()                    -- return heap memory status
- TLS: removed expired DST root certificate, added new ISRG root certificate
    for Let's Encrypt

2021-03-05 MB  3.2.016  OTA release
- VW e-Up: CCS (DC) charge detection & data
  New metrics:
    xvu.c.ccs.u             -- CCS charger supplied voltage [V]
    xvu.c.ccs.i             -- CCS Charger supplied current [A]
    xvu.c.ccs.p             -- CCS Charger supplied power [kW]
- VW e-Up: replaced MFD range based CAC/SOH by charge coulomb count based
  Removed metrics:
    xvu.b.cap.range
    xvu.b.cap.chg.ah.norm
    xvu.b.cap.chg.ah.norm
    xvu.b.cap.chg.kwh.norm
    xvu.b.cap.chg.kwh.abs
  New metrics:
    xvu.b.energy.range      -- MFD range estimation energy [kWh]
    xvu.b.cap.kwh.range     -- … usable battery capacity derived [kWh]
    xvu.b.cap.ah.abs        -- Charge coulomb based capacity [Ah]
    xvu.b.cap.ah.norm       -- … normalized (usable) [Ah]
    xvu.b.cap.kwh.abs       -- Charge energy based capacity [kWh]
    xvu.b.cap.kwh.norm      -- … normalized (usable) [kWh]
- Volt/Ampera: new xva metrics:
    xva.v.p.trip.ev   = trip using electric, km;
    xva.v.e.fuel      = fuel tank level, %; 
- WiFi: replace fixed scan times by config instances
  New configs:
    [network] wifi.scan.tmin              Min scan time per channel [ms], default 120 ms
    [network] wifi.scan.tmax              Max scan time per channel [ms], default 120 ms
- ZOE: BMS cell monitoring (PH1)
- SmartED: add Drivmode for Brabus
- BMS: optional cell voltage & temperature logging
  New configs:
    [vehicle] bms.log.voltage.interval    Interval [s] for cell voltage logging, default 0=disable
    [vehicle] bms.log.temp.interval       Interval [s] for cell temperature logging, default 0=disable
- BMS: detection of inconsistent voltage series by gradient & stddev average deviation
    thresholds, added pack metrics to battery monitor web UI, change cell warning & alert
    thresholds to be applied exceeding stddev level
  New metrics:
    v.b.p.voltage.grad                    Cell voltage - gradient of current series [V]
  New configs:
    [vehicle] bms.dev.voltage.maxgrad     Max gradient for a valid series
    [vehicle] bms.dev.voltage.maxsddev    Max stddev deviation from average for valid series
- Events: added automatic events on v.e.aux12v changes.
  New events:
    vehicle.aux.12v.on
    vehicle.aux.12v.off
- Notifications: added optional long term trip & grid (charge/generator session) server logs.
    See https://docs.openvehicles.com/en/latest/userguide/notifications.html for details.
  New configs:
    [notify]  log.trip.storetime    Trip log storage time in days, 0/empty = off (default)
    [notify]  log.trip.minlength    … minimum trip length in km, default 0.2 km
    [notify]  log.grid.storetime    Grid log storage time in days, 0/empty = off (default)
- Server V3 improvements:
    a) On first connection to MQTT broker we used to send all metrics. Now
       we only send metrics for which we have a value.
    b) New config settings:
         "updatetime.on" which sets updatetime when the car is on (driving)
         "updatetime.charging" which sets updatetime when the car is charging
         "updatetime.awake" which sets updatetime when the car is awake
       If unset the server uses the "idle" or "connected" interval as before
    c) New config setting "updatetime.sendall". If you set this we will publish
       _all_ valid metrics at this interval. Helpful to keep a steady flow of
       values for charting.
    PLEASE NOTE: These settings will increase OVMS' data usage.
- Metrics: extended reboot persistence: most vehicle state and long term counter
    metrics will now retain their values over a reboot (e.g. OTA update)
- Metrics: new standard metrics for grid integration (V2G) / generator role
  New standard metrics:
    v.c.kwh.grid            Energy drawn from grid during running session
    v.c.kwh.grid.total      Energy drawn from grid total (life time)
    v.g.generating          True = currently delivering power
    v.g.climit              Maximum generator input current (from battery)
    v.g.current             Momentary generator input current (from battery)
    v.g.duration.empty      Estimated time remaining for full discharge
    v.g.duration.range      … for range limit
    v.g.duration.soc        … for SOC limit
    v.g.efficiency          Momentary generator efficiency
    v.g.kwh                 Energy sum generated in the running session
    v.g.kwh.grid            Energy sent to grid during running session
    v.g.kwh.grid.total      Energy sent to grid total
    v.g.limit.range         Minimum range limit for generator mode
    v.g.limit.soc           Minimum SOC limit for generator mode
    v.g.mode                Generator mode (TBD)
    v.g.pilot               Pilot signal present
    v.g.power               Momentary generator output power
    v.g.state               Generator state (TBD)
    v.g.substate            Generator substate (TBD)
    v.g.temp                Generator temperature
    v.g.time                Duration of generator running
    v.g.timermode           True if generator timer enabled
    v.g.timerstart          Time generator is due to start
    v.g.type                Connection type (chademo, ccs, …)
    v.g.voltage             Momentary generator output voltage
- TPMS: metrics rework & standard alert notifications on new v.t.alert metric.
  Replaced metrics…
    v.tp.fl.p               TPMS front left pressure
    v.tp.fl.t               TPMS front left temperature
    v.tp.fr.p               TPMS front right pressure
    v.tp.fr.t               TPMS front right temperature
    v.tp.rl.p               TPMS rear left pressure
    v.tp.rl.t               TPMS rear left temperature
    v.tp.rr.p               TPMS rear right pressure
    v.tp.rr.t               TPMS rear right temperature
  …by…
    v.t.pressure            TPMS tyre pressures vector (fl,fr,rl,rr)
    v.t.temp                TPMS tyre temperatures vector
  New standard metrics:
    v.t.alert               TPMS tyre alert levels [0=normal, 1=warning, 2=alert]
    v.t.health              TPMS tyre health states
- Volt/Ampera: BMS cell monitoring (CAN1 polling), fast CAN polling when waking up,
  estimated range gets from CAN instead of calculation,
  lock/unlock status processing fixed for Volt 14MY;
  New standard metrics:
    trip (this charge), energy used (this charge), HV battery capacity (CAC, Ah),
    transmission temp, doors, trunk, hood, lightings;
- VW e-Up: BMS cell monitoring (@OBD)
- VW e-Up: combined T26A & OBD module, extended standard metrics coverage,
    charge notifications & durations (OBD), enhanced cabin pre-heating (T26)
- Vehicle framework: generic single OBD2/UDS request shell command & API call
  New commands:
    obdii can[1-4] request device [-t<timeout_ms>] [-e] txid rxid request
    obdii can[1-4] request broadcast [-t<timeout_ms>] request
- Wifi: option to immediately disconnect/reconnect on bad signal level
  New config:
    [network] wifi.bad.reconnect [bool], default no
- Renault Twizy: new metrics to reflect extended lock & valet modes:
    xrt.v.e.locked.speed    -- Speed limit [kph] set for Twizy lock mode
    xrt.v.e.valet.odo       -- Odometer limit [km] set for Twizy valet mode
- Location: add metric for name of current location
  New metrics:
    v.p.location        -- Name of current location if defined
- Nissan Leaf: invert batt current sign to match standard metrics definition, populate charger power/efficiency
- New standard metrics for total (life time) energy and coulomb
- Renault Twizy: support additional OBD/UDS request types & arguments on "xrt obd request"
- VW e-UP T26A: add climate control and charging detection
- New vehicle: VW e-Up via OBD-II Port (VWUP.OBD)
- New vehicle: MG ZS EV via OBD-II Port (MGEV)
- Add support for TLS OTA update and change to default
- New vehicle: BMW i3/i3s via OBD-II Port (BMWI3)
- Updated wolfssh and wolfssl so the restriction of clients to use
  aes128-cbc cipher is no longer required.
- MG ZS EV: Add Charging Metrics page.
- MG ZS EV: Add support for ms_v_charge_kwh, ms_v_bat_energy_used and ms_v_bat_coulomb_used metrics

2020-09-02 MWJ  3.2.015  OTA release
- Notify: add explicit channel exclusion config syntax
    config set notify <subtype> <…>
    <…> options are now:
     a) explicit inclusion: e.g. 'ovmsv2,ovmsv3' (only enable these)
     b) explicit exclusion: e.g. '*,-ovmsv2,-ovmsv3' (only disable these)
     '-' to disable all, empty/'*' to enable all
- Renault Twizy: add eDriver/Virtual BMS data to RT-BAT-C & RT-BAT-P logs
- Nissan Leaf: fixes for issues related to using EV CAN bus (was CAR CAN prior to 3.2.014)
- Wifi client: support static IP configuration, manually set or automatically applied by SSID
  New commands:
    wifi ip static [<ip> <subnet> <gateway>]
    wifi ip dhcp
  New configs:
    wifi.ssid "<ssid>.ovms.staticip" "<ip>,<subnet>,<gateway>"

2020-08-04 MWJ  3.2.014  OTA release
- Renault Twizy: support VirtualBMS & eDriver BMS (3 cell temperature sensors)
  New metrics:
    xrt.bms.type        -- 0=VirtualBMS, 1=eDriver, 7=Standard
    xrt.bms.state1      -- BMS specific main state
    xrt.bms.state2      -- BMS specific aux state
    xrt.bms.error       -- BMS specific error status
    xrt.bms.temp        -- internal BMS temperature
    xrt.bms.balancing   -- Cell balancing status
- Wifi: scanning apclient mode, network selection dialog in wizard & wifi config,
    scan support in all modes, fixed network selection by signal strength
    (possibly also fixes issue #387)
  New/updated commands:
    wifi scan           -- can now be issued in any mode
    wifi scan -j        -- output scan result as JSON object (for web UI)
    wifi reconnect      -- request a client reconnect cycle
    wifi mode apclient  -- now accepts empty stassid & optional stabssid
- #377 Make some metrics (e.g. v.b.soc) persistent across warm reboots
  This includes crashes and firmware updates
- Tesla Roadster support for TPMS
- Tesla Model S support for Baolong TPMS
- General stability improvements related to watchdog and task timeouts

2020-05-31 MWJ  3.2.013 OTA release
- TLS Trusted CA update (for addtrust/usertrust)
- TPMS subsystem, and support for K-Line TPMS ECU in Tesla Roadster
- #374 The server.v2 config section should be read/write

2020-04-22 MWJ  3.2.012 OTA release
- #357 tpms rear left temperature incorrect in v2 protocol
- #354 Flush UART buffer when power cycling modem
- General stability improvements to CAN logging and playback

2020-04-03 MWJ  3.2.011 OTA release
- #327 Tesla Roadster: Vehicle AWAKE metric not correct
- #311 OvmsEvents::ScheduleEvent with delay_ms < 10
- #333 Support for SSL/TLS Trusted Certificate Authorities
- #334 Support for SSL/TLS MQTT connections in Server v3
- #335 Support for SSL/TLS MQTT connections in Server v2
- #338 SSL/TLS maximum segment size forced to 2048 bytes
- #341 Support paranoid mode in server v2
- #343 TPMS message has no -1 setting for "disable" in ovms_server_v2.cpp
- #342 OTA updates available (when not on wifi)
- #351 Tesla Model S: Spurious vehicle idle alerts after vehicle firmware update

2020-02-03 MWJ  3.2.010 OTA release
- EGPIO: address multiple ports by input & output command
- SmartED: issue #293 fixed
  change savestatus from store to sd
  Add ecoscore system to drive report and web interface like defunct smart web app. (added by frantek)
- New command: "vfs df" -- show disk usage
- Scripting API: added VFS.Load() & VFS.Save()
- Scripting API: renamed HTTP.request() to HTTP.Request() for API consistency
- Scripting API: added OvmsMetrics.GetValues()
- Web UI: editor extended by embedded Javascript evaluation
- Webserver: /api/execute: support for Javascript evaluation
- Scripting API: added OvmsConfig.GetValues() & OvmsConfig.SetValues()
- Config: added dedicated "usr" param for plugin configurations
- Scripting API: HTTP.request() added
- SmartED: add BMS diagnose report
  New commands:
    xse rptdata     get a Battery Status Report
    xse bmsdiag     get Battery Diagnose Report
- #225 Fix charge duration display in iOS App
- #228 AutoFlashSD cleanup ovms3.done before rename
- #293 Event queue overflow on startup
- #299 Fix Tesla Roadster vehicle type for 2012 cars
- #328 Tesla Roadster: Vehicle AWAKE metric not correct

2019-12-13 MWJ  3.2.008  OTA release
- Add support for 8MB PSRAM (in addition to current 4MB support)
- Improvements to CAN driver, relating to obd2hud
- Nissan Leaf: 40kWh option

2019-12-09 MWJ  3.2.007  OTA release
- Minor change to web sheel (to decode line breaks in log messages)
- Javascript: Conduct garbage collection per minute, to reduce memory consumption

2019-11-30 MWJ  3.2.006  OTA release
- 12V Monitor: web UI calibration aid & configuration
- EGPIO/MAX7317: port input monitoring, metrics, events, documentation
  New commands:
    egpio status                    Show input, output & monitoring port status
    egpio monitor status            Show input monitoring status
    egpio monitor <on|off> [ports]  Enable/disable port monitoring
  New configs:
    [auto] egpio                    yes = Autostart port monitoring (default no)
    [egpio] monitor.ports           Default ports to monitor (space separated)
    [egpio] monitor.interval        Polling interval in ms (default 50)
  New metrics:
    m.egpio.input                   EGPIO input port state (ports 0…9, present=high)
    m.egpio.monitor                 EGPIO input monitoring ports
    m.egpio.output                  EGPIO output port state
  New events:
    egpio.input.<port>.<state>      EGPIO input port change (port=0…9, state=high/low)
    egpio.output.<port>.<state>     EGPIO output port change (port=0…9, state=high/low)
- Scripting API: OvmsMetrics.AsJSON() added
- Renault Zoe: basic Metrics and charging status added, trip notify, web config for battery capacity
- Logging: file logging moved to dedicated task (improved performance)
  New commands:
    log status      Show logging status
    log open        (Re-)open currently set log file after "log close"
- Web UI: log monitoring via web shell
  Note: command "log monitor" doesn't apply, use the checkbox to disable.
- Factory reset from web/remote shell by "module factory reset -noconfirm"
- SWCAN: Support for add-on SWCAN module (see https://github.com/mjuhanne/OVMS-SWCAN)
    Add new "can4" bus (if compiled in)
    SWCAN leds (board and/or dongle):
      - Status led shows network connectivity
      - TX/RX led for SWCAN traffic
- MCP2515: Additional debugging commands
  New commands:
    viewregisters   Show MCP2515 register info
    writeregister   Write MCP2515 registers
- Volt/Ampera: Major update
  Add web config interface
  Support for SWCAN module and SWCAN messages
  Read following metrics:
    CAN1: engine on, motor rpm, odometer, speed, throttle, footbrake, gear
    SWCAN: Lock status, alarm status, fob button functions, tire pressure
    SWCAN: Ambient temperature, cabin temperature, AC front blower fan speed, coolant temperature, coolant heater power
    SWCAN: Configured charging current limit
  Proper event handling for charging started/stopped and alarm
  SWCAN High Voltage Wake Up functionality (requires separate SWCAN add-on module)
    - Interior light blinked after the wake up sequence
  Add following features (which all depend on SWCAN Wake Up):
    Mimic Onstar functionality: Door lock/unlock, Preheating
    Preheating (BCM overriding mode) for those cars that don't seem to respond to Onstar message
      - configurable maximum preheat time
    Set charging current limit
- Pushover: New Pushover notification framework support
  Configurable via Config/Notification web page
- SIMCOM: Allow user to set custom SIM PIN code
- Metrics: 'metric list -s' shows metric age and staleness
- Twizy: send custom OBD2 requests, output response as hex dump
  New command:
    xrt obd request cluster|bms|charger|broadcast <request>
    xrt obd request device <txid> <rxid> <request>
  Note: request types need to be supported by the poller, i.e.
    currently only 8/16 bit PID requests with mode 01, 02, 09, 10, 1A, 21 or 22
- Scripting: new Javascript APIs:
    - OvmsEvents.Raise(event, [delay_ms])
    - id = OvmsNotify.Raise(type, subtype, message)
- Twizy: immediate tuning metrics updates (was delegated to ticker before),
  remember profile key loaded into working set, remember tuning applied state
  New metrics:
    xrt.cfg.applied   -- yes = tuning has been applied to SEVCON
    xrt.cfg.ws        -- tuning profile loaded into working set
- Powermgmt: New automatic power management module
  Configuration via Web UI
  Switch off SIMCOM and WiFi after certain (configurable) time period of idling/non-charging of 12V battery has lapsed.
  Turn on previously switched off modules if 12V charging is initiated.
  If 12V battery alert is received, shut down all the modules and OVMS after certain configurable grace period (default 30 minutes)

2019-09-19 MWJ  3.2.005  OTA release
- Default module/debug.tasks to FALSE
  Users that volunteer to submit tasks debug historical data to the Open Vehicles
  project, should (with appreciation) set:
    config set module debug.tasks yes
  This will be transmit approximately 7MB of data a month (over cellular/wifi).

2019-09-19 MWJ  3.2.004  OTA release
- Skipped for Chinese superstitous reasons

2019-09-17 MWJ  3.2.003  OTA release
- New vehicle: Renault Zoe (adaption by Marcos Mezo <mmezo@selexco.net>)
- Module: task CPU usage statistics & debug records
  New command:
    module tasks data       -- Output task stats record
  New config:
    [module] debug.tasks    -- [bool] send task debug stats (default: yes)
  New history record:
    "*-OVM-DebugTasks" v1: <taskcnt,totaltime> + per task:
      <tasknum,name,state,stack_now,stack_max,stack_total,
       heap_total,heap_32bit,heap_spi,runtime>
    Note: CPU core use percentage = runtime / totaltime
- Server V2: restart network on RX connection loss (issue #241 workaround)
  New config:
    [server.v2] timeout.rx  -- [seconds], default: 960
- Network: avoid using wifi networks with too bad signal quality
  New configs:
    [network] wifi.sq.good  [dBm], default -87 (network usable if SQ >= this)
    [network] wifi.sq.bad   [dBm], default -89 (disconnect if SQ <= this)
  New events:
    network.wifi.sta.good
    network.wifi.sta.bad
- Network: provide dedicated metrics for modem & wifi channel states
  New metrics:
    m.net.mdm.network
    m.net.mdm.sq
    m.net.wifi.network
    m.net.wifi.sq
- Regen brake signal: added power base range, power smoothing & foot brake config
  New configs:
    vehicle [batpwr.smoothing] = 2.0    Battery power smoothing factor (samples, 0 = none)
    vehicle [brakelight.basepwr] = 0    Base power range around zero [kW]
    vehicle [brakelight.ignftbrk] = no  Ignore foot brake
- Twizy: added tuning option for SEVCON_T45 + Gearbox_T80 hybrid
  Configuration: xrt [type] = "SC45GB80"
- Twizy: OBD2 VIN reading & cluster DTC monitoring
  New commands:
    xrt dtc [show]                      Show DTC report
    xrt dtc reset                       Reset statistics
    xrt dtc clear                       Clear DTC stored in OVMS & car
  New configs:
    xrt [dtc_autoreset] = no            Reset statistics on each drive/charge
  New history records:
    RT-OBD-ClusterDTC (rec_nr = DTC slot nr)
- New vehicle: Smart ED/EQ 4.Generation (453) (adaption by Thomas Heuer <egon@heuer-humfeld.de>)

2019-05-12 MWJ  3.2.002  OTA release
- Vehicle framework: added idling alert (ported from V2)
- Locations: Introduce support for location actions
- Twizy: Release 1.0.0 -- all V2 features planned are now included in V3
- Vehicle framework: Regenerative braking signal generation
- Vehicle framework: DBC and RETOOLS integrations
- Vehicles: Extensions to Kia Niro, Kia Soul, Mitsubishi, Nissan Leaf,
  Renault Twizy, SmartED, Tesla Model S, and Think City

2019-01-19 MWJ  3.2.001  OTA release
- Twizy: support auxiliary charger fan and auxiliary charger
  New configs:
    xrt [aux_fan_port]        = EGPIO port number, 0 (default) = off
    xrt [aux_charger_port]    = EGPIO port number, 0 (default) = off
- Twizy: lock & valet mode
  New configs for crash/reboot persistency:
    xrt [lock_on]   = currently active lock speed [kph]
    xrt [valet_on]  = currently active odometer limit [10m]
- Twizy web UI: regenerative braking signal configuration
- Vehicle framework: regenerative braking signal generation
  New config:
    vehicle [accel.smoothing] = 2.0     Acceleration smoothing factor (samples, 0 = none)
    vehicle [brakelight.enable] = no    Regen brake light enable
    vehicle [brakelight.port] = 1       … MAX7317 output port number (1, 3…9, default 1 = SW_12V)
    vehicle [brakelight.on] = 1.3       … activation threshold (deceleration in m/s²)
    vehicle [brakelight.off] = 0.7      … deactivation threshold (deceleration in m/s²)
  New metrics:
    v.p.acceleration    = acceleration/deceleration in m/s² derived from v.p.speed
    v.e.regenbrake      = regenerative brake light state
- New vehicle: Kia e-Niro (by Geir Øyvind Vælidalo <geir@validalo.net>)
- OTA: add option to allow scheduled auto updates via modem
  New config:
    ota [auto.allow.modem] = false
- Twizy web UI: tuning profile and drivemode button editors
- New vehicle: Smart ED (adaption by Martin Graml <martingraml@hotmail.com>)
- Web API: per access authorization by "apikey=password" parameter
- Web UI: text / script editor
- Web UI: user plugin support (pages & hooks)
- Twizy web UI: drivemode buttons secured & added to dashboard
- Twizy web UI: added file dialog for virtual dyno recording
- Web API scripting: /api/execute supporting GET & output control
- Web UI: night mode by URI parameter, e.g. "…/#/dashboard?nm=1"
- Web UI: dashboard accessible w/o login
- Web UI: added config backup & restore tool
- Web UI: file selector added for firmware flashing from SD
- Web UI: text notifications (info/error/alert) displayed as dialogs
- Twizy: SEVCON monitoring & recording
  New commands:
    xrt mon start [<filename>]
    xrt mon stop
    xrt mon reset
  New metrics:
    xrt.i.* = operational inverter data
    xrt.s.* = power & torque by speed (virtual dyno)
- Twizy: experimental powermap calculation including region 3 / breakdown torque
  New config:
    xrt [motor_trq_breakdown] = 0     Breakdown torque in Nm, e.g. 210.375
    xrt [motor_rpm_rated] = 0         Rated speed in rpm, e.g. 2100
  See docs/Renault-Twizy/Twizy-Powermap-Calculator-Tbrk.ods for details.
- Add inactivity watchdog timers to CAN buses
- NissanLeaf: Fix for 0% SOH on 30KWh models with Nissan BMS update
- Introduction of support for DBC CAN bus configuration files
- Javascript: New modular framework, and migration of all extensions to objects
- Mitsubishi i-MiEV OVMS3 rewrite

2018-10-24 MWJ  3.1.011  OTA release
- Config backup & restore using encrypted ZIP archives
    (AES 256 bit encryption, supported by e.g. 7z)
  New commands:
    config backup <path> [password=module password]
    config restore <path> [password=module password]
- Support custom MAC address (config network mac ...)

2018-08-26 MWJ  3.1.010  OTA release
- TeslaRoadster: Fix for digital speedo bug
- Bluetooth: Improvements towards bluetooth BLE support
- Server v2: Add cabin temperature to "D" message

2018-08-15 MWJ  3.1.009  OTA release
- Tesla Roadster: COOLDOWN command implementation
- Tesla Roadster: Charge Timer support
- Tesla Roadster: Digital Speedo feature implementation
- Tesla Roadster: Refuse to lock a car that is ON
- Server V3: MQTT implementation complete (still experimental beta)
- Mitsubishi iMiev: Basic vehicle support
- CAN: Support LISTEN mode for CAN buses

2018-06-26 MWJ  3.1.008  OTA release
- Vehicle theft alert if vehicle moved more than 500m when parked
- New 'location radius' command to set location radius
- Only issue 'location.enter' and 'location.leave' events if vehicle is ON
- Fix issue with OTA updates in 3.1.007

2018-06-18 MWJ  3.1.007  OTA release
- Logging: auto expire log archive
  New config:
    log [file.keepdays] = 30        0 = disable
  New command:
    log expire [days]               Manual expire
  Note: auto expire is done within hour 0 of day
- Web UI: simplified time zone region selection (vehicle config)
- Web UI: locations editor
- Prefer SPI RAM (on 3.1 hardware) for improved on-chip memory availability

2018-05-20 MWJ  3.1.006  OTA release
- Web status: panel auto updates, reboot button, SD card and modem status and control
- Twizy: sufficient charge notifications separated from charge state
- Webserver: setup wizard
- Notifications for charge and other standard events
- Notifications for vehicle error fault codes
- Notifications when new firmware is available / installed (autoflash)
- Charge Time Predictor for Tesla Roadster

2018-05-01 MWJ  3.1.005  OTA release
- Vehicle: 12V battery monitoring
    vehicle [12v.alert] = 1.6       Voltage drop alert threshold in V vs. reference
- OTA: automatic daily firmware updates (wifi only)
    auto [ota] = yes                Enable/disable
    ota [auto.hour] = 2             Hour for daily check
- Logging: persistent configuration, file cycling, web config UI:
    log [file.enable] = no          Enable/disable file logging
    log [file.maxsize] = 1024       Max log file size in kB, 0 = no cycling
    log [file.path] = ""            Log path, if on /sd watches sd.mounted
    log [level]                     Default level
    log [level.<tag>]               Component levels
- Reverse Engineering Tools enhancements
- Tesla Roadster CAC support
- Miscellaneous bug fixes and enhancements

2018-04-17 MWJ  3.1.004  OTA release
OTA release providing minor improvements and fixes.

- Tesla Model S: Add support for v.bat.soc, v.pos.speed and park/drive status metrics
- Tesla Roadster: Fixes for charge/drive mode on v1.x and v2.x cars
- SD CARD: Provide configurable sdcard parameters:
    sdcard [maxfreq.khz] = 16000         Maximum frequency (in kHz) of SD CARD bus
    sdcard [automount] = yes             Automatically mount SD CARD on insertion
- Boot: store & send crash debug info (*-OVM-DebugCrash records)
- OTA: Support for configurable release tag and server URL
    ota [tag] = main
    ota [server] = api.openvehicles.com/firmware/ota
- Wifi: Increase scan responsiveness (60 seconds -> 10, on first scan)
- Factory reset by SD file "factoryreset.txt" or pushing SW2 for 10 seconds
    Note: SW2 method needs removing any SD card inserted.
- Wifi: fallback to AP mode net "OVMS" password "OVMSinit" after factory reset
- Miscellaneous bug fixes and enhancements

2018-04-07 MWJ  3.1.003  OTA release
- Production build configurations

2018-04-07 MWJ  3.1.002  OTA release
- Nissan Leaf: Various enhancements:
  Store hx in a metric, SoH in soh based on configurable new car Ah
  Adjust constants
  Store gids in a metric
  Make range calcuations configurable
  Calculate range in km
  Decode odometer and odometer units
- SSH: Increase scp size limit to 10MB
- Console: Show usage line if non-empty with optional subcommands
- Module: Add quick-and-dirty optional module task stack listing
- SIMCOM: Add ppp shutdown msg, on response from the ppp task
- Housekeeping: Move ticker.* events to housekeeping task context
- SIMCOM: Fix to ppp disconnect handler, to reconnect in LWIP tiT task context
- Twizy v0.14: battery cell monitoring web UI
- Webserver: dashboard
- Web UI: fullscreen mode

2018-03-25 MWJ  3.1.001  OTA release
- Add task state to 'module tasks' output
- Avoid SPIRAM being lumped in with DRAM in 'module memory' output
- Wifi: Make 'wifi scan' command block, and show nice summary of
  discovered access points
- Show firmware version and hardware info on console startup
- Show hidden SSIDs as <HIDDEN> in wifi scan
- Add logging, with reason, for some wifi events
- WIFI refactor; use pcp to power on/off wifi driver, and then normal
  wifi state to control driver mode changes. Improvements to wifi
  stability and compatibility.
- Twizy v0.13: kickdown implementation, throttle display
- Provide a 'test watchdog' command to test watchdog timers
- Initialise watchdog timer to start, and reboot if watchdog timeout
- Enable watchdog timer for housekeeping task

2018-03-21 MWJ  3.1.000  OTA release
- Tesla Model S basic vehicle support
- Provide an option for aggressive allocation of SPI RAM (OVMS HW 3.1)
- Low-level boot framework for storing data across CPU resets/sleeps
- Webserver: support add to home screen / web-app mode
- Boot/Autostart: crash detection & counting, temporary autostart inhibit
- Webserver: show boot status, shell command output streaming & history
- Network: New 'network status' command to show IP networking status
- Simcom: Check MUX status in NetWait state
- Simcom: Add a MuxStart sanity check timeout (120 seconds)
- Simcom: Check MUX status in NetMode state
- Simcom: Refactor state timeouts for greater reliability
- Simcom: Make 'simcom status' the default simcom command
- Network: Support 'config network dns' space-separated list of DNS servers
- Wifi: Support APCLIENT mode (for Access-Point + Client)
- Webserver: command streaming, auto reload, shell pageup/down
- Ota: If wifi network is available, try to determine available firmware version on server
- Webserver: added DNS config, replaced modem with network status
- Module: Provide a 'module factory reset' command to erase config store
- Webserver: warn user about unchanged password, change coupled AP password
- OTA: web UI
- Network: Try to set default interface based on WifiSTA>Modem priority
- Wifi: Fix to APCLIENT mode STA reconnect
- Wifi: Fix to display of IP and MAC addresses in APCLIENT mode
- Twizy v0.12: auto power control
- Require secure mode for several additional commands
- MDNS: Disable MDNS support (as causing too many issues)
- Network: Change TELNET/SSH/WEBSERVER to always bind listener on mongoose init
- MDNS: The MDNS system is back! New and shiny
- Network: Dont issue network.reconfigured if modem goes down while wifi client is still up
  (so behaviour is network.reconfigured is only issued if that would change the interface
  priority order and cause application level reconnections)
- First factory firmware

2018-03-05 MWJ  3.0.991  OTA release support OTA updates over HTTP
- Update ovms_module to use new API for per-task heap info.
- Commands "time status" and "time set" for access to real-time clock.
- Time zone support in config vehicle/timezone
  See GNU LIBC documentation for details on format
  https://www.gnu.org/software/libc/manual/html_node/TZ-Variable.html
- Auto start/init for wifi, modem, vehicle type, server v2 & v3
- Fix to SDCARD component to free SD_DATA1, SD_DATA2, and SD_DATA3
  in 1-line mode (in particular so SD_DATA1/GPIO4 and SD_DATA3/GPIO13
  can be used for UART to simcom modem for OVMS v3.1 hardware).
  https://www.esp32.com/viewtopic.php?f=13&t=4838
- Record statistics for CAN bus interrupts (per controller) and show in status.
- Don't issue network.reconfigured event when network is down.
- Auto start for ext12v & obd2ecu
- Web config for timezone & distance units
- Twizy web UI for features, battery properties & charge control
- Support ESP IDF v3 style OTA updates over http

2018-02-21 MWJ  3.0.990  Handle case of SIMCOM modem MUX down during data states<|MERGE_RESOLUTION|>--- conflicted
+++ resolved
@@ -1,21 +1,18 @@
 Open Vehicle Monitor System v3 - Change log
 
 ????-??-?? ???  ???????  OTA release
-<<<<<<< HEAD
 - New vehicle: Maxus T90 EV (MT90) via OBD-II port
     Initial support added for:
-      • VIN, SOC, SOH & READY state
-      • AC plug / pilot detection
-      • Lock status
-      • Odometer
-      • Temperature metrics
-=======
+      VIN, SOC, SOH & READY state
+      AC plug / pilot detection
+      Lock status
+      Odometer
+      Temperature metrics
 - Renault Twizy: support added for standard metric "v.e.aux12v" (base system awake),
     OBD polling (DTC checks) enabled already with base system awake
     (= DTC available in STOP conditions)
 - VW e-Up: enable framework climate preconditioning scheduler web UI
     (Note: climate control only available with T26 connection)
->>>>>>> 2f43f20a
 - Vehicle framework: Scheduled precondition control with duration support
     Centralized implementation for all vehicles with per-vehicle override capability.
     Supports multiple time slots per day with individual duration settings (5-30 minutes).
